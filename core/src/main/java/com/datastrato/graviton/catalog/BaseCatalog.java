/*
 * Copyright 2023 Datastrato.
 * This software is licensed under the Apache License version 2.
 */
package com.datastrato.graviton.catalog;

import com.datastrato.graviton.Audit;
import com.datastrato.graviton.Catalog;
import com.datastrato.graviton.CatalogProvider;
import com.datastrato.graviton.meta.CatalogEntity;
import com.google.common.base.Preconditions;
import com.google.common.collect.Maps;
import java.util.Map;

/**
 * The abstract base class for Catalog implementations.
 *
 * <p>A typical catalog is combined by two objects, one is {@link CatalogEntity} which represents
 * the metadata of the catalog, the other is {@link CatalogOperations} which is used to trigger the
 * specific operations by the catalog.
 *
 * <p>For example, a hive catalog has a {@link CatalogEntity} metadata and a {@link
 * CatalogOperations} which manipulates Hive DBs and tables.
 *
 * @param <T> The type of the concrete subclass of BaseCatalog.
 */
public abstract class BaseCatalog<T extends BaseCatalog>
    implements Catalog, CatalogProvider, HasPropertyMetadata {

  private CatalogEntity entity;

  private Map<String, String> conf;

  private volatile CatalogOperations ops;

<<<<<<< HEAD
  private volatile Map<String, String> properties = null;
=======
  private volatile Map<String, String> properties;
>>>>>>> eee910f4
  /**
   * Creates a new instance of CatalogOperations.
   *
   * @param config The configuration parameters for creating CatalogOperations.
   * @return A new instance of CatalogOperations.
   */
  protected abstract CatalogOperations newOps(Map<String, String> config);

  @Override
  public PropertiesMetadata tablePropertiesMetadata() throws UnsupportedOperationException {
    return ops().tablePropertiesMetadata();
  }

  @Override
  public PropertiesMetadata catalogPropertiesMetadata() throws UnsupportedOperationException {
    return ops().catalogPropertiesMetadata();
  }

  /**
   * Retrieves the CatalogOperations instance associated with this catalog. Lazily initializes the
   * instance if not already created.
   *
   * @return The CatalogOperations instance.
   * @throws IllegalArgumentException If the entity or configuration is not set.
   */
  public CatalogOperations ops() {
    if (ops == null) {
      synchronized (this) {
        if (ops == null) {
          Preconditions.checkArgument(
              entity != null && conf != null, "entity and conf must be set before calling ops()");
          ops = newOps(conf);
        }
      }
    }

    return ops;
  }

  /**
   * Sets the CatalogEntity for this catalog.
   *
   * @param entity The CatalogEntity representing the metadata of the catalog.
   * @return The instance of the concrete subclass of BaseCatalog.
   */
  public T withCatalogEntity(CatalogEntity entity) {
    this.entity = entity;
    return (T) this;
  }

  /**
   * Sets the configuration for this catalog.
   *
   * @param conf The configuration parameters as a map.
   * @return The instance of the concrete subclass of BaseCatalog.
   */
  public T withCatalogConf(Map<String, String> conf) {
    this.conf = conf;
    return (T) this;
  }

  /**
   * Retrieves the CatalogEntity associated with this catalog.
   *
   * @return The CatalogEntity instance.
   */
  public CatalogEntity entity() {
    return entity;
  }

  @Override
  public String name() {
    Preconditions.checkArgument(entity != null, "entity is not set");
    return entity.name();
  }

  @Override
  public Type type() {
    Preconditions.checkArgument(entity != null, "entity is not set");
    return entity.getType();
  }

  @Override
  public String provider() {
    Preconditions.checkArgument(entity != null, "entity is not set");
    return entity.getProvider();
  }

  @Override
  public String comment() {
    Preconditions.checkArgument(entity != null, "entity is not set");
    return entity.getComment();
  }

  @Override
  public Map<String, String> properties() {
    if (properties == null) {
      synchronized (this) {
        if (properties == null) {
          Preconditions.checkArgument(entity != null, "entity is not set");
          properties = Maps.newHashMap(entity.getProperties());
          properties
              .entrySet()
              .removeIf(
<<<<<<< HEAD
                  entry -> {
                    PropertyEntry<?> propertyEntry =
                        ops().catalogPropertiesMetadata().propertyEntries().get(entry.getKey());
                    return propertyEntry != null && propertyEntry.isHidden();
                  });
=======
                  entry -> ops().catalogPropertiesMetadata().isHiddenProperty(entry.getKey()));
>>>>>>> eee910f4
        }
      }
    }
    return properties;
  }

  @Override
  public Audit auditInfo() {
    Preconditions.checkArgument(entity != null, "entity is not set");
    return entity.auditInfo();
  }
}<|MERGE_RESOLUTION|>--- conflicted
+++ resolved
@@ -33,11 +33,7 @@
 
   private volatile CatalogOperations ops;
 
-<<<<<<< HEAD
-  private volatile Map<String, String> properties = null;
-=======
   private volatile Map<String, String> properties;
->>>>>>> eee910f4
   /**
    * Creates a new instance of CatalogOperations.
    *
@@ -142,15 +138,7 @@
           properties
               .entrySet()
               .removeIf(
-<<<<<<< HEAD
-                  entry -> {
-                    PropertyEntry<?> propertyEntry =
-                        ops().catalogPropertiesMetadata().propertyEntries().get(entry.getKey());
-                    return propertyEntry != null && propertyEntry.isHidden();
-                  });
-=======
                   entry -> ops().catalogPropertiesMetadata().isHiddenProperty(entry.getKey()));
->>>>>>> eee910f4
         }
       }
     }
