--- conflicted
+++ resolved
@@ -55,7 +55,6 @@
     return this.bytes;
   }
 
-<<<<<<< HEAD
   /**
    * Concatenates two byte arrays into a single array.
    *
@@ -65,15 +64,6 @@
    */
   public static byte[] concat(byte[] one, byte[] two) {
     int totalLen = one.length + two.length;
-=======
-  /** Concat byte arrays into one. */
-  public static byte[] concat(byte[]... values) {
-    int totalLen = 0;
-    for (byte[] b : values) {
-      totalLen += b.length;
-    }
-
->>>>>>> a11949ea
     byte[] res = new byte[totalLen];
     int currentPos = 0;
     for (int i = 0; i < values.length; i++) {
