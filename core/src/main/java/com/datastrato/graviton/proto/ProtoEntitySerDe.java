/*
 * Copyright 2023 Datastrato.
 * This software is licensed under the Apache License version 2.
 */
package com.datastrato.graviton.proto;

import com.datastrato.graviton.Entity;
import com.datastrato.graviton.EntitySerDe;
import com.google.common.collect.ImmutableMap;
import com.google.common.collect.Maps;
import com.google.protobuf.Any;
import com.google.protobuf.Message;
import java.io.IOException;
import java.util.Map;

/** The ProtoEntitySerDe class provides serialization and deserialization of entities. */
public class ProtoEntitySerDe implements EntitySerDe {

  // Entities classes must register in this map to ensure deserialization by ProtoEntitySerDe.
  private static final Map<String, String> ENTITY_TO_SERDE =
      ImmutableMap.of(
          "com.datastrato.graviton.meta.AuditInfo",
          "com.datastrato.graviton.proto.AuditInfoSerDe",
          "com.datastrato.graviton.meta.BaseMetalake",
          "com.datastrato.graviton.proto.BaseMetalakeSerDe",
          "com.datastrato.graviton.meta.CatalogEntity",
          "com.datastrato.graviton.proto.CatalogEntitySerDe");

  private static final Map<String, String> ENTITY_TO_PROTO =
      ImmutableMap.of(
          "com.datastrato.graviton.meta.AuditInfo", "com.datastrato.graviton.proto.AuditInfo",
          "com.datastrato.graviton.meta.BaseMetalake", "com.datastrato.graviton.proto.Metalake",
          "com.datastrato.graviton.meta.CatalogEntity", "com.datastrato.graviton.proto.Catalog");

  private final Map<Class<? extends Entity>, ProtoSerDe<? extends Entity, ? extends Message>>
      entityToSerDe;

  private final Map<Class<? extends Entity>, Class<? extends Message>> entityToProto;

<<<<<<< HEAD
  private final Map<Class<? extends Message>, Class<? extends Entity>> protoToEntity;

  /**
   * Constructor for ProtoEntitySerDe. Initializes mapping structures and loads classes.
   *
   * @throws IOException if class loading or instantiation fails.
   */
  public ProtoEntitySerDe() throws IOException {
    ClassLoader loader =
        Optional.ofNullable(Thread.currentThread().getContextClassLoader())
            .orElse(getClass().getClassLoader());

    // TODO. This potentially has issues in creating serde objects, because the class load here
    //  may have no context for entities which are implemented in the specific catalog module. We
    //  should lazily create the serde class in the classloader when serializing and deserializing.
=======
  public ProtoEntitySerDe() {
>>>>>>> 46b1cb61
    this.entityToSerDe = Maps.newHashMap();
    this.entityToProto = Maps.newHashMap();
  }

  /**
   * Serializes an entity into a byte array.
   *
   * @param t The entity to be serialized.
   * @param <T> The type of the entity.
   * @return The serialized byte array.
   * @throws IOException If there's an error during serialization.
   */
  @Override
  public <T extends Entity> byte[] serialize(T t) throws IOException {
    Any any = Any.pack(toProto(t, Thread.currentThread().getContextClassLoader()));
    return any.toByteArray();
  }

  /**
   * Deserializes a byte array into an entity of the specified class.
   *
   * @param bytes The serialized byte array.
   * @param clazz The class of the entity to be deserialized.
   * @param classLoader The class loader to use for deserialization.
   * @param <T> The type of the entity.
   * @return The deserialized entity.
   * @throws IOException If there's an error during deserialization or if the entity class or proto
   *     class is not registered.
   */
  @Override
  public <T extends Entity> T deserialize(byte[] bytes, Class<T> clazz, ClassLoader classLoader)
      throws IOException {
    Any any = Any.parseFrom(bytes);
    Class<? extends Message> protoClass = getProtoClass(clazz, classLoader);

<<<<<<< HEAD
    if (!entityToSerDe.containsKey(clazz) || !entityToProto.containsKey(clazz)) {
      throw new IOException("No proto and SerDe class found for entity " + clazz.getName());
    }

    if (!any.is(entityToProto.get(clazz))) {
=======
    if (!any.is(protoClass)) {
>>>>>>> 46b1cb61
      throw new IOException("Invalid proto for entity " + clazz.getName());
    }

    Message anyMessage = any.unpack(protoClass);
    return fromProto(anyMessage, clazz, classLoader);
  }

<<<<<<< HEAD
  /**
   * Converts an entity into its corresponding protocol buffer message representation.
   *
   * @param t The entity to be converted.
   * @param <T> The type of the entity.
   * @param <M> The type of the protocol buffer message.
   * @return The protocol buffer message representing the entity.
   * @throws IOException If there's an error during conversion or if no SerDe is found for the
   *     entity.
   */
  public <T extends Entity, M extends Message> M toProto(T t) throws IOException {
    if (!entityToSerDe.containsKey(t.getClass())) {
      throw new IOException("No SerDe found for entity " + t.getClass().getName());
=======
  private <T extends Entity, M extends Message> ProtoSerDe<T, M> getProtoSerde(
      Class<T> entityClass, ClassLoader classLoader) throws IOException {
    if (!ENTITY_TO_SERDE.containsKey(entityClass.getCanonicalName())
        || ENTITY_TO_SERDE.get(entityClass.getCanonicalName()) == null) {
      throw new IOException("No serde found for entity " + entityClass.getCanonicalName());
>>>>>>> 46b1cb61
    }
    return (ProtoSerDe<T, M>)
        entityToSerDe.computeIfAbsent(
            entityClass,
            k -> {
              try {
                Class<? extends ProtoSerDe<? extends Entity, ? extends Message>> serdeClazz =
                    (Class<? extends ProtoSerDe<? extends Entity, ? extends Message>>)
                        loadClass(ENTITY_TO_SERDE.get(k.getCanonicalName()), classLoader);
                return serdeClazz.newInstance();
              } catch (Exception e) {
                throw new RuntimeException(
                    "Failed to instantiate serde class " + k.getCanonicalName(), e);
              }
            });
  }

<<<<<<< HEAD
  /**
   * Converts a protocol buffer message into its corresponding entity representation.
   *
   * @param m The protocol buffer message to be converted.
   * @param <T> The type of the entity.
   * @param <M> The type of the protocol buffer message.
   * @return The entity representing the protocol buffer message.
   * @throws IOException If there's an error during conversion or if no entity class or SerDe is
   *     found for the proto.
   */
  public <T extends Entity, M extends Message> T fromProto(M m) throws IOException {
    if (!protoToEntity.containsKey(m.getClass())) {
      throw new IOException("No entity class found for proto " + m.getClass().getName());
=======
  private Class<? extends Message> getProtoClass(
      Class<? extends Entity> entityClass, ClassLoader classLoader) throws IOException {
    if (!ENTITY_TO_PROTO.containsKey(entityClass.getCanonicalName())
        || ENTITY_TO_PROTO.get(entityClass.getCanonicalName()) == null) {
      throw new IOException("No proto class found for entity " + entityClass.getCanonicalName());
>>>>>>> 46b1cb61
    }
    return entityToProto.computeIfAbsent(
        entityClass,
        k -> {
          try {
            return (Class<? extends Message>)
                loadClass(ENTITY_TO_PROTO.get(k.getCanonicalName()), classLoader);
          } catch (Exception e) {
            throw new RuntimeException("Failed to create proto class " + k.getCanonicalName(), e);
          }
        });
  }

<<<<<<< HEAD
    if (!entityToSerDe.containsKey(entityClass)) {
      throw new IOException("No SerDe found for entity " + entityClass.getName());
    }
=======
  private <T extends Entity, M extends Message> M toProto(T t, ClassLoader classLoader)
      throws IOException {
    ProtoSerDe<T, M> protoSerDe = (ProtoSerDe<T, M>) getProtoSerde(t.getClass(), classLoader);
    return protoSerDe.serialize(t);
  }
>>>>>>> 46b1cb61

  private <T extends Entity, M extends Message> T fromProto(
      M m, Class<T> entityClass, ClassLoader classLoader) throws IOException {
    ProtoSerDe<T, Message> protoSerDe = getProtoSerde(entityClass, classLoader);
    return protoSerDe.deserialize(m);
  }

  /**
   * Loads a class using the specified class name and class loader.
   *
   * @param className The fully qualified name of the class to be loaded.
   * @param classLoader The class loader to use for loading the class.
   * @return The loaded class.
   * @throws IOException If there's an error while loading the class.
   */
  private Class<?> loadClass(String className, ClassLoader classLoader) throws IOException {
    try {
      return Class.forName(className, true, classLoader);
    } catch (Exception e) {
      throw new IOException(
          "Failed to load class " + className + " with classLoader " + classLoader, e);
    }
  }
}<|MERGE_RESOLUTION|>--- conflicted
+++ resolved
@@ -37,25 +37,8 @@
 
   private final Map<Class<? extends Entity>, Class<? extends Message>> entityToProto;
 
-<<<<<<< HEAD
-  private final Map<Class<? extends Message>, Class<? extends Entity>> protoToEntity;
 
-  /**
-   * Constructor for ProtoEntitySerDe. Initializes mapping structures and loads classes.
-   *
-   * @throws IOException if class loading or instantiation fails.
-   */
-  public ProtoEntitySerDe() throws IOException {
-    ClassLoader loader =
-        Optional.ofNullable(Thread.currentThread().getContextClassLoader())
-            .orElse(getClass().getClassLoader());
-
-    // TODO. This potentially has issues in creating serde objects, because the class load here
-    //  may have no context for entities which are implemented in the specific catalog module. We
-    //  should lazily create the serde class in the classloader when serializing and deserializing.
-=======
   public ProtoEntitySerDe() {
->>>>>>> 46b1cb61
     this.entityToSerDe = Maps.newHashMap();
     this.entityToProto = Maps.newHashMap();
   }
@@ -91,15 +74,7 @@
     Any any = Any.parseFrom(bytes);
     Class<? extends Message> protoClass = getProtoClass(clazz, classLoader);
 
-<<<<<<< HEAD
-    if (!entityToSerDe.containsKey(clazz) || !entityToProto.containsKey(clazz)) {
-      throw new IOException("No proto and SerDe class found for entity " + clazz.getName());
-    }
-
-    if (!any.is(entityToProto.get(clazz))) {
-=======
     if (!any.is(protoClass)) {
->>>>>>> 46b1cb61
       throw new IOException("Invalid proto for entity " + clazz.getName());
     }
 
@@ -107,27 +82,11 @@
     return fromProto(anyMessage, clazz, classLoader);
   }
 
-<<<<<<< HEAD
-  /**
-   * Converts an entity into its corresponding protocol buffer message representation.
-   *
-   * @param t The entity to be converted.
-   * @param <T> The type of the entity.
-   * @param <M> The type of the protocol buffer message.
-   * @return The protocol buffer message representing the entity.
-   * @throws IOException If there's an error during conversion or if no SerDe is found for the
-   *     entity.
-   */
-  public <T extends Entity, M extends Message> M toProto(T t) throws IOException {
-    if (!entityToSerDe.containsKey(t.getClass())) {
-      throw new IOException("No SerDe found for entity " + t.getClass().getName());
-=======
   private <T extends Entity, M extends Message> ProtoSerDe<T, M> getProtoSerde(
       Class<T> entityClass, ClassLoader classLoader) throws IOException {
     if (!ENTITY_TO_SERDE.containsKey(entityClass.getCanonicalName())
         || ENTITY_TO_SERDE.get(entityClass.getCanonicalName()) == null) {
       throw new IOException("No serde found for entity " + entityClass.getCanonicalName());
->>>>>>> 46b1cb61
     }
     return (ProtoSerDe<T, M>)
         entityToSerDe.computeIfAbsent(
@@ -145,27 +104,11 @@
             });
   }
 
-<<<<<<< HEAD
-  /**
-   * Converts a protocol buffer message into its corresponding entity representation.
-   *
-   * @param m The protocol buffer message to be converted.
-   * @param <T> The type of the entity.
-   * @param <M> The type of the protocol buffer message.
-   * @return The entity representing the protocol buffer message.
-   * @throws IOException If there's an error during conversion or if no entity class or SerDe is
-   *     found for the proto.
-   */
-  public <T extends Entity, M extends Message> T fromProto(M m) throws IOException {
-    if (!protoToEntity.containsKey(m.getClass())) {
-      throw new IOException("No entity class found for proto " + m.getClass().getName());
-=======
   private Class<? extends Message> getProtoClass(
       Class<? extends Entity> entityClass, ClassLoader classLoader) throws IOException {
     if (!ENTITY_TO_PROTO.containsKey(entityClass.getCanonicalName())
         || ENTITY_TO_PROTO.get(entityClass.getCanonicalName()) == null) {
       throw new IOException("No proto class found for entity " + entityClass.getCanonicalName());
->>>>>>> 46b1cb61
     }
     return entityToProto.computeIfAbsent(
         entityClass,
@@ -179,17 +122,11 @@
         });
   }
 
-<<<<<<< HEAD
-    if (!entityToSerDe.containsKey(entityClass)) {
-      throw new IOException("No SerDe found for entity " + entityClass.getName());
-    }
-=======
   private <T extends Entity, M extends Message> M toProto(T t, ClassLoader classLoader)
       throws IOException {
     ProtoSerDe<T, M> protoSerDe = (ProtoSerDe<T, M>) getProtoSerde(t.getClass(), classLoader);
     return protoSerDe.serialize(t);
   }
->>>>>>> 46b1cb61
 
   private <T extends Entity, M extends Message> T fromProto(
       M m, Class<T> entityClass, ClassLoader classLoader) throws IOException {
