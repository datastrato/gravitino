--- conflicted
+++ resolved
@@ -25,11 +25,6 @@
 import org.slf4j.LoggerFactory;
 
 /**
-<<<<<<< HEAD
- * CustomEntityKeyEncoder is an implementation of the EntityKeyEncoder interface that provides
- * methods to encode NameIdentifier and Namespace objects into byte arrays for use as keys in a
- * key-value store.
-=======
  * Encode entity key for KV backend, e.g., RocksDB. The key is used to store the entity in the
  * backend. The final key will be:
  *
@@ -49,28 +44,15 @@
  * to_{ml_id}_{ca_id}_{br_id}_{to_id}       ----->    topic_info
  * to_{ml_id}_{ca_id}_{br_id}_{to_id}       ----->    topic_info
  * </pre>
->>>>>>> a11949ea
+ */
+/**
+ * CustomEntityKeyEncoder is an implementation of the EntityKeyEncoder interface that provides
+ * methods to encode NameIdentifier and Namespace objects into byte arrays for use as keys in a
+ * key-value store.
  */
 public class CustomEntityKeyEncoder implements EntityKeyEncoder {
   public static final Logger LOG = LoggerFactory.getLogger(CustomEntityKeyEncoder.class);
 
-<<<<<<< HEAD
-  /**
-   * Encodes a NameIdentifier object into a byte array for use as a key in a key-value store.
-   *
-   * @param entity The NameIdentifier object to be encoded.
-   * @return The byte array representing the encoded key.
-   */
-  @Override
-  public byte[] encode(NameIdentifier entity) {
-    // A simple approach is taken, utilizing the identifier
-    // of the entity as the key. However. This will be improved in future PRs.
-    // TODO (yuqi) While the NameIdentifier provides key information, it may
-    // be insufficient for key encoding. An improvement
-    // involves inferring the object's class from the key, which would help
-    //  deserialization when retrieving it from the key-value store.
-    return entity.toString().getBytes();
-=======
   // name prefix of name in name to id mapping,
   // e.g., name_metalake1 -> 1
   //       name_metalake2 -> 2
@@ -245,11 +227,35 @@
     return bytes;
   }
 
+  /**
+   * Retrieves the next usable ID from the backend. This method returns a long value representing
+   * the next available ID that can be used. The ID is obtained by fetching the current maximum ID
+   * value from the backend and incrementing it by 1.
+   *
+   * @return The next usable ID.
+   * @throws IOException If an I/O error occurs while communicating with the backend.
+   */
   @VisibleForTesting
   public long getNextUsableId() throws IOException {
     byte[] maxByte = backend.get(CURRENT_MAX_ID);
     return maxByte == null ? 0 : ByteUtils.byteToLong(maxByte) + 1;
->>>>>>> a11949ea
+  }
+
+  /**
+   * Encodes a NameIdentifier object into a byte array for use as a key in a key-value store.
+   *
+   * @param entity The NameIdentifier object to be encoded.
+   * @return The byte array representing the encoded key.
+   */
+  @Override
+  public byte[] encode(NameIdentifier entity) {
+    // A simple approach is taken, utilizing the identifier
+    // of the entity as the key. However. This will be improved in future PRs.
+    // TODO (yuqi) While the NameIdentifier provides key information, it may
+    // be insufficient for key encoding. An improvement
+    // involves inferring the object's class from the key, which would help
+    //  deserialization when retrieving it from the key-value store.
+    return entity.toString().getBytes();
   }
 
   /**
