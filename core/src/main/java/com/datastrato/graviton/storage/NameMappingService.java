/*
 * Copyright 2023 Datastrato.
 * This software is licensed under the Apache License version 2.
 */

package com.datastrato.graviton.storage;

import com.datastrato.graviton.storage.kv.KvEntityStore;
import java.io.IOException;

/**
 * {@link NameMappingService} manages name to id mappings when using {@link KvEntityStore} to store
 * entity.
 *
 * <p>Note. Implementations of this interface should be thread-safe.
 */
public interface NameMappingService {

  /**
   * Get id from name.
   *
   * @param name the name of the entity
   */
  Long get(String name) throws IOException;

  /**
   * If we do not find the id of the name, we create a new id for the name. Note, this method should
   * be called in transaction.
   *
   * @param name the name of the entity
   * @return the id of the name, or null if the name does not exist
   */
  Long create(String name) throws IOException;

  /**
   * Get the id of the name. If we do not find the id of the name, we create a new id for the name.
   *
   * @param name the name of the entity
   * @return the id of the name
   */
  default Long getOrCreateId(String name) throws IOException {
    Long id = get(name);
    if (id == null) {
      id = create(name);
    }
    return id;
  }

  /**
   * Update the mapping of the name to id. This method is used to update the mapping when we rename
   * an entity. Please see the example
   *
<<<<<<< HEAD
   * <p>For example, if we have the following mapping: name_a ---> 1 id_1 ---> a If we want to
   * change to mapping to b --> 1, then name_b ---> 1 id_1 ---> b
   *
   * @param oldName old name of entity
   * @param newName new name of entity
   */
  boolean update(String oldName, String newName) throws IOException;

  /**
   * Delete related mapping of the name.
   *
   * @param name name to delete
   */
  boolean delete(String name) throws IOException;
=======
   * <pre>
   * Before:
   *   oldname -> 1
   *   1       -> oldname
   *
   * After:
   *  newname -> 1
   *  1       -> newname
   * </pre>
   *
   * @param oldName name to be updated
   * @param newName new name
   */
  boolean update(String oldName, String newName);

  /**
   * Delete id mapping for name. Ignore if the name does not exist.
   *
   * @param name name to be deleted
   * @return true if the name exists and is deleted successfully, false if the name does not exist
   */
  boolean delete(String name);
>>>>>>> 14c179a9

  /**
   * Get the id generator used by NameMappingService
   *
   * @return the id generator
   */
  IdGenerator getIdGenerator();
<<<<<<< HEAD

  // Execute some operation in transaction.
  <R, E extends Exception> R executeInTransaction(Executable<R, E> executable)
      throws E, IOException;
=======
>>>>>>> 14c179a9
}<|MERGE_RESOLUTION|>--- conflicted
+++ resolved
@@ -50,22 +50,6 @@
    * Update the mapping of the name to id. This method is used to update the mapping when we rename
    * an entity. Please see the example
    *
-<<<<<<< HEAD
-   * <p>For example, if we have the following mapping: name_a ---> 1 id_1 ---> a If we want to
-   * change to mapping to b --> 1, then name_b ---> 1 id_1 ---> b
-   *
-   * @param oldName old name of entity
-   * @param newName new name of entity
-   */
-  boolean update(String oldName, String newName) throws IOException;
-
-  /**
-   * Delete related mapping of the name.
-   *
-   * @param name name to delete
-   */
-  boolean delete(String name) throws IOException;
-=======
    * <pre>
    * Before:
    *   oldname -> 1
@@ -79,7 +63,7 @@
    * @param oldName name to be updated
    * @param newName new name
    */
-  boolean update(String oldName, String newName);
+  boolean update(String oldName, String newName) throws IOException;
 
   /**
    * Delete id mapping for name. Ignore if the name does not exist.
@@ -87,8 +71,7 @@
    * @param name name to be deleted
    * @return true if the name exists and is deleted successfully, false if the name does not exist
    */
-  boolean delete(String name);
->>>>>>> 14c179a9
+  boolean delete(String name) throws IOException;
 
   /**
    * Get the id generator used by NameMappingService
@@ -96,11 +79,4 @@
    * @return the id generator
    */
   IdGenerator getIdGenerator();
-<<<<<<< HEAD
-
-  // Execute some operation in transaction.
-  <R, E extends Exception> R executeInTransaction(Executable<R, E> executable)
-      throws E, IOException;
-=======
->>>>>>> 14c179a9
 }