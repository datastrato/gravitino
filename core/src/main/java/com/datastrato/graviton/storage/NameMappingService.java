/*
 * Copyright 2023 Datastrato.
 * This software is licensed under the Apache License version 2.
 */

package com.datastrato.graviton.storage;

import com.datastrato.graviton.storage.kv.KvEntityStore;
import java.io.IOException;

/**
 * {@link NameMappingService} manages name to id mappings when using {@link KvEntityStore} to store
 * entity.
 *
 * <p>Note. Implementations of this interface should be thread-safe.
 */
public interface NameMappingService {

  /**
   * Get id from name.
   *
   * @param name the name of the entity
   * @return the id of the name, or null if the name does not exist
   * @throws IOException if the underlying storage failed
   */
  Long get(String name) throws IOException;

  /**
   * If we do not find the id of the name, we create a new id for the name. Note, this method should
   * be called in transaction.
   *
   * @param name the name of the entity
   * @return the id of the name, or null if the name does not exist
   * @throws IOException if the underlying storage failed
   */
  Long create(String name) throws IOException;
<<<<<<< HEAD

  /**
   * Get the id of the name. If we do not find the id of the name, we create a new id for the name.
   *
   * @param name the name of the entity
   * @return the id of the name
   */
  default Long getOrCreateId(String name) throws IOException {
    Long id = get(name);
    if (id == null) {
      id = create(name);
    }
    return id;
  }
=======
>>>>>>> 3a1fcc9f

  /**
   * Update the mapping of the name to id. This method is used to update the mapping when we rename
   * an entity. Please see the example
   *
   * <pre>
   * Before:
   *   oldname -> 1
   *   1       -> oldname
   *
   * After:
   *  newname -> 1
   *  1       -> newname
   * </pre>
   *
   * @param oldName name to be updated
   * @param newName new name
   * @throws IOException if the underlying storage failed
   */
  boolean update(String oldName, String newName) throws IOException;

  /**
   * Delete id mapping for name. Ignore if the name does not exist.
   *
   * @param name name to be deleted
   * @return true if the name exists and is deleted successfully, false if the name does not exist
   * @throws IOException if the underlying storage failed
   */
  boolean delete(String name) throws IOException;
<<<<<<< HEAD

  /**
   * Get the id generator used by NameMappingService
   *
   * @return the id generator
   */
  IdGenerator getIdGenerator();
=======
>>>>>>> 3a1fcc9f
}<|MERGE_RESOLUTION|>--- conflicted
+++ resolved
@@ -34,23 +34,6 @@
    * @throws IOException if the underlying storage failed
    */
   Long create(String name) throws IOException;
-<<<<<<< HEAD
-
-  /**
-   * Get the id of the name. If we do not find the id of the name, we create a new id for the name.
-   *
-   * @param name the name of the entity
-   * @return the id of the name
-   */
-  default Long getOrCreateId(String name) throws IOException {
-    Long id = get(name);
-    if (id == null) {
-      id = create(name);
-    }
-    return id;
-  }
-=======
->>>>>>> 3a1fcc9f
 
   /**
    * Update the mapping of the name to id. This method is used to update the mapping when we rename
@@ -80,14 +63,4 @@
    * @throws IOException if the underlying storage failed
    */
   boolean delete(String name) throws IOException;
-<<<<<<< HEAD
-
-  /**
-   * Get the id generator used by NameMappingService
-   *
-   * @return the id generator
-   */
-  IdGenerator getIdGenerator();
-=======
->>>>>>> 3a1fcc9f
 }