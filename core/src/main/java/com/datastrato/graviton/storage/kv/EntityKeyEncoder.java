--- conflicted
+++ resolved
@@ -10,7 +10,6 @@
 
 /** Interface for encoding entity keys for use with KV backends, such as RocksDB. */
 public interface EntityKeyEncoder {
-<<<<<<< HEAD
 
   /**
    * Encodes a NameIdentifier into a byte array representing the entity key.
@@ -27,8 +26,6 @@
    * @return The byte array representing the encoded key.
    */
   byte[] encode(Namespace namespace);
-=======
-
   /**
    * Construct the key for key-value store from the entity NameIdentifier and EntityType.
    *
@@ -38,5 +35,4 @@
    * @throws IOException
    */
   byte[] encode(EntityIdentifer entityIdentifer, boolean createIdIfNotExists) throws IOException;
->>>>>>> a11949ea
 }