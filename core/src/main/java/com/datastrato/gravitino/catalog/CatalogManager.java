--- conflicted
+++ resolved
@@ -352,13 +352,8 @@
         throw new NoSuchMetalakeException(METALAKE_DOES_NOT_EXIST_MSG, metalakeIdent);
       }
 
-<<<<<<< HEAD
-      // TODO: should avoid a race condition here
+      store.put(e, false /* overwrite */);
       CatalogWrapper wrapper = catalogCache.get(ident, id -> createCatalogWrapper(e, null));
-=======
->>>>>>> 68b4587e
-      store.put(e, false /* overwrite */);
-      CatalogWrapper wrapper = catalogCache.get(ident, id -> createCatalogWrapper(e));
       createSuccess = true;
       return wrapper.catalog;
     } catch (EntityAlreadyExistsException e1) {
@@ -561,11 +556,7 @@
   private CatalogWrapper loadCatalogInternal(NameIdentifier ident) throws NoSuchCatalogException {
     try {
       CatalogEntity entity = store.get(ident, EntityType.CATALOG, CatalogEntity.class);
-<<<<<<< HEAD
-      return createCatalogWrapper(entity, null);
-=======
-      return createCatalogWrapper(entity.withNamespace(ident.namespace()));
->>>>>>> 68b4587e
+      return createCatalogWrapper(entity.withNamespace(ident.namespace()), null);
 
     } catch (NoSuchEntityException ne) {
       LOG.warn("Catalog {} does not exist", ident, ne);
