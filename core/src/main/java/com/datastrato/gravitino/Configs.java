--- conflicted
+++ resolved
@@ -70,9 +70,6 @@
       String.join(File.separator, System.getenv("GRAVITINO_HOME"), "data", "rocksdb");
 
   public static final String DEFAULT_RELATIONAL_JDBC_BACKEND_PATH =
-<<<<<<< HEAD
-      String.join(File.separator, System.getenv("GRAVITINO_HOME"), "data", "embedded");
-=======
       String.join(File.separator, System.getenv("GRAVITINO_HOME"), "data", "jdbc");
 
   public static final String DEFAULT_RELATIONAL_JDBC_BACKEND_URL = "jdbc:h2";
@@ -82,7 +79,6 @@
   public static final String DEFAULT_RELATIONAL_JDBC_BACKEND_USERNAME = "gravitino";
 
   public static final String DEFAULT_RELATIONAL_JDBC_BACKEND_PASSWORD = "gravitino";
->>>>>>> f5f092f0
 
   public static final int GARBAGE_COLLECTOR_SINGLE_DELETION_LIMIT = 100;
   public static final long MAX_NODE_IN_MEMORY = 100000L;
@@ -118,11 +114,7 @@
           .version(ConfigConstants.VERSION_0_5_0)
           .stringConf()
           .checkValue(StringUtils::isNotBlank, ConfigConstants.NOT_BLANK_ERROR_MSG)
-<<<<<<< HEAD
-          .createWithDefault("jdbc:h2");
-=======
           .createWithDefault(DEFAULT_RELATIONAL_JDBC_BACKEND_URL);
->>>>>>> f5f092f0
 
   public static final ConfigEntry<String> ENTITY_RELATIONAL_JDBC_BACKEND_DRIVER =
       new ConfigBuilder(ENTITY_RELATIONAL_JDBC_BACKEND_DRIVER_KEY)
@@ -145,22 +137,6 @@
           .doc("Password of `JDBCBackend`")
           .version(ConfigConstants.VERSION_0_5_0)
           .stringConf()
-<<<<<<< HEAD
-          .create();
-
-  public static final ConfigEntry<String> ENTRY_RELATIONAL_JDBC_BACKEND_PATH =
-      new ConfigBuilder(ENTITY_RELATIONAL_JDBC_BACKEND_STORAGE_PATH_KEY)
-          .doc(
-              "The storage path for JDBC storage implementation. It supports both absolute and"
-                  + " relative path, if the value is a relative path, the final path is "
-                  + "`${GRAVITINO_HOME}/${PATH_YOU_HAVA_SET}`, default value is "
-                  + "`${GRAVITINO_HOME}/data/embedded`")
-          .version(ConfigConstants.VERSION_0_6_0)
-          .stringConf()
-          .createWithDefault(DEFAULT_RELATIONAL_JDBC_BACKEND_PATH);
-
-  public static final ConfigEntry<String> ENTRY_KV_ROCKSDB_BACKEND_PATH =
-=======
           .createWithDefault(DEFAULT_RELATIONAL_JDBC_BACKEND_PASSWORD);
 
   public static final ConfigEntry<String> ENTITY_RELATIONAL_JDBC_BACKEND_PATH =
@@ -175,7 +151,6 @@
           .createWithDefault(DEFAULT_RELATIONAL_JDBC_BACKEND_PATH);
 
   public static final ConfigEntry<String> ENTITY_KV_ROCKSDB_BACKEND_PATH =
->>>>>>> f5f092f0
       new ConfigBuilder(ENTITY_KV_ROCKSDB_BACKEND_PATH_KEY)
           .doc(
               "The storage path for RocksDB storage implementation. It supports both absolute and"
