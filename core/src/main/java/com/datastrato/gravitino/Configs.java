--- conflicted
+++ resolved
@@ -67,7 +67,6 @@
           .booleanConf()
           .createWithDefault(true);
 
-<<<<<<< HEAD
   ConfigEntry<Long> ENTITY_KV_TTL =
       new ConfigBuilder(ENTITY_KV_TTL_KEY_KEY)
           .doc("The ttl(day) of kv entity store")
@@ -81,12 +80,10 @@
           .version("0.3.0")
           .stringConf()
           .createWithDefault("simple");
-=======
   ConfigEntry<Long> STORE_TRANSACTION_MAX_SKEW_TIME =
       new ConfigBuilder("gravitino.entity.store.transaction-max-skew-time")
           .doc("Max time skew allowed for transaction")
           .version("0.3.0")
           .longConf()
           .createWithDefault(2L);
->>>>>>> 070ab260
 }