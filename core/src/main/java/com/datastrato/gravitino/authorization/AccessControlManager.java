/*
 * Copyright 2024 Datastrato Pvt Ltd.
 * This software is licensed under the Apache License version 2.
 */
package com.datastrato.gravitino.authorization;

import com.datastrato.gravitino.Config;
import com.datastrato.gravitino.Entity;
import com.datastrato.gravitino.EntityStore;
import com.datastrato.gravitino.NameIdentifier;
import com.datastrato.gravitino.exceptions.GroupAlreadyExistsException;
import com.datastrato.gravitino.exceptions.NoSuchGroupException;
import com.datastrato.gravitino.exceptions.NoSuchRoleException;
import com.datastrato.gravitino.exceptions.NoSuchUserException;
import com.datastrato.gravitino.exceptions.RoleAlreadyExistsException;
import com.datastrato.gravitino.exceptions.UserAlreadyExistsException;
import com.datastrato.gravitino.storage.IdGenerator;
<<<<<<< HEAD
import java.util.List;
import java.util.Map;
=======
import com.datastrato.gravitino.utils.Executable;
>>>>>>> f7f4a3ce

/**
 * AccessControlManager is used for manage users, roles, admin, grant information, this class is an
 * entrance class for tenant management. This lock policy about this is as follows: First, admin
 * operations are prevented by one lock. Then, other operations are prevented by the other lock. For
 * non-admin operations, Gravitino doesn't choose metalake level lock. There are some reasons
 * mainly: First, the metalake can be renamed by users. It's hard to maintain a map with metalake as
 * the key. Second, the lock will be couped with life cycle of the metalake.
 */
public class AccessControlManager {

  private final UserGroupManager userGroupManager;
  private final AdminManager adminManager;
<<<<<<< HEAD
  private final RoleManager roleManager;
=======
  private final Object adminOperationLock = new Object();
  private final Object nonAdminOperationLock = new Object();
>>>>>>> f7f4a3ce

  public AccessControlManager(EntityStore store, IdGenerator idGenerator, Config config) {
    this.userGroupManager = new UserGroupManager(store, idGenerator);
    this.adminManager = new AdminManager(store, idGenerator, config);
    this.roleManager = new RoleManager(store, idGenerator);
  }

  /**
   * Adds a new User.
   *
   * @param metalake The Metalake of the User.
   * @param name The name of the User.
   * @return The added User instance.
   * @throws UserAlreadyExistsException If a User with the same identifier already exists.
   * @throws RuntimeException If adding the User encounters storage issues.
   */
  public User addUser(String metalake, String name) throws UserAlreadyExistsException {
    return doWithNonAdminLock(() -> userGroupManager.addUser(metalake, name));
  }

  /**
   * Removes a User.
   *
   * @param metalake The Metalake of the User.
   * @param user The name of the User.
   * @return `true` if the User was successfully removed, `false` otherwise.
   * @throws RuntimeException If removing the User encounters storage issues.
   */
  public boolean removeUser(String metalake, String user) {
    return doWithNonAdminLock(() -> userGroupManager.removeUser(metalake, user));
  }

  /**
   * Gets a User.
   *
   * @param metalake The Metalake of the User.
   * @param user The name of the User.
   * @return The getting User instance.
   * @throws NoSuchUserException If the User with the given identifier does not exist.
   * @throws RuntimeException If getting the User encounters storage issues.
   */
  public User getUser(String metalake, String user) throws NoSuchUserException {
    return doWithNonAdminLock(() -> userGroupManager.getUser(metalake, user));
  }

  /**
   * Adds a new Group.
   *
   * @param metalake The Metalake of the Group.
   * @param group The name of the Group.
   * @return The Added Group instance.
   * @throws GroupAlreadyExistsException If a Group with the same identifier already exists.
   * @throws RuntimeException If adding the Group encounters storage issues.
   */
  public Group addGroup(String metalake, String group) throws GroupAlreadyExistsException {
    return doWithNonAdminLock(() -> userGroupManager.addGroup(metalake, group));
  }

  /**
   * Removes a Group.
   *
   * @param metalake The Metalake of the Group.
   * @param group THe name of the Group.
   * @return `true` if the Group was successfully removed, `false` otherwise.
   * @throws RuntimeException If removing the Group encounters storage issues.
   */
  public boolean removeGroup(String metalake, String group) {
    return doWithNonAdminLock(() -> userGroupManager.removeGroup(metalake, group));
  }

  /**
   * Gets a Group.
   *
   * @param metalake The Metalake of the Group.
   * @param group THe name of the Group.
   * @return The getting Group instance.
   * @throws NoSuchGroupException If the Group with the given identifier does not exist.
   * @throws RuntimeException If getting the Group encounters storage issues.
   */
  public Group getGroup(String metalake, String group) throws NoSuchGroupException {
    return doWithNonAdminLock(() -> userGroupManager.getGroup(metalake, group));
  }

  /**
   * Adds a new metalake admin.
   *
   * @param user The name of the User.
   * @return The added User instance.
   * @throws UserAlreadyExistsException If a User with the same identifier already exists.
   * @throws RuntimeException If adding the User encounters storage issues.
   */
  public User addMetalakeAdmin(String user) {
    return doWithAdminLock(() -> adminManager.addMetalakeAdmin(user));
  }

  /**
   * Removes a metalake admin.
   *
   * @param user The name of the User.
   * @return `true` if the User was successfully removed, `false` otherwise.
   * @throws RuntimeException If removing the User encounters storage issues.
   */
  public boolean removeMetalakeAdmin(String user) {
    return doWithAdminLock(() -> adminManager.removeMetalakeAdmin(user));
  }

  /**
   * Judges whether the user is the service admin.
   *
   * @param user the name of the user
   * @return true, if the user is service admin, otherwise false.
   */
  public boolean isServiceAdmin(String user) {
    return adminManager.isServiceAdmin(user);
  }

  /**
   * Judges whether the user is the metalake admin.
   *
   * @param user the name of the user
   * @return true, if the user is metalake admin, otherwise false.
   */
  public boolean isMetalakeAdmin(String user) {
    return doWithAdminLock(() -> adminManager.isMetalakeAdmin(user));
  }

  private <R, E extends Exception> R doWithNonAdminLock(Executable<R, E> executable) throws E {
    synchronized (nonAdminOperationLock) {
      return executable.execute();
    }
  }

  private <R, E extends Exception> R doWithAdminLock(Executable<R, E> executable) throws E {
    synchronized (adminOperationLock) {
      return executable.execute();
    }
  }

  /**
   * Creates a new Role.
   *
   * @param metalake The Metalake of the Role.
   * @param role The name of the Role.
   * @param properties The properties of the Role.
   * @param privilegeEntityIdentifier The privilege entity identifier of the Role.
   * @param privilegeEntityType The privilege entity type of the Role.
   * @param privileges The privileges of the Role.
   * @return The created Role instance.
   * @throws RoleAlreadyExistsException If a Role with the same identifier already exists.
   * @throws RuntimeException If creating the Role encounters storage issues.
   */
  public Role createRole(
      String metalake,
      String role,
      Map<String, String> properties,
      NameIdentifier privilegeEntityIdentifier,
      Entity.EntityType privilegeEntityType,
      List<Privilege> privileges)
      throws RoleAlreadyExistsException {
    return roleManager.createRole(
        metalake, role, properties, privilegeEntityIdentifier, privilegeEntityType, privileges);
  }

  /**
   * Loads a Role.
   *
   * @param metalake The Metalake of the Role.
   * @param role The name of the Role.
   * @return The loading Role instance.
   * @throws NoSuchRoleException If the Role with the given identifier does not exist.
   * @throws RuntimeException If loading the Role encounters storage issues.
   */
  public Role loadRole(String metalake, String role) throws NoSuchRoleException {
    return roleManager.loadRole(metalake, role);
  }

  /**
   * Drops a Role.
   *
   * @param metalake The Metalake of the Role.
   * @param role The name of the Role.
   * @return `true` if the Role was successfully dropped, `false` otherwise.
   * @throws RuntimeException If dropping the User encounters storage issues.
   */
  public boolean dropRole(String metalake, String role) {
    return roleManager.dropRole(metalake, role);
  }
}<|MERGE_RESOLUTION|>--- conflicted
+++ resolved
@@ -15,12 +15,9 @@
 import com.datastrato.gravitino.exceptions.RoleAlreadyExistsException;
 import com.datastrato.gravitino.exceptions.UserAlreadyExistsException;
 import com.datastrato.gravitino.storage.IdGenerator;
-<<<<<<< HEAD
+import com.datastrato.gravitino.utils.Executable;
 import java.util.List;
 import java.util.Map;
-=======
-import com.datastrato.gravitino.utils.Executable;
->>>>>>> f7f4a3ce
 
 /**
  * AccessControlManager is used for manage users, roles, admin, grant information, this class is an
@@ -34,12 +31,9 @@
 
   private final UserGroupManager userGroupManager;
   private final AdminManager adminManager;
-<<<<<<< HEAD
   private final RoleManager roleManager;
-=======
   private final Object adminOperationLock = new Object();
   private final Object nonAdminOperationLock = new Object();
->>>>>>> f7f4a3ce
 
   public AccessControlManager(EntityStore store, IdGenerator idGenerator, Config config) {
     this.userGroupManager = new UserGroupManager(store, idGenerator);
@@ -164,18 +158,6 @@
    */
   public boolean isMetalakeAdmin(String user) {
     return doWithAdminLock(() -> adminManager.isMetalakeAdmin(user));
-  }
-
-  private <R, E extends Exception> R doWithNonAdminLock(Executable<R, E> executable) throws E {
-    synchronized (nonAdminOperationLock) {
-      return executable.execute();
-    }
-  }
-
-  private <R, E extends Exception> R doWithAdminLock(Executable<R, E> executable) throws E {
-    synchronized (adminOperationLock) {
-      return executable.execute();
-    }
   }
 
   /**
@@ -199,8 +181,15 @@
       Entity.EntityType privilegeEntityType,
       List<Privilege> privileges)
       throws RoleAlreadyExistsException {
-    return roleManager.createRole(
-        metalake, role, properties, privilegeEntityIdentifier, privilegeEntityType, privileges);
+    return doWithNonAdminLock(
+        () ->
+            roleManager.createRole(
+                metalake,
+                role,
+                properties,
+                privilegeEntityIdentifier,
+                privilegeEntityType,
+                privileges));
   }
 
   /**
@@ -213,7 +202,7 @@
    * @throws RuntimeException If loading the Role encounters storage issues.
    */
   public Role loadRole(String metalake, String role) throws NoSuchRoleException {
-    return roleManager.loadRole(metalake, role);
+    return doWithNonAdminLock(() -> roleManager.loadRole(metalake, role));
   }
 
   /**
@@ -225,6 +214,18 @@
    * @throws RuntimeException If dropping the User encounters storage issues.
    */
   public boolean dropRole(String metalake, String role) {
-    return roleManager.dropRole(metalake, role);
+    return doWithNonAdminLock(() -> roleManager.dropRole(metalake, role));
+  }
+
+  private <R, E extends Exception> R doWithNonAdminLock(Executable<R, E> executable) throws E {
+    synchronized (nonAdminOperationLock) {
+      return executable.execute();
+    }
+  }
+
+  private <R, E extends Exception> R doWithAdminLock(Executable<R, E> executable) throws E {
+    synchronized (adminOperationLock) {
+      return executable.execute();
+    }
   }
 }