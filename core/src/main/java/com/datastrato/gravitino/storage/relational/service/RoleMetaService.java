--- conflicted
+++ resolved
@@ -124,31 +124,6 @@
     return true;
   }
 
-<<<<<<< HEAD
-  private void fillRolePOBuilderParentEntityId(RolePO.Builder builder, Namespace namespace) {
-    AuthorizationUtils.checkRoleNamespace(namespace);
-    Long parentEntityId = null;
-    for (int level = 0; level < namespace.levels().length; level++) {
-      String name = namespace.level(level);
-      switch (level) {
-        case 0:
-          parentEntityId = MetalakeMetaService.getInstance().getMetalakeIdByName(name);
-          builder.withMetalakeId(parentEntityId);
-          continue;
-        case 1:
-          parentEntityId =
-              CatalogMetaService.getInstance()
-                  .getCatalogIdByMetalakeIdAndName(parentEntityId, name);
-          builder.withCatalogId(parentEntityId);
-          continue;
-        case 2:
-          parentEntityId =
-              SchemaMetaService.getInstance().getSchemaIdByCatalogIdAndName(parentEntityId, name);
-          builder.withSchemaId(parentEntityId);
-          break;
-      }
-    }
-=======
   public int deleteRoleMetasByLegacyTimeLine(long legacyTimeLine, int limit) {
     int[] roleDeletedCount = new int[] {0};
     int[] userRoleRelDeletedCount = new int[] {0};
@@ -173,6 +148,30 @@
                         mapper.deleteGroupRoleRelMetasByLegacyTimeLine(legacyTimeLine, limit)));
 
     return roleDeletedCount[0] + userRoleRelDeletedCount[0] + groupRoleRelDeletedCount[0];
->>>>>>> 12f24c29
+  }
+
+  private void fillRolePOBuilderParentEntityId(RolePO.Builder builder, Namespace namespace) {
+    AuthorizationUtils.checkRoleNamespace(namespace);
+    Long parentEntityId = null;
+    for (int level = 0; level < namespace.levels().length; level++) {
+      String name = namespace.level(level);
+      switch (level) {
+        case 0:
+          parentEntityId = MetalakeMetaService.getInstance().getMetalakeIdByName(name);
+          builder.withMetalakeId(parentEntityId);
+          continue;
+        case 1:
+          parentEntityId =
+              CatalogMetaService.getInstance()
+                  .getCatalogIdByMetalakeIdAndName(parentEntityId, name);
+          builder.withCatalogId(parentEntityId);
+          continue;
+        case 2:
+          parentEntityId =
+              SchemaMetaService.getInstance().getSchemaIdByCatalogIdAndName(parentEntityId, name);
+          builder.withSchemaId(parentEntityId);
+          break;
+      }
+    }
   }
 }