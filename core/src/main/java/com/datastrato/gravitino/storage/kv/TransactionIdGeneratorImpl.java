/*
 * Copyright 2023 Datastrato.
 * This software is licensed under the Apache License version 2.
 */

package com.datastrato.gravitino.storage.kv;

import com.datastrato.gravitino.Config;
import com.datastrato.gravitino.Configs;
import com.datastrato.gravitino.storage.TransactionIdGenerator;
import com.datastrato.gravitino.utils.ByteUtils;
import com.google.common.util.concurrent.ThreadFactoryBuilder;
import java.io.IOException;
import java.nio.charset.StandardCharsets;
import java.util.concurrent.ScheduledExecutorService;
import java.util.concurrent.ScheduledThreadPoolExecutor;
import java.util.concurrent.TimeUnit;
import org.slf4j.Logger;
import org.slf4j.LoggerFactory;

public class TransactionIdGeneratorImpl implements TransactionIdGenerator {
  private static final Logger LOGGER = LoggerFactory.getLogger(TransactionIdGeneratorImpl.class);

  private final KvBackend kvBackend;
<<<<<<< HEAD
  public static final String LAST_ID = "last_timestamp";
=======
  private static final String LAST_TIMESTAMP = "last_timestamp";
>>>>>>> d9789b49
  private volatile long incrementId = 0L;
  private final Config config;

  public TransactionIdGeneratorImpl(KvBackend kvBackend, Config config) {
    this.kvBackend = kvBackend;
    this.config = config;
  }

  public void start() {
    long maxSkewTime = config.get(Configs.STORE_TRANSACTION_MAX_SKEW_TIME);
    checkTimeSkew(maxSkewTime);

    ScheduledExecutorService idSaverScheduleExecutor =
        new ScheduledThreadPoolExecutor(
            1,
            new ThreadFactoryBuilder()
                .setDaemon(true)
                .setNameFormat("TransactionIdGenerator-thread-%d")
                .setUncaughtExceptionHandler(
                    (t, e) -> LOGGER.error("Uncaught exception in thread {}", t, e))
                .build());

    idSaverScheduleExecutor.schedule(
        () -> {
          int i = 0;
          while (i++ < 3) {
            try {
              kvBackend.put(
                  LAST_TIMESTAMP.getBytes(StandardCharsets.UTF_8),
                  ByteUtils.longToByte(System.currentTimeMillis()),
                  true);
              return;
            } catch (IOException e) {
              LOGGER.warn("Failed to save current timestamp to storage layer, retrying...", e);
            }
          }

          throw new RuntimeException(
              "Failed to save current timestamp to storage layer after 3 retries, please check"
                  + "whether the storage layer is healthy.");
        },
        maxSkewTime,
        TimeUnit.SECONDS);
  }

  private void checkTimeSkew(long maxSkewTimeInSecond) {
    long current = System.currentTimeMillis();
    long old;
    try {
      old = getSavedTs();
      long maxSkewTimeInMills = maxSkewTimeInSecond * 1000;
      // In case of time skew, we will wait maxSkewTimeInSecond(default 2) seconds.
      int retries = 0;
      while (current <= old + maxSkewTimeInMills && retries++ < maxSkewTimeInMills / 100) {
        Thread.sleep(100);
        current = System.currentTimeMillis();
      }

      if (current <= old + maxSkewTimeInSecond * 1000) {
        throw new RuntimeException(
            String.format(
                "Failed to initialize transaction id generator after %d seconds, time skew is too large",
                maxSkewTimeInSecond));
      }
    } catch (IOException | InterruptedException e) {
      throw new RuntimeException(e);
    }
  }

  /**
   * Get the last saved timestamp from the storage layer. We will store the current timestamp to
   * storage layer every 2(default) seconds.
   */
  private long getSavedTs() throws IOException {
    byte[] oldIdBytes = kvBackend.get(LAST_TIMESTAMP.getBytes(StandardCharsets.UTF_8));
    return oldIdBytes == null ? 0 : ByteUtils.byteToLong(oldIdBytes);
  }

  /**
   * We use the timestamp as the high 48 bits and the incrementId as the low 16 bits. The timestamp
   * is always incremental.
   */
  @Override
  public synchronized long nextId() {
    try {
      long current = System.currentTimeMillis();
      incrementId++;
      if (incrementId >= (1 << 18 - 1)) {
        Thread.sleep(1);
        current = System.currentTimeMillis();
        incrementId = 0;
      }
      return (current << 18) + incrementId;
    } catch (InterruptedException e) {
      throw new RuntimeException(e);
    }
  }
}<|MERGE_RESOLUTION|>--- conflicted
+++ resolved
@@ -22,11 +22,7 @@
   private static final Logger LOGGER = LoggerFactory.getLogger(TransactionIdGeneratorImpl.class);
 
   private final KvBackend kvBackend;
-<<<<<<< HEAD
-  public static final String LAST_ID = "last_timestamp";
-=======
-  private static final String LAST_TIMESTAMP = "last_timestamp";
->>>>>>> d9789b49
+  public static final String LAST_TIMESTAMP = "last_timestamp";
   private volatile long incrementId = 0L;
   private final Config config;
 
