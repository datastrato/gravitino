/*
 * Copyright 2024 Datastrato Pvt Ltd.
 * This software is licensed under the Apache License version 2.
 */
package com.datastrato.gravitino.storage.relational.service;

import com.datastrato.gravitino.Entity;
import com.datastrato.gravitino.EntityAlreadyExistsException;
import com.datastrato.gravitino.HasIdentifier;
import com.datastrato.gravitino.NameIdentifier;
import com.datastrato.gravitino.Namespace;
import com.datastrato.gravitino.exceptions.NoSuchEntityException;
import com.datastrato.gravitino.exceptions.NonEmptyEntityException;
import com.datastrato.gravitino.meta.CatalogEntity;
import com.datastrato.gravitino.meta.SchemaEntity;
import com.datastrato.gravitino.storage.relational.mapper.CatalogMetaMapper;
<<<<<<< HEAD
import com.datastrato.gravitino.storage.relational.mapper.FilesetMetaMapper;
import com.datastrato.gravitino.storage.relational.mapper.FilesetVersionMapper;
import com.datastrato.gravitino.storage.relational.mapper.MetalakeMetaMapper;
=======
>>>>>>> 385128bc
import com.datastrato.gravitino.storage.relational.mapper.SchemaMetaMapper;
import com.datastrato.gravitino.storage.relational.mapper.TableMetaMapper;
import com.datastrato.gravitino.storage.relational.po.CatalogPO;
import com.datastrato.gravitino.storage.relational.utils.POConverters;
import com.datastrato.gravitino.storage.relational.utils.SessionUtils;
import com.google.common.base.Preconditions;
import java.io.IOException;
import java.sql.SQLIntegrityConstraintViolationException;
import java.util.List;
import java.util.Objects;
import java.util.function.Function;

/**
 * The service class for catalog metadata. It provides the basic database operations for catalog.
 */
public class CatalogMetaService {
  private static final CatalogMetaService INSTANCE = new CatalogMetaService();

  public static CatalogMetaService getInstance() {
    return INSTANCE;
  }

  private CatalogMetaService() {}

  public CatalogPO getCatalogPOByMetalakeIdAndName(Long metalakeId, String catalogName) {
    CatalogPO catalogPO =
        SessionUtils.getWithoutCommit(
            CatalogMetaMapper.class,
            mapper -> mapper.selectCatalogMetaByMetalakeIdAndName(metalakeId, catalogName));

    if (catalogPO == null) {
      throw new NoSuchEntityException(
          NoSuchEntityException.NO_SUCH_ENTITY_MESSAGE,
          Entity.EntityType.CATALOG.name().toLowerCase(),
          catalogName);
    }
    return catalogPO;
  }

  public Long getCatalogIdByMetalakeIdAndName(Long metalakeId, String catalogName) {
    Long catalogId =
        SessionUtils.getWithoutCommit(
            CatalogMetaMapper.class,
            mapper -> mapper.selectCatalogIdByMetalakeIdAndName(metalakeId, catalogName));

    if (catalogId == null) {
      throw new NoSuchEntityException(
          NoSuchEntityException.NO_SUCH_ENTITY_MESSAGE,
          Entity.EntityType.CATALOG.name().toLowerCase(),
          catalogName);
    }
    return catalogId;
  }

  public CatalogEntity getCatalogByIdentifier(NameIdentifier identifier) {
    NameIdentifier.checkCatalog(identifier);
    String metalakeName = identifier.namespace().level(0);
    String catalogName = identifier.name();

    Long metalakeId = MetalakeMetaService.getInstance().getMetalakeIdByName(metalakeName);

    CatalogPO catalogPO = getCatalogPOByMetalakeIdAndName(metalakeId, catalogName);

    return POConverters.fromCatalogPO(catalogPO, identifier.namespace());
  }

  public List<CatalogEntity> listCatalogsByNamespace(Namespace namespace) {
    Namespace.checkCatalog(namespace);
    String metalakeName = namespace.level(0);

    Long metalakeId = MetalakeMetaService.getInstance().getMetalakeIdByName(metalakeName);

    List<CatalogPO> catalogPOS =
        SessionUtils.getWithoutCommit(
            CatalogMetaMapper.class, mapper -> mapper.listCatalogPOsByMetalakeId(metalakeId));

    return POConverters.fromCatalogPOs(catalogPOS, namespace);
  }

  public void insertCatalog(CatalogEntity catalogEntity, boolean overwrite) {
    try {
      NameIdentifier.checkCatalog(catalogEntity.nameIdentifier());

      Long metalakeId =
          MetalakeMetaService.getInstance().getMetalakeIdByName(catalogEntity.namespace().level(0));

      SessionUtils.doWithCommit(
          CatalogMetaMapper.class,
          mapper -> {
            CatalogPO po = POConverters.initializeCatalogPOWithVersion(catalogEntity, metalakeId);
            if (overwrite) {
              mapper.insertCatalogMetaOnDuplicateKeyUpdate(po);
            } else {
              mapper.insertCatalogMeta(po);
            }
          });
    } catch (RuntimeException re) {
      if (re.getCause() != null
          && re.getCause() instanceof SQLIntegrityConstraintViolationException) {
        // TODO We should make more fine-grained exception judgments
        // Usually throwing `SQLIntegrityConstraintViolationException` means that
        // SQL violates the constraints of `primary key` and `unique key`.
        // We simply think that the entity already exists at this time.
        throw new EntityAlreadyExistsException(
            String.format("Catalog entity: %s already exists", catalogEntity.nameIdentifier()));
      }
      throw re;
    }
  }

  public <E extends Entity & HasIdentifier> CatalogEntity updateCatalog(
      NameIdentifier identifier, Function<E, E> updater) throws IOException {
    NameIdentifier.checkCatalog(identifier);
    String metalakeName = identifier.namespace().level(0);
    String catalogName = identifier.name();
    Long metalakeId = MetalakeMetaService.getInstance().getMetalakeIdByName(metalakeName);

    CatalogPO oldCatalogPO = getCatalogPOByMetalakeIdAndName(metalakeId, catalogName);

    CatalogEntity oldCatalogEntity =
        POConverters.fromCatalogPO(oldCatalogPO, identifier.namespace());
    CatalogEntity newEntity = (CatalogEntity) updater.apply((E) oldCatalogEntity);
    Preconditions.checkArgument(
        Objects.equals(oldCatalogEntity.id(), newEntity.id()),
        "The updated catalog entity id: %s should be same with the catalog entity id before: %s",
        newEntity.id(),
        oldCatalogEntity.id());

    Integer updateResult;
    try {
      updateResult =
          SessionUtils.doWithCommitAndFetchResult(
              CatalogMetaMapper.class,
              mapper ->
                  mapper.updateCatalogMeta(
                      POConverters.updateCatalogPOWithVersion(oldCatalogPO, newEntity, metalakeId),
                      oldCatalogPO));
    } catch (RuntimeException re) {
      if (re.getCause() != null
          && re.getCause() instanceof SQLIntegrityConstraintViolationException) {
        // TODO We should make more fine-grained exception judgments
        // Usually throwing `SQLIntegrityConstraintViolationException` means that
        // SQL violates the constraints of `primary key` and `unique key`.
        // We simply think that the entity already exists at this time.
        throw new EntityAlreadyExistsException(
            String.format("Catalog entity: %s already exists", newEntity.nameIdentifier()));
      }
      throw re;
    }

    if (updateResult > 0) {
      return newEntity;
    } else {
      throw new IOException("Failed to update the entity: " + identifier);
    }
  }

  public boolean deleteCatalog(NameIdentifier identifier, boolean cascade) {
    NameIdentifier.checkCatalog(identifier);
    String metalakeName = identifier.namespace().level(0);
    String catalogName = identifier.name();
<<<<<<< HEAD
    Long metalakeId =
        SessionUtils.getWithoutCommit(
            MetalakeMetaMapper.class, mapper -> mapper.selectMetalakeIdMetaByName(metalakeName));
    if (metalakeId == null) {
      throw new NoSuchEntityException(
          NoSuchEntityException.NO_SUCH_ENTITY_MESSAGE,
          Entity.EntityType.METALAKE.name().toLowerCase(),
          identifier.namespace().toString());
    }
    Long catalogId =
        SessionUtils.getWithoutCommit(
            CatalogMetaMapper.class,
            mapper -> mapper.selectCatalogIdByMetalakeIdAndName(metalakeId, catalogName));
    if (catalogId != null) {
      if (cascade) {
        SessionUtils.doMultipleWithCommit(
            () ->
                SessionUtils.doWithoutCommit(
                    CatalogMetaMapper.class,
                    mapper -> mapper.softDeleteCatalogMetasByCatalogId(catalogId)),
            () ->
                SessionUtils.doWithoutCommit(
                    SchemaMetaMapper.class,
                    mapper -> mapper.softDeleteSchemaMetasByCatalogId(catalogId)),
            () ->
                SessionUtils.doWithoutCommit(
                    TableMetaMapper.class,
                    mapper -> mapper.softDeleteTableMetasByCatalogId(catalogId)),
            () ->
                SessionUtils.doWithoutCommit(
                    FilesetMetaMapper.class,
                    mapper -> mapper.softDeleteFilesetMetasByCatalogId(catalogId)),
            () ->
                SessionUtils.doWithoutCommit(
                    FilesetVersionMapper.class,
                    mapper -> mapper.softDeleteFilesetVersionsByCatalogId(catalogId)));
      } else {
        List<SchemaEntity> schemaEntities =
            SchemaMetaService.getInstance()
                .listSchemasByNamespace(Namespace.ofSchema(metalakeName, catalogName));
        if (!schemaEntities.isEmpty()) {
          throw new NonEmptyEntityException(
              "Entity %s has sub-entities, you should remove sub-entities first", identifier);
        }
        SessionUtils.doWithCommit(
            CatalogMetaMapper.class, mapper -> mapper.softDeleteCatalogMetasByCatalogId(catalogId));
=======

    Long metalakeId = MetalakeMetaService.getInstance().getMetalakeIdByName(metalakeName);
    Long catalogId = getCatalogIdByMetalakeIdAndName(metalakeId, catalogName);
    if (cascade) {
      SessionUtils.doMultipleWithCommit(
          () ->
              SessionUtils.doWithoutCommit(
                  CatalogMetaMapper.class,
                  mapper -> mapper.softDeleteCatalogMetasByCatalogId(catalogId)),
          () ->
              SessionUtils.doWithoutCommit(
                  SchemaMetaMapper.class,
                  mapper -> mapper.softDeleteSchemaMetasByCatalogId(catalogId)),
          () -> {
            // TODO We will cascade delete the metadata of sub-resources under the catalog
          });
    } else {
      List<SchemaEntity> schemaEntities =
          SchemaMetaService.getInstance()
              .listSchemasByNamespace(Namespace.ofSchema(metalakeName, catalogName));
      if (!schemaEntities.isEmpty()) {
        throw new NonEmptyEntityException(
            "Entity %s has sub-entities, you should remove sub-entities first", identifier);
>>>>>>> 385128bc
      }
      SessionUtils.doWithCommit(
          CatalogMetaMapper.class, mapper -> mapper.softDeleteCatalogMetasByCatalogId(catalogId));
    }

    return true;
  }
}<|MERGE_RESOLUTION|>--- conflicted
+++ resolved
@@ -14,12 +14,8 @@
 import com.datastrato.gravitino.meta.CatalogEntity;
 import com.datastrato.gravitino.meta.SchemaEntity;
 import com.datastrato.gravitino.storage.relational.mapper.CatalogMetaMapper;
-<<<<<<< HEAD
 import com.datastrato.gravitino.storage.relational.mapper.FilesetMetaMapper;
 import com.datastrato.gravitino.storage.relational.mapper.FilesetVersionMapper;
-import com.datastrato.gravitino.storage.relational.mapper.MetalakeMetaMapper;
-=======
->>>>>>> 385128bc
 import com.datastrato.gravitino.storage.relational.mapper.SchemaMetaMapper;
 import com.datastrato.gravitino.storage.relational.mapper.TableMetaMapper;
 import com.datastrato.gravitino.storage.relational.po.CatalogPO;
@@ -181,54 +177,6 @@
     NameIdentifier.checkCatalog(identifier);
     String metalakeName = identifier.namespace().level(0);
     String catalogName = identifier.name();
-<<<<<<< HEAD
-    Long metalakeId =
-        SessionUtils.getWithoutCommit(
-            MetalakeMetaMapper.class, mapper -> mapper.selectMetalakeIdMetaByName(metalakeName));
-    if (metalakeId == null) {
-      throw new NoSuchEntityException(
-          NoSuchEntityException.NO_SUCH_ENTITY_MESSAGE,
-          Entity.EntityType.METALAKE.name().toLowerCase(),
-          identifier.namespace().toString());
-    }
-    Long catalogId =
-        SessionUtils.getWithoutCommit(
-            CatalogMetaMapper.class,
-            mapper -> mapper.selectCatalogIdByMetalakeIdAndName(metalakeId, catalogName));
-    if (catalogId != null) {
-      if (cascade) {
-        SessionUtils.doMultipleWithCommit(
-            () ->
-                SessionUtils.doWithoutCommit(
-                    CatalogMetaMapper.class,
-                    mapper -> mapper.softDeleteCatalogMetasByCatalogId(catalogId)),
-            () ->
-                SessionUtils.doWithoutCommit(
-                    SchemaMetaMapper.class,
-                    mapper -> mapper.softDeleteSchemaMetasByCatalogId(catalogId)),
-            () ->
-                SessionUtils.doWithoutCommit(
-                    TableMetaMapper.class,
-                    mapper -> mapper.softDeleteTableMetasByCatalogId(catalogId)),
-            () ->
-                SessionUtils.doWithoutCommit(
-                    FilesetMetaMapper.class,
-                    mapper -> mapper.softDeleteFilesetMetasByCatalogId(catalogId)),
-            () ->
-                SessionUtils.doWithoutCommit(
-                    FilesetVersionMapper.class,
-                    mapper -> mapper.softDeleteFilesetVersionsByCatalogId(catalogId)));
-      } else {
-        List<SchemaEntity> schemaEntities =
-            SchemaMetaService.getInstance()
-                .listSchemasByNamespace(Namespace.ofSchema(metalakeName, catalogName));
-        if (!schemaEntities.isEmpty()) {
-          throw new NonEmptyEntityException(
-              "Entity %s has sub-entities, you should remove sub-entities first", identifier);
-        }
-        SessionUtils.doWithCommit(
-            CatalogMetaMapper.class, mapper -> mapper.softDeleteCatalogMetasByCatalogId(catalogId));
-=======
 
     Long metalakeId = MetalakeMetaService.getInstance().getMetalakeIdByName(metalakeName);
     Long catalogId = getCatalogIdByMetalakeIdAndName(metalakeId, catalogName);
@@ -242,9 +190,18 @@
               SessionUtils.doWithoutCommit(
                   SchemaMetaMapper.class,
                   mapper -> mapper.softDeleteSchemaMetasByCatalogId(catalogId)),
-          () -> {
-            // TODO We will cascade delete the metadata of sub-resources under the catalog
-          });
+          () ->
+              SessionUtils.doWithoutCommit(
+                  TableMetaMapper.class,
+                  mapper -> mapper.softDeleteTableMetasByCatalogId(catalogId)),
+          () ->
+              SessionUtils.doWithoutCommit(
+                  FilesetMetaMapper.class,
+                  mapper -> mapper.softDeleteFilesetMetasByCatalogId(catalogId)),
+          () ->
+              SessionUtils.doWithoutCommit(
+                  FilesetVersionMapper.class,
+                  mapper -> mapper.softDeleteFilesetVersionsByCatalogId(catalogId)));
     } else {
       List<SchemaEntity> schemaEntities =
           SchemaMetaService.getInstance()
@@ -252,7 +209,6 @@
       if (!schemaEntities.isEmpty()) {
         throw new NonEmptyEntityException(
             "Entity %s has sub-entities, you should remove sub-entities first", identifier);
->>>>>>> 385128bc
       }
       SessionUtils.doWithCommit(
           CatalogMetaMapper.class, mapper -> mapper.softDeleteCatalogMetasByCatalogId(catalogId));
