/*
 * Copyright 2024 Datastrato Pvt Ltd.
 * This software is licensed under the Apache License version 2.
 */
package com.datastrato.gravitino.storage.relational.service;

import com.datastrato.gravitino.Entity;
import com.datastrato.gravitino.HasIdentifier;
import com.datastrato.gravitino.NameIdentifier;
import com.datastrato.gravitino.Namespace;
import com.datastrato.gravitino.exceptions.NoSuchEntityException;
import com.datastrato.gravitino.exceptions.NonEmptyEntityException;
import com.datastrato.gravitino.meta.CatalogEntity;
import com.datastrato.gravitino.meta.SchemaEntity;
import com.datastrato.gravitino.storage.relational.mapper.CatalogMetaMapper;
import com.datastrato.gravitino.storage.relational.mapper.FilesetMetaMapper;
import com.datastrato.gravitino.storage.relational.mapper.FilesetVersionMapper;
import com.datastrato.gravitino.storage.relational.mapper.SchemaMetaMapper;
import com.datastrato.gravitino.storage.relational.mapper.TableMetaMapper;
import com.datastrato.gravitino.storage.relational.po.CatalogPO;
import com.datastrato.gravitino.storage.relational.utils.ExceptionUtils;
import com.datastrato.gravitino.storage.relational.utils.POConverters;
import com.datastrato.gravitino.storage.relational.utils.SessionUtils;
import com.google.common.base.Preconditions;
import java.io.IOException;
import java.util.List;
import java.util.Objects;
import java.util.function.Function;

/**
 * The service class for catalog metadata. It provides the basic database operations for catalog.
 */
public class CatalogMetaService {
  private static final CatalogMetaService INSTANCE = new CatalogMetaService();

  public static CatalogMetaService getInstance() {
    return INSTANCE;
  }

  private CatalogMetaService() {}

  public CatalogPO getCatalogPOByMetalakeIdAndName(Long metalakeId, String catalogName) {
    CatalogPO catalogPO =
        SessionUtils.getWithoutCommit(
            CatalogMetaMapper.class,
            mapper -> mapper.selectCatalogMetaByMetalakeIdAndName(metalakeId, catalogName));

    if (catalogPO == null) {
      throw new NoSuchEntityException(
          NoSuchEntityException.NO_SUCH_ENTITY_MESSAGE,
          Entity.EntityType.CATALOG.name().toLowerCase(),
          catalogName);
    }
    return catalogPO;
  }

  public Long getCatalogIdByMetalakeIdAndName(Long metalakeId, String catalogName) {
    Long catalogId =
        SessionUtils.getWithoutCommit(
            CatalogMetaMapper.class,
            mapper -> mapper.selectCatalogIdByMetalakeIdAndName(metalakeId, catalogName));

    if (catalogId == null) {
      throw new NoSuchEntityException(
          NoSuchEntityException.NO_SUCH_ENTITY_MESSAGE,
          Entity.EntityType.CATALOG.name().toLowerCase(),
          catalogName);
    }
    return catalogId;
  }

  public CatalogEntity getCatalogByIdentifier(NameIdentifier identifier) {
    NameIdentifier.checkCatalog(identifier);
    String catalogName = identifier.name();

    Long metalakeId =
        CommonMetaService.getInstance().getParentEntityIdByNamespace(identifier.namespace());

    CatalogPO catalogPO = getCatalogPOByMetalakeIdAndName(metalakeId, catalogName);

    return POConverters.fromCatalogPO(catalogPO, identifier.namespace());
  }

  public List<CatalogEntity> listCatalogsByNamespace(Namespace namespace) {
    Namespace.checkCatalog(namespace);

    Long metalakeId = CommonMetaService.getInstance().getParentEntityIdByNamespace(namespace);

    List<CatalogPO> catalogPOS =
        SessionUtils.getWithoutCommit(
            CatalogMetaMapper.class, mapper -> mapper.listCatalogPOsByMetalakeId(metalakeId));

    return POConverters.fromCatalogPOs(catalogPOS, namespace);
  }

  public void insertCatalog(CatalogEntity catalogEntity, boolean overwrite) {
    try {
      NameIdentifier.checkCatalog(catalogEntity.nameIdentifier());

      Long metalakeId =
          CommonMetaService.getInstance().getParentEntityIdByNamespace(catalogEntity.namespace());

      SessionUtils.doWithCommit(
          CatalogMetaMapper.class,
          mapper -> {
            CatalogPO po = POConverters.initializeCatalogPOWithVersion(catalogEntity, metalakeId);
            if (overwrite) {
              mapper.insertCatalogMetaOnDuplicateKeyUpdate(po);
            } else {
              mapper.insertCatalogMeta(po);
            }
          });
    } catch (RuntimeException re) {
      ExceptionUtils.checkSQLConstraintException(
          re, Entity.EntityType.CATALOG, catalogEntity.nameIdentifier().toString());
      throw re;
    }
  }

  public <E extends Entity & HasIdentifier> CatalogEntity updateCatalog(
      NameIdentifier identifier, Function<E, E> updater) throws IOException {
    NameIdentifier.checkCatalog(identifier);

    String catalogName = identifier.name();
    Long metalakeId =
        CommonMetaService.getInstance().getParentEntityIdByNamespace(identifier.namespace());

    CatalogPO oldCatalogPO = getCatalogPOByMetalakeIdAndName(metalakeId, catalogName);

    CatalogEntity oldCatalogEntity =
        POConverters.fromCatalogPO(oldCatalogPO, identifier.namespace());
    CatalogEntity newEntity = (CatalogEntity) updater.apply((E) oldCatalogEntity);
    Preconditions.checkArgument(
        Objects.equals(oldCatalogEntity.id(), newEntity.id()),
        "The updated catalog entity id: %s should be same with the catalog entity id before: %s",
        newEntity.id(),
        oldCatalogEntity.id());

    Integer updateResult;
    try {
      updateResult =
          SessionUtils.doWithCommitAndFetchResult(
              CatalogMetaMapper.class,
              mapper ->
                  mapper.updateCatalogMeta(
                      POConverters.updateCatalogPOWithVersion(oldCatalogPO, newEntity, metalakeId),
                      oldCatalogPO));
    } catch (RuntimeException re) {
      ExceptionUtils.checkSQLConstraintException(
          re, Entity.EntityType.CATALOG, newEntity.nameIdentifier().toString());
      throw re;
    }

    if (updateResult > 0) {
      return newEntity;
    } else {
      throw new IOException("Failed to update the entity: " + identifier);
    }
  }

  public boolean deleteCatalog(NameIdentifier identifier, boolean cascade) {
    NameIdentifier.checkCatalog(identifier);

    String catalogName = identifier.name();
    Long metalakeId =
        CommonMetaService.getInstance().getParentEntityIdByNamespace(identifier.namespace());

    Long catalogId = getCatalogIdByMetalakeIdAndName(metalakeId, catalogName);

    if (cascade) {
      SessionUtils.doMultipleWithCommit(
          () ->
              SessionUtils.doWithoutCommit(
                  CatalogMetaMapper.class,
                  mapper -> mapper.softDeleteCatalogMetasByCatalogId(catalogId)),
          () ->
              SessionUtils.doWithoutCommit(
                  SchemaMetaMapper.class,
                  mapper -> mapper.softDeleteSchemaMetasByCatalogId(catalogId)),
          () ->
              SessionUtils.doWithoutCommit(
                  TableMetaMapper.class,
                  mapper -> mapper.softDeleteTableMetasByCatalogId(catalogId)),
<<<<<<< HEAD
          () ->
              SessionUtils.doWithoutCommit(
                  FilesetMetaMapper.class,
                  mapper -> mapper.softDeleteFilesetMetasByCatalogId(catalogId)),
          () ->
              SessionUtils.doWithoutCommit(
                  FilesetVersionMapper.class,
                  mapper -> mapper.softDeleteFilesetVersionsByCatalogId(catalogId)));
=======
          () -> {
            // TODO We will cascade delete the metadata of sub-resources under the catalog
          });
>>>>>>> 0ad35fe9
    } else {
      List<SchemaEntity> schemaEntities =
          SchemaMetaService.getInstance()
              .listSchemasByNamespace(
                  Namespace.ofSchema(identifier.namespace().level(0), catalogName));
      if (!schemaEntities.isEmpty()) {
        throw new NonEmptyEntityException(
            "Entity %s has sub-entities, you should remove sub-entities first", identifier);
      }
      SessionUtils.doWithCommit(
          CatalogMetaMapper.class, mapper -> mapper.softDeleteCatalogMetasByCatalogId(catalogId));
    }

    return true;
  }
}<|MERGE_RESOLUTION|>--- conflicted
+++ resolved
@@ -181,7 +181,6 @@
               SessionUtils.doWithoutCommit(
                   TableMetaMapper.class,
                   mapper -> mapper.softDeleteTableMetasByCatalogId(catalogId)),
-<<<<<<< HEAD
           () ->
               SessionUtils.doWithoutCommit(
                   FilesetMetaMapper.class,
@@ -190,11 +189,6 @@
               SessionUtils.doWithoutCommit(
                   FilesetVersionMapper.class,
                   mapper -> mapper.softDeleteFilesetVersionsByCatalogId(catalogId)));
-=======
-          () -> {
-            // TODO We will cascade delete the metadata of sub-resources under the catalog
-          });
->>>>>>> 0ad35fe9
     } else {
       List<SchemaEntity> schemaEntities =
           SchemaMetaService.getInstance()
