--- conflicted
+++ resolved
@@ -27,24 +27,16 @@
   String GROUP_ROLE_RELATION_TABLE_NAME = "group_role_rel";
 
   @Select(
-<<<<<<< HEAD
       "SELECT role_id as roleId, "
-          + " role_name as roleName,"
-          + " metalake_id as metalakeId, "
-          + " catalog_id as catalogId,"
-          + " schema_id as schemaId,"
-          + " properties as properties,"
-          + " securable_object_full_name as securableObjectFullName,"
-          + " securable_object_type as securableObjectType,"
-          + " privileges as privileges,"
-          + " privilege_conditions as privilegeConditions,"
-=======
-      "SELECT role_id as roleId, role_name as roleName,"
-          + " metalake_id as metalakeId, properties as properties,"
->>>>>>> a2398e6b
-          + " audit_info as auditInfo, current_version as currentVersion,"
-          + " last_version as lastVersion, deleted_at as deletedAt"
-          + " FROM "
+              + " role_name as roleName,"
+              + " metalake_id as metalakeId, "
+              + " catalog_id as catalogId,"
+              + " schema_id as schemaId,"
+              + " properties as properties,"
+              + " audit_info as auditInfo,"
+              + " current_version as currentVersion,"
+              + " last_version as lastVersion,"
+              + " deleted_at as deletedAt"
           + ROLE_TABLE_NAME
           + " WHERE schema_id = #{schemaId} AND role_name = #{roleName}"
           + " AND deleted_at = 0")
@@ -60,23 +52,16 @@
       @Param("schemaId") Long schemaId, @Param("roleName") String name);
 
   @Select(
-<<<<<<< HEAD
       "SELECT ro.role_id as roleId,"
-          + " ro.role_name as roleName,"
-          + " ro.metalake_id as metalakeId,"
-          + " ro.catalog_id as catalogId,"
-          + " ro.schema_id as schemaId,"
-          + " ro.properties as properties,"
-          + " securable_object_full_name as securableObjectFullName,"
-          + " securable_object_type as securableObjectType,"
-          + " ro.privileges as privileges,"
-          + " ro.privilege_conditions as privilegeConditions,"
-=======
-      "SELECT ro.role_id as roleId, ro.role_name as roleName,"
-          + " ro.metalake_id as metalakeId, ro.properties as properties,"
->>>>>>> a2398e6b
-          + " ro.audit_info as auditInfo, ro.current_version as currentVersion,"
-          + " ro.last_version as lastVersion, ro.deleted_at as deletedAt"
+              + " ro.role_name as roleName,"
+              + " ro.metalake_id as metalakeId,"
+              + " ro.catalog_id as catalogId,"
+              + " ro.schema_id as schemaId,"
+              + " ro.properties as properties,"
+              + " ro.audit_info as auditInfo,"
+              + " ro.current_version as currentVersion,"
+              + " ro.last_version as lastVersion,"
+              + " ro.deleted_at as deletedAt"
           + " FROM "
           + ROLE_TABLE_NAME
           + " ro JOIN "
@@ -87,23 +72,16 @@
   List<RolePO> listRolesByUserId(@Param("userId") Long userId);
 
   @Select(
-<<<<<<< HEAD
       "SELECT ro.role_id as roleId,"
           + " ro.role_name as roleName,"
           + " ro.metalake_id as metalakeId,"
           + " ro.catalog_id as catalogId,"
           + " ro.schema_id as schemaId,"
           + " ro.properties as properties,"
-          + " ro.securable_object_full_name as securableObjectFullName,"
-          + " ro.securable_object_type as securableObjectType,"
-          + " ro.privileges as privileges,"
-          + " ro.privilege_conditions as privilegeConditions,"
-=======
-      "SELECT ro.role_id as roleId, ro.role_name as roleName,"
-          + " ro.metalake_id as metalakeId, ro.properties as properties,"
->>>>>>> a2398e6b
-          + " ro.audit_info as auditInfo, ro.current_version as currentVersion,"
-          + " ro.last_version as lastVersion, ro.deleted_at as deletedAt"
+          + " ro.audit_info as auditInfo,"
+          + " ro.current_version as currentVersion,"
+          + " ro.last_version as lastVersion,"
+          + " ro.deleted_at as deletedAt"
           + " FROM "
           + ROLE_TABLE_NAME
           + " ro JOIN "
@@ -117,17 +95,10 @@
       "INSERT INTO "
           + ROLE_TABLE_NAME
           + "(role_id, role_name,"
-<<<<<<< HEAD
           + " metalake_id, catalog_id, schema_id,"
           + " properties,"
-          + " securable_object_full_name,"
-          + " securable_object_type,"
-          + " privileges,"
-          + " privilege_conditions,"
-=======
-          + " metalake_id, properties,"
->>>>>>> a2398e6b
-          + " audit_info, current_version, last_version, deleted_at)"
+          + " audit_info, current_version,"
+              + " last_version, deleted_at)"
           + " VALUES("
           + " #{roleMeta.roleId},"
           + " #{roleMeta.roleName},"
@@ -146,17 +117,10 @@
       "INSERT INTO "
           + ROLE_TABLE_NAME
           + "(role_id, role_name,"
-<<<<<<< HEAD
           + " metalake_id, catalog_id, schema_id,"
           + " properties,"
-          + " securable_object_full_name,"
-          + " securable_object_type,"
-          + " privileges,"
-          + " privilege_conditions,"
-=======
-          + " metalake_id, properties,"
->>>>>>> a2398e6b
-          + " audit_info, current_version, last_version, deleted_at)"
+          + " audit_info, current_version,"
+              + " last_version, deleted_at)"
           + " VALUES("
           + " #{roleMeta.roleId},"
           + " #{roleMeta.roleName},"
