/*
 * Copyright 2024 Datastrato Pvt Ltd.
 * This software is licensed under the Apache License version 2.
 */
package com.datastrato.gravitino.storage.relational.po;

import com.google.common.base.Objects;
import com.google.common.base.Preconditions;

public class RolePO {
  private Long roleId;
  private String roleName;
  private Long metalakeId;
  private Long catalogId;
  private Long schemaId;
  private String properties;
  private String auditInfo;
  private Long currentVersion;
  private Long lastVersion;
  private Long deletedAt;

  public Long getRoleId() {
    return roleId;
  }

  public String getRoleName() {
    return roleName;
  }

  public Long getMetalakeId() {
    return metalakeId;
  }

  public Long getCatalogId() {
    return catalogId;
  }

  public Long getSchemaId() {
    return schemaId;
  }

  public String getProperties() {
    return properties;
  }

  public String getAuditInfo() {
    return auditInfo;
  }

  public Long getCurrentVersion() {
    return currentVersion;
  }

  public Long getLastVersion() {
    return lastVersion;
  }

  public Long getDeletedAt() {
    return deletedAt;
  }

  @Override
  public boolean equals(Object o) {
    if (this == o) {
      return true;
    }
    if (!(o instanceof RolePO)) {
      return false;
    }
    RolePO tablePO = (RolePO) o;
    return Objects.equal(getRoleId(), tablePO.getRoleId())
        && Objects.equal(getRoleName(), tablePO.getRoleName())
        && Objects.equal(getMetalakeId(), tablePO.getMetalakeId())
        && Objects.equal(getCatalogId(), tablePO.getCatalogId())
        && Objects.equal(getSchemaId(), tablePO.getSchemaId())
        && Objects.equal(getProperties(), tablePO.getProperties())
        && Objects.equal(getAuditInfo(), tablePO.getAuditInfo())
        && Objects.equal(getCurrentVersion(), tablePO.getCurrentVersion())
        && Objects.equal(getLastVersion(), tablePO.getLastVersion())
        && Objects.equal(getDeletedAt(), tablePO.getDeletedAt());
  }

  @Override
  public int hashCode() {
    return Objects.hashCode(
        getRoleId(),
        getRoleName(),
        getMetalakeId(),
        getCatalogId(),
        getSchemaId(),
        getProperties(),
        getAuditInfo(),
        getCurrentVersion(),
        getLastVersion(),
        getDeletedAt());
  }

  public static class Builder {
    private final RolePO rolePO;

    private Builder() {
      rolePO = new RolePO();
    }

    public Builder withRoleId(Long roleId) {
      rolePO.roleId = roleId;
      return this;
    }

    public Builder withRoleName(String roleName) {
      rolePO.roleName = roleName;
      return this;
    }

    public Builder withMetalakeId(Long metalakeId) {
      rolePO.metalakeId = metalakeId;
      return this;
    }

    public Builder withCatalogId(Long catalogId) {
      rolePO.catalogId = catalogId;
      return this;
    }

    public Builder withSchemaId(Long schemaId) {
      rolePO.schemaId = schemaId;
      return this;
    }

    public Builder withProperties(String properties) {
      rolePO.properties = properties;
      return this;
    }

    public Builder withAuditInfo(String auditInfo) {
      rolePO.auditInfo = auditInfo;
      return this;
    }

    public Builder withCurrentVersion(Long currentVersion) {
      rolePO.currentVersion = currentVersion;
      return this;
    }

    public Builder withLastVersion(Long lastVersion) {
      rolePO.lastVersion = lastVersion;
      return this;
    }

    public Builder withDeletedAt(Long deletedAt) {
      rolePO.deletedAt = deletedAt;
      return this;
    }

    private void validate() {
      Preconditions.checkArgument(rolePO.roleId != null, "Role id is required");
      Preconditions.checkArgument(rolePO.roleName != null, "Role name is required");
      Preconditions.checkArgument(rolePO.metalakeId != null, "Metalake id is required");
<<<<<<< HEAD
      Preconditions.checkArgument(rolePO.catalogId != null, "Catalog id is required");
      Preconditions.checkArgument(rolePO.schemaId != null, "Schema id is required");
      Preconditions.checkArgument(
          rolePO.securableObjectFullName != null, "Securable object full name is required");
      Preconditions.checkArgument(
          rolePO.securableObjectType != null, "Securable object type is required");
      Preconditions.checkArgument(rolePO.privileges != null, "Privileges are required");
      Preconditions.checkArgument(
          rolePO.privilegeConditions != null, "Privilege conditions are required");
=======
>>>>>>> a2398e6b
      Preconditions.checkArgument(rolePO.auditInfo != null, "Audit info is required");
      Preconditions.checkArgument(rolePO.currentVersion != null, "Current version is required");
      Preconditions.checkArgument(rolePO.lastVersion != null, "Last version is required");
      Preconditions.checkArgument(rolePO.deletedAt != null, "Deleted at is required");
    }

    public RolePO build() {
      validate();
      return rolePO;
    }
  }

  /**
   * Creates a new instance of {@link Builder}.
   *
   * @return The new instance.
   */
  public static Builder builder() {
    return new Builder();
  }
}<|MERGE_RESOLUTION|>--- conflicted
+++ resolved
@@ -156,18 +156,8 @@
       Preconditions.checkArgument(rolePO.roleId != null, "Role id is required");
       Preconditions.checkArgument(rolePO.roleName != null, "Role name is required");
       Preconditions.checkArgument(rolePO.metalakeId != null, "Metalake id is required");
-<<<<<<< HEAD
       Preconditions.checkArgument(rolePO.catalogId != null, "Catalog id is required");
       Preconditions.checkArgument(rolePO.schemaId != null, "Schema id is required");
-      Preconditions.checkArgument(
-          rolePO.securableObjectFullName != null, "Securable object full name is required");
-      Preconditions.checkArgument(
-          rolePO.securableObjectType != null, "Securable object type is required");
-      Preconditions.checkArgument(rolePO.privileges != null, "Privileges are required");
-      Preconditions.checkArgument(
-          rolePO.privilegeConditions != null, "Privilege conditions are required");
-=======
->>>>>>> a2398e6b
       Preconditions.checkArgument(rolePO.auditInfo != null, "Audit info is required");
       Preconditions.checkArgument(rolePO.currentVersion != null, "Current version is required");
       Preconditions.checkArgument(rolePO.lastVersion != null, "Last version is required");
