/*
 * Copyright 2023 Datastrato.
 * This software is licensed under the Apache License version 2.
 */

package com.datastrato.gravitino.storage.kv;

import com.datastrato.gravitino.Config;
import com.datastrato.gravitino.EntityAlreadyExistsException;
import com.datastrato.gravitino.storage.TransactionIdGenerator;
import com.datastrato.gravitino.utils.ByteUtils;
import com.datastrato.gravitino.utils.Bytes;
import com.google.common.annotations.VisibleForTesting;
import com.google.common.collect.Lists;
import java.io.IOException;
import java.io.Serializable;
import java.nio.charset.StandardCharsets;
import java.util.List;
import org.apache.commons.lang3.ArrayUtils;
import org.apache.commons.lang3.SerializationUtils;
import org.apache.commons.lang3.tuple.Pair;

/**
 * TransactionalKvBackendImpl is an implementation of {@link TransactionalKvBackend} that uses 2PC
 * (Two-Phase Commit) to support transaction.
 *
 * <p>Assuming we have a key-value pair (k1, v1) and a transaction id 1, the key-value pair will be
 * store as
 *
 * <pre>
 *       KEY                         VALUE
 *   key1 + separator + 1 --> status_code  + v1
 *   tx + separator + 1 --> empty
 * </pre>
 *
 * We use '0x1F' as the separator, the key1 + separator + 1 is the key of the value, the tx +
 * separator+ 1 is a flag to indicate that the transaction 1 has been successfully committed and
 * key1 is visible, if transaction 1 fails and there is no tx + empty space + 1, the key1 is not
 * visible.
 *
 * <p>The status_code is a 20-byte integer that indicates the status of the value. The first 4 bytes
 * of status code can be one of the following values:
 *
 * <pre>
 *   0x00000000(Metrication: 0) -- NORMAL, the value is visible
 *   0x00000001(Metrication: 1) -- DELETED, the value is deleted and not visible
 * </pre>
 */
public class TransactionalKvBackendImpl implements TransactionalKvBackend {
  private final KvBackend kvBackend;
  private final TransactionIdGenerator transactionIdGenerator;

  @VisibleForTesting final List<Pair<byte[], byte[]>> putPairs = Lists.newArrayList();
  private List<byte[]> originalKeys = Lists.newArrayList();

  @VisibleForTesting long txId;

<<<<<<< HEAD
  public static final String TRANSACTION_PREFIX = "tx ";

  private static final int VALUE_PREFIX_LENGTH = 20;

  private static final byte[] REAL_KEY_AND_TX_ID_SEPARATOR = " ".getBytes(StandardCharsets.UTF_8);
=======
  private static final String TRANSACTION_PREFIX = "______tx";

  private static final int VALUE_PREFIX_LENGTH = 20;

  private static final byte[] SEPARATOR = new byte[] {0x1F};
>>>>>>> 070ab260

  public TransactionalKvBackendImpl(
      KvBackend kvBackend, TransactionIdGenerator transactionIdGenerator) {
    this.kvBackend = kvBackend;
    this.transactionIdGenerator = transactionIdGenerator;
  }

  @Override
  public synchronized void begin() {
    txId = transactionIdGenerator.nextId();
  }

  @Override
  public void commit() throws IOException {
    // Prepare
    for (Pair<byte[], byte[]> pair : putPairs) {
      kvBackend.put(pair.getKey(), pair.getValue(), true);
    }

    // Commit
    kvBackend.put(
        Bytes.concat(
            TRANSACTION_PREFIX.getBytes(StandardCharsets.UTF_8),
            SEPARATOR,
            revert(ByteUtils.longToByte(txId))),
        originalKeys.toString().getBytes(StandardCharsets.UTF_8),
        true);
  }

  @Override
  public void rollback() throws IOException {
    // Delete the update value
    for (Pair<byte[], byte[]> pair : putPairs) {
      kvBackend.delete(pair.getKey());
    }
  }

  @Override
  public void initialize(Config config) throws IOException {}

  @Override
  public void put(byte[] key, byte[] value, boolean overwrite)
      throws IOException, EntityAlreadyExistsException {
    byte[] oldValue = get(key);
    if (oldValue != null && !overwrite) {
      throw new EntityAlreadyExistsException(
          "Key already exists: " + ByteUtils.formatByteArray(key));
    }
    putPairs.add(Pair.of(generateKey(key, txId), constructValue(value, ValueStatusEnum.NORMAL)));
    originalKeys.add(key);
  }

  @Override
  public byte[] get(byte[] key) throws IOException {
    byte[] rawValue = getNextReadableValue(key);
    if (rawValue == null) {
      return null;
    }

    return getRealValue(rawValue);
  }

  @Override
  public boolean delete(byte[] key) throws IOException {
    byte[] oldValue = get(key);
    if (oldValue == null) {
      return false;
    }

    byte[] deletedValue = constructValue(oldValue, ValueStatusEnum.DELETED);
    putPairs.add(Pair.of(generateKey(key, txId), deletedValue));
    originalKeys.add(key);
    return true;
  }

  @Override
  public boolean deleteRange(KvRangeScan kvRangeScan) throws IOException {
    List<Pair<byte[], byte[]>> pairs = scan(kvRangeScan);
    pairs.forEach(
        p ->
            putPairs.add(
                Pair.of(
                    generateKey(p.getKey(), txId),
                    constructValue(p.getValue(), ValueStatusEnum.DELETED))));
    return true;
  }

  @Override
  public List<Pair<byte[], byte[]>> scan(KvRangeScan scanRange) throws IOException {
    byte[] end = scanRange.getEnd();
    boolean endInclude = scanRange.isEndInclusive();
    if (endInclude) {
      end = Bytes.increment(Bytes.wrap(end)).get();
      endInclude = false;
    }

    KvRangeScan kvRangeScan =
        new KvRangeScan.KvRangeScanBuilder()
            .start(scanRange.getStart())
            .end(end)
            .startInclusive(scanRange.isStartInclusive())
            .endInclusive(endInclude)
            .predicate(
                (k, v) -> {
<<<<<<< HEAD
                  byte[] transactionId = getBinaryTransactionId(k);
                  return kvBackend.get(generateCommitKey(transactionId)) != null;
=======
                  byte[] transactionId = ArrayUtils.subarray(k, k.length - 8, k.length);
                  return kvBackend.get(
                          Bytes.concat(
                              TRANSACTION_PREFIX.getBytes(StandardCharsets.UTF_8),
                              SEPARATOR,
                              transactionId))
                      != null;
>>>>>>> 070ab260
                })
            .limit(Integer.MAX_VALUE)
            .build();

    List<Pair<byte[], byte[]>> rawPairs = kvBackend.scan(kvRangeScan);
    List<Pair<byte[], byte[]>> result = Lists.newArrayList();
    int i = 0, j = 0;
    while (i < scanRange.getLimit() && j < rawPairs.size()) {
      Pair<byte[], byte[]> pair = rawPairs.get(j);
      byte[] rawKey = pair.getKey();
      byte[] realKey = ArrayUtils.subarray(rawKey, 0, rawKey.length - 9);
      Bytes minNextKey =
          Bytes.increment(Bytes.wrap(Bytes.concat(realKey, REAL_KEY_AND_TX_ID_SEPARATOR)));

      if (!scanRange.isStartInclusive()
          && Bytes.wrap(realKey).compareTo(scanRange.getStart()) == 0) {
        while (j < rawPairs.size() && minNextKey.compareTo(rawPairs.get(j).getKey()) >= 0) {
          j++;
        }
        continue;
      }

      if (!scanRange.isEndInclusive() && Bytes.wrap(realKey).compareTo(scanRange.getEnd()) == 0) {
        // Skip all versions of the same key.
        while (j < rawPairs.size() && minNextKey.compareTo(rawPairs.get(j).getKey()) >= 0) {
          j++;
        }
        continue;
      }

      byte[] value = getRealValue(pair.getValue());
      if (value != null) {
        result.add(Pair.of(realKey, value));
        i++;
      }

      j++;
      // Skip all versions of the same key.
      while (j < rawPairs.size() && minNextKey.compareTo(rawPairs.get(j).getKey()) >= 0) {
        j++;
      }
    }

    return result;
  }

<<<<<<< HEAD
  public void commit() throws IOException {
    // Prepare
    for (Pair<byte[], byte[]> pair : putPairs) {
      kvBackend.put(pair.getKey(), pair.getValue(), true);
    }
    // Commit
    kvBackend.put(
        generateCommitKey(txId), SerializationUtils.serialize((Serializable) originalKeys), true);
  }

  public void rollback() throws IOException {
    // Delete the update value
    for (Pair<byte[], byte[]> pair : putPairs) {
      kvBackend.delete(pair.getKey());
    }
  }

=======
>>>>>>> 070ab260
  @Override
  public void close() throws IOException {}

  public static byte[] getRealValue(byte[] rawValue) {
    byte[] firstFourType = ArrayUtils.subarray(rawValue, 0, 4);
    int statusCode = ByteUtils.byteToInt(firstFourType);
    ValueStatusEnum statusEnum = ValueStatusEnum.fromCode(statusCode);
    if (statusEnum == ValueStatusEnum.DELETED) {
      // A deleted value is represented by a 4-byte integer with value 1
      return null;
    }
    return ArrayUtils.subarray(rawValue, VALUE_PREFIX_LENGTH, rawValue.length);
  }

  @VisibleForTesting
  byte[] constructValue(byte[] value, ValueStatusEnum status) {
    byte[] statusCode = ByteUtils.intToByte(status.getCode());
    byte[] prefix = new byte[VALUE_PREFIX_LENGTH];
    System.arraycopy(statusCode, 0, prefix, 0, statusCode.length);
    return Bytes.concat(prefix, value);
  }

  /**
   * Get the latest readable value of the key as we support multi-version concurrency control
   * mechanism to keep multiple version data.
   */
  private byte[] getNextReadableValue(byte[] key) throws IOException {
    List<Pair<byte[], byte[]>> pairs =
        kvBackend.scan(
            new KvRangeScan.KvRangeScanBuilder()
                .start(key)
                .startInclusive(false)
                .end(Bytes.increment(Bytes.wrap(key)).get())
                .endInclusive(false)
                .predicate(
                    (k, v) -> {
<<<<<<< HEAD
                      byte[] transactionId = getBinaryTransactionId(k);
                      return kvBackend.get(generateCommitKey(transactionId)) != null;
=======
                      byte[] transactionId = ArrayUtils.subarray(k, k.length - 8, k.length);
                      return kvBackend.get(
                              Bytes.concat(
                                  TRANSACTION_PREFIX.getBytes(StandardCharsets.UTF_8),
                                  SEPARATOR,
                                  transactionId))
                          != null;
>>>>>>> 070ab260
                    })
                .limit(1)
                .build());

    if (pairs.isEmpty()) {
      return null;
    }

<<<<<<< HEAD
    byte[] rawKey = pairs.get(0).getKey();
    byte[] transactionId = getBinaryTransactionId(rawKey);
    byte[] transactionFlag = generateCommitKey(transactionId);
=======
    byte[] realKey = pairs.get(0).getKey();
    byte[] transactionId = ArrayUtils.subarray(realKey, realKey.length - 8, realKey.length);
    byte[] transactionFlag =
        Bytes.concat(TRANSACTION_PREFIX.getBytes(StandardCharsets.UTF_8), SEPARATOR, transactionId);
>>>>>>> 070ab260
    if (kvBackend.get(transactionFlag) != null) {
      // Commit flag exists, the value is readable
      return pairs.get(0).getValue();
    }
    return null;
  }

  /**
   * Revert the bytes, Why we need to revert the bytes? Because we use the transaction id to
   * construct a row key and need to place the latest version of the same key first. That is to say,
   * the latest version of a key is the smallest one in alphabetical order, in this case, we would
   * quickly locate the latest version of a key as key-value pair databases will sort keys in
   * ascending order.
   *
   * <p>Let's say we have a key "key1" and the transaction id is 1, 2, 3, 4, 5, 6, 7, 8, 9, 10. The
   * key-value pairs are:
   *
   * <pre>
   *   key1 10
   *   key1 9
   *   key1 8
   *   ...
   * </pre>
   *
   * Assuming we have two long values, a and b, a >= b, then we always have:
   * revert(ByteUtils.longToByte(a)) <= revert(ByteUtils.longToByte(b))
   *
   * <p>When we try to get the value of key1, we will first the value of key1 10 and can skip old
   * versions quickly.
   */
  private static byte[] revertByteArray(byte[] bytes) {
    for (int i = 0; i < bytes.length; i++) {
      bytes[i] = (byte) (bytes[i] ^ (byte) 0xff);
    }

    return bytes;
  }

  /** Generate a key of data for a specific transaction id. */
  @VisibleForTesting
  static byte[] generateKey(byte[] key, long transactionId) {
    return generateKey(key, revertByteArray(ByteUtils.longToByte(transactionId)));
  }

  static byte[] generateKey(byte[] key, byte[] binaryTransactionId) {
    return Bytes.concat(key, REAL_KEY_AND_TX_ID_SEPARATOR, binaryTransactionId);
  }

  /** Generate a commit key for a specific transaction id. */
  static byte[] generateCommitKey(long transactionId) {
    byte[] binaryTransactionId = ByteUtils.longToByte(transactionId);
    return generateCommitKey(revertByteArray(binaryTransactionId));
  }

  static byte[] generateCommitKey(byte[] transactionId) {
    return Bytes.concat(TRANSACTION_PREFIX.getBytes(StandardCharsets.UTF_8), transactionId);
  }

  /** Get the end of transaction id, we use this key to scan all commit marks. */
  static byte[] endOfTransactionId() {
    return Bytes.increment(Bytes.wrap(TRANSACTION_PREFIX.getBytes(StandardCharsets.UTF_8))).get();
  }

  /** Get the binary transaction id from the raw key. */
  static byte[] getBinaryTransactionId(byte[] rawKey) {
    return ArrayUtils.subarray(rawKey, rawKey.length - 8, rawKey.length);
  }
}<|MERGE_RESOLUTION|>--- conflicted
+++ resolved
@@ -55,19 +55,11 @@
 
   @VisibleForTesting long txId;
 
-<<<<<<< HEAD
-  public static final String TRANSACTION_PREFIX = "tx ";
+  private static final String TRANSACTION_PREFIX = "______tx";
 
   private static final int VALUE_PREFIX_LENGTH = 20;
 
-  private static final byte[] REAL_KEY_AND_TX_ID_SEPARATOR = " ".getBytes(StandardCharsets.UTF_8);
-=======
-  private static final String TRANSACTION_PREFIX = "______tx";
-
-  private static final int VALUE_PREFIX_LENGTH = 20;
-
   private static final byte[] SEPARATOR = new byte[] {0x1F};
->>>>>>> 070ab260
 
   public TransactionalKvBackendImpl(
       KvBackend kvBackend, TransactionIdGenerator transactionIdGenerator) {
@@ -89,12 +81,7 @@
 
     // Commit
     kvBackend.put(
-        Bytes.concat(
-            TRANSACTION_PREFIX.getBytes(StandardCharsets.UTF_8),
-            SEPARATOR,
-            revert(ByteUtils.longToByte(txId))),
-        originalKeys.toString().getBytes(StandardCharsets.UTF_8),
-        true);
+        generateCommitKey(txId), SerializationUtils.serialize((Serializable) originalKeys), true);
   }
 
   @Override
@@ -172,18 +159,8 @@
             .endInclusive(endInclude)
             .predicate(
                 (k, v) -> {
-<<<<<<< HEAD
                   byte[] transactionId = getBinaryTransactionId(k);
                   return kvBackend.get(generateCommitKey(transactionId)) != null;
-=======
-                  byte[] transactionId = ArrayUtils.subarray(k, k.length - 8, k.length);
-                  return kvBackend.get(
-                          Bytes.concat(
-                              TRANSACTION_PREFIX.getBytes(StandardCharsets.UTF_8),
-                              SEPARATOR,
-                              transactionId))
-                      != null;
->>>>>>> 070ab260
                 })
             .limit(Integer.MAX_VALUE)
             .build();
@@ -195,8 +172,7 @@
       Pair<byte[], byte[]> pair = rawPairs.get(j);
       byte[] rawKey = pair.getKey();
       byte[] realKey = ArrayUtils.subarray(rawKey, 0, rawKey.length - 9);
-      Bytes minNextKey =
-          Bytes.increment(Bytes.wrap(Bytes.concat(realKey, REAL_KEY_AND_TX_ID_SEPARATOR)));
+      Bytes minNextKey = Bytes.increment(Bytes.wrap(Bytes.concat(realKey, SEPARATOR)));
 
       if (!scanRange.isStartInclusive()
           && Bytes.wrap(realKey).compareTo(scanRange.getStart()) == 0) {
@@ -230,26 +206,6 @@
     return result;
   }
 
-<<<<<<< HEAD
-  public void commit() throws IOException {
-    // Prepare
-    for (Pair<byte[], byte[]> pair : putPairs) {
-      kvBackend.put(pair.getKey(), pair.getValue(), true);
-    }
-    // Commit
-    kvBackend.put(
-        generateCommitKey(txId), SerializationUtils.serialize((Serializable) originalKeys), true);
-  }
-
-  public void rollback() throws IOException {
-    // Delete the update value
-    for (Pair<byte[], byte[]> pair : putPairs) {
-      kvBackend.delete(pair.getKey());
-    }
-  }
-
-=======
->>>>>>> 070ab260
   @Override
   public void close() throws IOException {}
 
@@ -286,18 +242,8 @@
                 .endInclusive(false)
                 .predicate(
                     (k, v) -> {
-<<<<<<< HEAD
                       byte[] transactionId = getBinaryTransactionId(k);
                       return kvBackend.get(generateCommitKey(transactionId)) != null;
-=======
-                      byte[] transactionId = ArrayUtils.subarray(k, k.length - 8, k.length);
-                      return kvBackend.get(
-                              Bytes.concat(
-                                  TRANSACTION_PREFIX.getBytes(StandardCharsets.UTF_8),
-                                  SEPARATOR,
-                                  transactionId))
-                          != null;
->>>>>>> 070ab260
                     })
                 .limit(1)
                 .build());
@@ -306,16 +252,9 @@
       return null;
     }
 
-<<<<<<< HEAD
     byte[] rawKey = pairs.get(0).getKey();
     byte[] transactionId = getBinaryTransactionId(rawKey);
     byte[] transactionFlag = generateCommitKey(transactionId);
-=======
-    byte[] realKey = pairs.get(0).getKey();
-    byte[] transactionId = ArrayUtils.subarray(realKey, realKey.length - 8, realKey.length);
-    byte[] transactionFlag =
-        Bytes.concat(TRANSACTION_PREFIX.getBytes(StandardCharsets.UTF_8), SEPARATOR, transactionId);
->>>>>>> 070ab260
     if (kvBackend.get(transactionFlag) != null) {
       // Commit flag exists, the value is readable
       return pairs.get(0).getValue();
@@ -361,7 +300,7 @@
   }
 
   static byte[] generateKey(byte[] key, byte[] binaryTransactionId) {
-    return Bytes.concat(key, REAL_KEY_AND_TX_ID_SEPARATOR, binaryTransactionId);
+    return Bytes.concat(key, SEPARATOR, binaryTransactionId);
   }
 
   /** Generate a commit key for a specific transaction id. */
@@ -371,12 +310,16 @@
   }
 
   static byte[] generateCommitKey(byte[] transactionId) {
-    return Bytes.concat(TRANSACTION_PREFIX.getBytes(StandardCharsets.UTF_8), transactionId);
+    return Bytes.concat(
+        TRANSACTION_PREFIX.getBytes(StandardCharsets.UTF_8), SEPARATOR, transactionId);
   }
 
   /** Get the end of transaction id, we use this key to scan all commit marks. */
   static byte[] endOfTransactionId() {
-    return Bytes.increment(Bytes.wrap(TRANSACTION_PREFIX.getBytes(StandardCharsets.UTF_8))).get();
+    return Bytes.increment(
+            Bytes.wrap(
+                Bytes.concat(TRANSACTION_PREFIX.getBytes(StandardCharsets.UTF_8), SEPARATOR)))
+        .get();
   }
 
   /** Get the binary transaction id from the raw key. */
