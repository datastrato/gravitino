--- conflicted
+++ resolved
@@ -78,10 +78,7 @@
   @VisibleForTesting StorageLayoutVersion storageLayoutVersion;
 
   private TransactionIdGenerator txIdGenerator;
-<<<<<<< HEAD
   private KvGarbageCollector kvGarbageCollector;
-=======
->>>>>>> ad0c7817
   private TransactionalKvBackend transactionalKvBackend;
 
   @Override
@@ -91,7 +88,6 @@
     //  instance, We should make it configurable in the future.
     this.txIdGenerator = new TransactionIdGeneratorImpl(backend, config);
     txIdGenerator.start();
-<<<<<<< HEAD
 
     this.transactionalKvBackend = new TransactionalKvBackendImpl(backend, txIdGenerator);
 
@@ -99,11 +95,6 @@
     kvGarbageCollector.start();
     this.reentrantReadWriteLock = new ReentrantReadWriteLock();
 
-=======
-    this.transactionalKvBackend = new TransactionalKvBackendImpl(backend, txIdGenerator);
-
-    this.reentrantReadWriteLock = new ReentrantReadWriteLock();
->>>>>>> ad0c7817
     this.nameMappingService =
         new KvNameMappingService(transactionalKvBackend, reentrantReadWriteLock);
     this.entityKeyEncoder = new BinaryEntityKeyEncoder(nameMappingService);
@@ -409,22 +400,13 @@
   @Override
   public <R, E extends Exception> R executeInTransaction(Executable<R, E> executable)
       throws E, IOException {
-<<<<<<< HEAD
-    return FunctionUtils.executeWithWriteLock(
-        () -> FunctionUtils.executeInTransaction(executable, transactionalKvBackend),
-        reentrantReadWriteLock);
-=======
     return FunctionUtils.executeInTransaction(executable, transactionalKvBackend);
->>>>>>> ad0c7817
   }
 
   @Override
   public void close() throws IOException {
     txIdGenerator.close();
-<<<<<<< HEAD
     kvGarbageCollector.close();
-=======
->>>>>>> ad0c7817
     backend.close();
   }
 
