/*
 * Copyright 2023 Datastrato.
 * This software is licensed under the Apache License version 2.
 */

package com.datastrato.gravitino.storage.kv;

import static com.datastrato.gravitino.Configs.ENTITY_KV_STORE;
import static com.datastrato.gravitino.Entity.EntityType.CATALOG;
import static com.datastrato.gravitino.Entity.EntityType.SCHEMA;
import static com.datastrato.gravitino.Entity.EntityType.TABLE;
import static com.datastrato.gravitino.storage.kv.BinaryEntityKeyEncoder.LOG;
import static com.datastrato.gravitino.storage.kv.BinaryEntityKeyEncoder.NAMESPACE_SEPARATOR;

import com.datastrato.gravitino.Config;
import com.datastrato.gravitino.Entity;
import com.datastrato.gravitino.Entity.EntityType;
import com.datastrato.gravitino.EntityAlreadyExistsException;
import com.datastrato.gravitino.EntitySerDe;
import com.datastrato.gravitino.EntityStore;
import com.datastrato.gravitino.HasIdentifier;
import com.datastrato.gravitino.NameIdentifier;
import com.datastrato.gravitino.Namespace;
import com.datastrato.gravitino.exceptions.AlreadyExistsException;
import com.datastrato.gravitino.exceptions.NoSuchEntityException;
import com.datastrato.gravitino.exceptions.NonEmptyEntityException;
import com.datastrato.gravitino.storage.EntityKeyEncoder;
import com.datastrato.gravitino.storage.NameMappingService;
import com.datastrato.gravitino.storage.StorageLayoutVersion;
import com.datastrato.gravitino.storage.TransactionIdGenerator;
import com.datastrato.gravitino.utils.Bytes;
import com.datastrato.gravitino.utils.Executable;
import com.google.common.annotations.VisibleForTesting;
import com.google.common.base.Joiner;
import com.google.common.collect.ImmutableMap;
import com.google.common.collect.Iterables;
import com.google.common.collect.Lists;
import java.io.IOException;
import java.nio.charset.StandardCharsets;
import java.util.Arrays;
import java.util.Collections;
import java.util.List;
import java.util.Objects;
import java.util.concurrent.locks.ReentrantReadWriteLock;
import java.util.function.Function;
import java.util.stream.Collectors;
import lombok.Getter;
import org.apache.commons.lang3.ArrayUtils;
import org.apache.commons.lang3.StringUtils;
import org.apache.commons.lang3.tuple.Pair;
import org.slf4j.Logger;
import org.slf4j.LoggerFactory;

/**
 * KV store to store entities. This means we can store entities in a key value store. I.e., RocksDB,
 * Cassandra, etc. If you want to use a different backend, you can implement the {@link KvBackend}
 * interface
 */
public class KvEntityStore implements EntityStore {
  public static final Logger LOGGER = LoggerFactory.getLogger(KvEntityStore.class);
  public static final ImmutableMap<String, String> KV_BACKENDS =
      ImmutableMap.of("RocksDBKvBackend", RocksDBKvBackend.class.getCanonicalName());
  public static final String LAYOUT_VERSION = "layout_version";

  @Getter @VisibleForTesting private KvBackend backend;

  // Lock to control the concurrency of the entity store, to be more exact, the concurrency of
  // accessing the underlying kv store.
  private ReentrantReadWriteLock reentrantReadWriteLock;
  private EntityKeyEncoder<byte[]> entityKeyEncoder;
  private NameMappingService nameMappingService;
  private EntitySerDe serDe;
  // We will use storageLayoutVersion to check whether the layout of the storage is compatible with
  // the current version of the code.
  // Note: If we change the layout of the storage in the future, please update the value of
  // storageLayoutVersion if it's necessary.
  @VisibleForTesting StorageLayoutVersion storageLayoutVersion;

  private TransactionIdGenerator txIdGenerator;
  private KvGarbageCollector kvGarbageCollector;

  @Override
  public void initialize(Config config) throws RuntimeException {
    this.backend = createKvEntityBackend(config);
    // TODO(yuqi) Currently, KvNameMappingService and KvEntityStore shares the same backend
    //  instance, We should make it configurable in the future.
    this.txIdGenerator = new TransactionIdGeneratorImpl(backend, config);
<<<<<<< HEAD
    this.kvGarbageCollector = new KvGarbageCollector(backend, config);
    kvGarbageCollector.start();
=======
    txIdGenerator.start();
>>>>>>> 7e72ccc0
    this.nameMappingService = new KvNameMappingService(backend, txIdGenerator);
    this.entityKeyEncoder = new BinaryEntityKeyEncoder(nameMappingService);

    this.reentrantReadWriteLock = new ReentrantReadWriteLock();
    this.storageLayoutVersion = initStorageVersionInfo();
  }

  @Override
  public void setSerDe(EntitySerDe entitySerDe) {
    this.serDe = entitySerDe;
  }

  @Override
  public <E extends Entity & HasIdentifier> List<E> list(
      Namespace namespace, Class<E> e, EntityType type) throws IOException {
    // Star means it's a wildcard
    List<E> entities = Lists.newArrayList();
    NameIdentifier identifier = NameIdentifier.of(namespace, BinaryEntityKeyEncoder.WILD_CARD);
    byte[] startKey = entityKeyEncoder.encode(identifier, type, true);
    if (startKey == null) {
      return entities;
    }

    byte[] endKey = Bytes.increment(Bytes.wrap(startKey)).get();
    List<Pair<byte[], byte[]>> kvs =
        executeWithReadLock(
            () -> {
              TransactionalKvBackend kvTransactionManager =
                  new TransactionalKvBackendImpl(backend, txIdGenerator);
              kvTransactionManager.begin();
              return kvTransactionManager.scan(
                  new KvRangeScan.KvRangeScanBuilder()
                      .start(startKey)
                      .end(endKey)
                      .startInclusive(true)
                      .endInclusive(false)
                      .limit(Integer.MAX_VALUE)
                      .build());
            });

    for (Pair<byte[], byte[]> pairs : kvs) {
      entities.add(serDe.deserialize(pairs.getRight(), e));
    }
    // TODO (yuqi), if the list is too large, we need to do pagination or streaming
    return entities;
  }

  @Override
  public boolean exists(NameIdentifier ident, EntityType entityType) throws IOException {
    byte[] key = entityKeyEncoder.encode(ident, entityType, true);
    if (key == null) {
      return false;
    }

    return executeWithReadLock(
        () -> {
          TransactionalKvBackendImpl kvTransactionManager =
              new TransactionalKvBackendImpl(backend, txIdGenerator);
          kvTransactionManager.begin();
          return kvTransactionManager.get(key) != null;
        });
  }

  @Override
  public <E extends Entity & HasIdentifier> void put(E e, boolean overwritten)
      throws IOException, EntityAlreadyExistsException {
    byte[] key = entityKeyEncoder.encode(e.nameIdentifier(), e.type());
    byte[] value = serDe.serialize(e);

    executeWithWriteLock(
        () -> {
          TransactionalKvBackendImpl kvTransactionManager =
              new TransactionalKvBackendImpl(backend, txIdGenerator);
          kvTransactionManager.begin();
          kvTransactionManager.put(key, value, overwritten);
          kvTransactionManager.commit();
          return null;
        });
  }

  @Override
  public <E extends Entity & HasIdentifier> E update(
      NameIdentifier ident, Class<E> type, EntityType entityType, Function<E, E> updater)
      throws IOException, NoSuchEntityException, AlreadyExistsException {
    byte[] key = entityKeyEncoder.encode(ident, entityType);

    return executeWithWriteLock(
        () -> {
          TransactionalKvBackend transactionManager =
              new TransactionalKvBackendImpl(backend, txIdGenerator);
          transactionManager.begin();
          byte[] value = transactionManager.get(key);
          if (value == null) {
            throw new NoSuchEntityException(ident.toString());
          }

          E e = serDe.deserialize(value, type);
          E updatedE = updater.apply(e);
          if (updatedE.nameIdentifier().equals(ident)) {
            transactionManager.put(key, serDe.serialize(updatedE), true);
            transactionManager.commit();
            return updatedE;
          }

          // If we have changed the name of the entity, We would do the following steps:
          // Check whether the new entities already existed
          boolean newEntityExist = exists(updatedE.nameIdentifier(), entityType);
          if (newEntityExist) {
            throw new AlreadyExistsException(
                String.format(
                    "Entity %s already exist, please check again", updatedE.nameIdentifier()));
          }

          // Update the name mapping
          nameMappingService.updateName(
              generateKeyForMapping(ident), generateKeyForMapping(updatedE.nameIdentifier()));

          // Update the entity to store
          transactionManager.put(key, serDe.serialize(updatedE), true);
          transactionManager.commit();
          return updatedE;
        });
  }

  private String concatIdAndName(long[] namespaceIds, String name) {
    String context =
        Joiner.on(NAMESPACE_SEPARATOR)
            .join(
                Arrays.stream(namespaceIds).mapToObj(String::valueOf).collect(Collectors.toList()));
    return StringUtils.isBlank(context) ? name : context + NAMESPACE_SEPARATOR + name;
  }

  /**
   * Generate the key for name to id mapping. Currently, the mapping is as following.
   *
   * <pre>
   *   Assume we have the following entities:
   *   metalake: a1        ---- 1
   *   catalog : a1.b1     ---- 2
   *   schema  : a1.b1.c   ---- 3
   *
   *   metalake: a2        ---- 4
   *   catalog : a2.b2     ---- 5
   *   schema  : a2.b2.c   ---- 6
   *   schema  : a2.b2.c1  ---- 7
   *
   *   metalake: a1        ---- 1 means the name of metalake is a1 and the corresponding id is 1
   * </pre>
   *
   * Then we will store the name to id mapping as follows
   *
   * <pre>
   *  a1         -- 1
   * 	1/b1       -- 2
   * 	1/2/c      -- 3
   * 	a2         -- 4
   * 	4/b2       -- 5
   * 	4/5/c      -- 6
   * 	4/5/c1     -- 7
   * </pre>
   *
   * @param nameIdentifier name of a specific entity
   * @return key that maps to the id of a specific entity. See above, The key maybe like '4/5/c1'
   */
  public String generateKeyForMapping(NameIdentifier nameIdentifier) throws IOException {
    if (nameIdentifier.namespace().isEmpty()) {
      return nameIdentifier.name();
    }
    Namespace namespace = nameIdentifier.namespace();
    String name = nameIdentifier.name();

    long[] ids = new long[namespace.length()];
    for (int i = 0; i < ids.length; i++) {
      ids[i] =
          nameMappingService.getIdByName(
              concatIdAndName(ArrayUtils.subarray(ids, 0, i), namespace.level(i)));
    }

    return concatIdAndName(ids, name);
  }

  @Override
  public <E extends Entity & HasIdentifier> E get(
      NameIdentifier ident, EntityType entityType, Class<E> e)
      throws NoSuchEntityException, IOException {
    byte[] key = entityKeyEncoder.encode(ident, entityType, true);
    if (key == null) {
      throw new NoSuchEntityException(ident.toString());
    }

    byte[] value =
        executeWithReadLock(
            () -> {
              TransactionalKvBackend transactionalKvBackend =
                  new TransactionalKvBackendImpl(backend, txIdGenerator);
              transactionalKvBackend.begin();
              return transactionalKvBackend.get(key);
            });
    if (value == null) {
      throw new NoSuchEntityException(ident.toString());
    }
    return serDe.deserialize(value, e);
  }

  /**
   * Get key prefix of all sub-entities under a specific entities. For example, as a metalake will
   * start with `ml_{metalake_id}`, sub-entities under this metalake will have the prefix
   *
   * <pre>
   *   catalog: ca_{metalake_id}
   *   schema:  sc_{metalake_id}
   *   table:   ta_{metalake_id}
   * </pre>
   *
   * Why the sub-entities under this metalake start with those prefixes, please see {@link
   * KvEntityStore} java class doc.
   *
   * @param ident identifier of an entity
   * @param type type of entity
   * @return list of sub-entities prefix
   * @throws IOException if error occurs
   */
  private List<byte[]> getSubEntitiesPrefix(NameIdentifier ident, EntityType type)
      throws IOException {
    List<byte[]> prefixes = Lists.newArrayList();
    byte[] encode = entityKeyEncoder.encode(ident, type, true);
    switch (type) {
      case METALAKE:
        prefixes.add(replacePrefixTypeInfo(encode, CATALOG.getShortName()));
        prefixes.add(replacePrefixTypeInfo(encode, SCHEMA.getShortName()));
        prefixes.add(replacePrefixTypeInfo(encode, TABLE.getShortName()));
        break;
      case CATALOG:
        prefixes.add(replacePrefixTypeInfo(encode, SCHEMA.getShortName()));
        prefixes.add(replacePrefixTypeInfo(encode, TABLE.getShortName()));
        break;
      case SCHEMA:
        prefixes.add(replacePrefixTypeInfo(encode, TABLE.getShortName()));
        break;
      case TABLE:
        break;
      default:
        LOG.warn("Currently unknown type: {}, please check it", type);
    }
    Collections.reverse(prefixes);
    return prefixes;
  }

  private byte[] replacePrefixTypeInfo(byte[] encode, String subTypePrefix) {
    byte[] result = new byte[encode.length];
    System.arraycopy(encode, 0, result, 0, encode.length);
    byte[] bytes = subTypePrefix.getBytes(StandardCharsets.UTF_8);
    result[0] = bytes[0];
    result[1] = bytes[1];

    return result;
  }

  @Override
  public boolean delete(NameIdentifier ident, EntityType entityType, boolean cascade)
      throws IOException {
    return executeWithWriteLock(
        () -> {
          TransactionalKvBackend transactionalKvBackend =
              new TransactionalKvBackendImpl(backend, txIdGenerator);
          transactionalKvBackend.begin();
          if (!exists(ident, entityType)) {
            return false;
          }

          byte[] dataKey = entityKeyEncoder.encode(ident, entityType, true);
          List<byte[]> subEntityPrefix = getSubEntitiesPrefix(ident, entityType);
          if (subEntityPrefix.isEmpty()) {
            // has no sub-entities
            boolean r = transactionalKvBackend.delete(dataKey);
            transactionalKvBackend.commit();
            return r;
          }

          byte[] directChild = Iterables.getLast(subEntityPrefix);
          byte[] endKey = Bytes.increment(Bytes.wrap(directChild)).get();
          List<Pair<byte[], byte[]>> kvs =
              transactionalKvBackend.scan(
                  new KvRangeScan.KvRangeScanBuilder()
                      .start(directChild)
                      .end(endKey)
                      .startInclusive(true)
                      .endInclusive(false)
                      .limit(1)
                      .build());

          if (!cascade && !kvs.isEmpty()) {
            throw new NonEmptyEntityException(
                String.format(
                    "Entity %s has sub-entities, you should remove sub-entities first", ident));
          }

          for (byte[] prefix : subEntityPrefix) {
            transactionalKvBackend.deleteRange(
                new KvRangeScan.KvRangeScanBuilder()
                    .start(prefix)
                    .startInclusive(true)
                    .end(Bytes.increment(Bytes.wrap(prefix)).get())
                    .build());
          }

          boolean r = transactionalKvBackend.delete(dataKey);
          transactionalKvBackend.commit();
          return r;
        });
  }

  @Override
  public <R, E extends Exception> R executeInTransaction(Executable<R, E> executable)
      throws E, IOException {
    return backend.executeInTransaction(executable);
  }

  @Override
  public void close() throws IOException {
    backend.close();
  }

  private static KvBackend createKvEntityBackend(Config config) {
    String backendName = config.get(ENTITY_KV_STORE);
    String className = KV_BACKENDS.getOrDefault(backendName, backendName);
    if (Objects.isNull(className)) {
      throw new RuntimeException("Unsupported backend type..." + backendName);
    }

    try {
      KvBackend kvBackend = (KvBackend) Class.forName(className).newInstance();
      kvBackend.initialize(config);
      return kvBackend;
    } catch (Exception e) {
      LOGGER.error("Failed to create and initialize KvBackend by name '{}'.", backendName, e);
      throw new RuntimeException(
          "Failed to create and initialize KvBackend by name: " + backendName, e);
    }
  }

  private StorageLayoutVersion initStorageVersionInfo() {
    byte[] bytes;
    try {
      bytes = backend.get(LAYOUT_VERSION.getBytes(StandardCharsets.UTF_8));
      if (bytes == null) {
        // If the layout version is not set, we will set it to the default version.
        backend.put(
            LAYOUT_VERSION.getBytes(StandardCharsets.UTF_8),
            StorageLayoutVersion.V1.getVersion().getBytes(StandardCharsets.UTF_8),
            true);
        return StorageLayoutVersion.V1;
      }

      return StorageLayoutVersion.fromString(new String(bytes));
    } catch (IOException e) {
      throw new IllegalStateException("Failed to get/put layout version information", e);
    }
  }

  @FunctionalInterface
  interface IOExecutable<R> {
    R execute() throws IOException;
  }

  private <R> R executeWithReadLock(IOExecutable<R> executable) throws IOException {
    reentrantReadWriteLock.readLock().lock();
    try {
      return executable.execute();
    } finally {
      reentrantReadWriteLock.readLock().unlock();
    }
  }

  private <R> R executeWithWriteLock(IOExecutable<R> executable) throws IOException {
    reentrantReadWriteLock.writeLock().lock();
    try {
      return executable.execute();
    } finally {
      reentrantReadWriteLock.writeLock().unlock();
    }
  }
}<|MERGE_RESOLUTION|>--- conflicted
+++ resolved
@@ -85,12 +85,10 @@
     // TODO(yuqi) Currently, KvNameMappingService and KvEntityStore shares the same backend
     //  instance, We should make it configurable in the future.
     this.txIdGenerator = new TransactionIdGeneratorImpl(backend, config);
-<<<<<<< HEAD
+    txIdGenerator.start();
+
     this.kvGarbageCollector = new KvGarbageCollector(backend, config);
     kvGarbageCollector.start();
-=======
-    txIdGenerator.start();
->>>>>>> 7e72ccc0
     this.nameMappingService = new KvNameMappingService(backend, txIdGenerator);
     this.entityKeyEncoder = new BinaryEntityKeyEncoder(nameMappingService);
 
