/*
 * Copyright 2023 Datastrato.
 * This software is licensed under the Apache License version 2.
 */

package com.datastrato.gravitino.storage.kv;

import static com.datastrato.gravitino.Configs.ENTITY_KV_STORE;
import static com.datastrato.gravitino.Entity.EntityType.CATALOG;
import static com.datastrato.gravitino.Entity.EntityType.SCHEMA;
import static com.datastrato.gravitino.Entity.EntityType.TABLE;
import static com.datastrato.gravitino.storage.kv.BinaryEntityKeyEncoder.LOG;
import static com.datastrato.gravitino.storage.kv.BinaryEntityKeyEncoder.NAMESPACE_SEPARATOR;

import com.datastrato.gravitino.Config;
import com.datastrato.gravitino.Entity;
import com.datastrato.gravitino.Entity.EntityType;
import com.datastrato.gravitino.EntityAlreadyExistsException;
import com.datastrato.gravitino.EntitySerDe;
import com.datastrato.gravitino.EntityStore;
import com.datastrato.gravitino.HasIdentifier;
import com.datastrato.gravitino.NameIdentifier;
import com.datastrato.gravitino.Namespace;
import com.datastrato.gravitino.exceptions.AlreadyExistsException;
import com.datastrato.gravitino.exceptions.NoSuchEntityException;
import com.datastrato.gravitino.exceptions.NonEmptyEntityException;
import com.datastrato.gravitino.storage.EntityKeyEncoder;
import com.datastrato.gravitino.storage.NameMappingService;
import com.datastrato.gravitino.storage.StorageLayoutVersion;
import com.datastrato.gravitino.storage.TransactionIdGenerator;
import com.datastrato.gravitino.utils.Bytes;
import com.datastrato.gravitino.utils.Executable;
import com.google.common.annotations.VisibleForTesting;
import com.google.common.base.Joiner;
import com.google.common.collect.ImmutableMap;
import com.google.common.collect.Iterables;
import com.google.common.collect.Lists;
import java.io.IOException;
import java.nio.charset.StandardCharsets;
import java.util.Arrays;
import java.util.Collections;
import java.util.List;
import java.util.Objects;
import java.util.concurrent.locks.ReentrantReadWriteLock;
import java.util.function.Function;
import java.util.stream.Collectors;
import lombok.Getter;
import org.apache.commons.lang3.ArrayUtils;
import org.apache.commons.lang3.StringUtils;
import org.apache.commons.lang3.tuple.Pair;
import org.slf4j.Logger;
import org.slf4j.LoggerFactory;

/**
 * KV store to store entities. This means we can store entities in a key value store. I.e., RocksDB,
 * Cassandra, etc. If you want to use a different backend, you can implement the {@link KvBackend}
 * interface
 */
public class KvEntityStore implements EntityStore {
  public static final Logger LOGGER = LoggerFactory.getLogger(KvEntityStore.class);
  public static final ImmutableMap<String, String> KV_BACKENDS =
      ImmutableMap.of("RocksDBKvBackend", RocksDBKvBackend.class.getCanonicalName());
  public static final String LAYOUT_VERSION = "layout_version";

  @Getter @VisibleForTesting private KvBackend backend;

  // Lock to control the concurrency of the entity store, to be more exact, the concurrency of
  // accessing the underlying kv store.
  private ReentrantReadWriteLock reentrantReadWriteLock;
  private EntityKeyEncoder<byte[]> entityKeyEncoder;
  private NameMappingService nameMappingService;
  private EntitySerDe serDe;
  // We will use storageLayoutVersion to check whether the layout of the storage is compatible with
  // the current version of the code.
  // Note: If we change the layout of the storage in the future, please update the value of
  // storageLayoutVersion if it's necessary.
  @VisibleForTesting StorageLayoutVersion storageLayoutVersion;

  private TransactionIdGenerator txIdGenerator;
  private KvGarbageCollector kvGarbageCollector;

  @Override
  public void initialize(Config config) throws RuntimeException {
    this.backend = createKvEntityBackend(config);
    // TODO(yuqi) Currently, KvNameMappingService and KvEntityStore shares the same backend
    //  instance, We should make it configurable in the future.
<<<<<<< HEAD
    this.txIdGenerator = new TransactionIdGeneratorImpl(backend);
    this.kvGarbageCollector = new KvGarbageCollector(backend, config);
    kvGarbageCollector.start();

=======
    this.txIdGenerator = new TransactionIdGeneratorImpl(backend, config);
>>>>>>> 070ab260
    this.nameMappingService = new KvNameMappingService(backend, txIdGenerator);
    this.entityKeyEncoder = new BinaryEntityKeyEncoder(nameMappingService);

    this.reentrantReadWriteLock = new ReentrantReadWriteLock();
    this.storageLayoutVersion = initStorageVersionInfo();
  }

  @Override
  public void setSerDe(EntitySerDe entitySerDe) {
    this.serDe = entitySerDe;
  }

  @Override
  public <E extends Entity & HasIdentifier> List<E> list(
      Namespace namespace, Class<E> e, EntityType type) throws IOException {
    // Star means it's a wildcard
    List<E> entities = Lists.newArrayList();
    NameIdentifier identifier = NameIdentifier.of(namespace, BinaryEntityKeyEncoder.WILD_CARD);
    byte[] startKey = entityKeyEncoder.encode(identifier, type, true);
    if (startKey == null) {
      return entities;
    }

    byte[] endKey = Bytes.increment(Bytes.wrap(startKey)).get();
    List<Pair<byte[], byte[]>> kvs =
        executeWithReadLock(
            () -> {
              TransactionalKvBackend kvTransactionManager =
                  new TransactionalKvBackendImpl(backend, txIdGenerator);
              kvTransactionManager.begin();
              return kvTransactionManager.scan(
                  new KvRangeScan.KvRangeScanBuilder()
                      .start(startKey)
                      .end(endKey)
                      .startInclusive(true)
                      .endInclusive(false)
                      .limit(Integer.MAX_VALUE)
                      .build());
            });

    for (Pair<byte[], byte[]> pairs : kvs) {
      entities.add(serDe.deserialize(pairs.getRight(), e));
    }
    // TODO (yuqi), if the list is too large, we need to do pagination or streaming
    return entities;
  }

  @Override
  public boolean exists(NameIdentifier ident, EntityType entityType) throws IOException {
    byte[] key = entityKeyEncoder.encode(ident, entityType, true);
    if (key == null) {
      return false;
    }

    return executeWithReadLock(
        () -> {
          TransactionalKvBackendImpl kvTransactionManager =
              new TransactionalKvBackendImpl(backend, txIdGenerator);
          kvTransactionManager.begin();
          return kvTransactionManager.get(key) != null;
        });
  }

  @Override
  public <E extends Entity & HasIdentifier> void put(E e, boolean overwritten)
      throws IOException, EntityAlreadyExistsException {
    byte[] key = entityKeyEncoder.encode(e.nameIdentifier(), e.type());
    byte[] value = serDe.serialize(e);

    executeWithWriteLock(
        () -> {
          TransactionalKvBackendImpl kvTransactionManager =
              new TransactionalKvBackendImpl(backend, txIdGenerator);
          kvTransactionManager.begin();
          kvTransactionManager.put(key, value, overwritten);
          kvTransactionManager.commit();
          return null;
        });
  }

  @Override
  public <E extends Entity & HasIdentifier> E update(
      NameIdentifier ident, Class<E> type, EntityType entityType, Function<E, E> updater)
      throws IOException, NoSuchEntityException, AlreadyExistsException {
    byte[] key = entityKeyEncoder.encode(ident, entityType);

    return executeWithWriteLock(
        () -> {
          TransactionalKvBackend transactionManager =
              new TransactionalKvBackendImpl(backend, txIdGenerator);
          transactionManager.begin();
          byte[] value = transactionManager.get(key);
          if (value == null) {
            throw new NoSuchEntityException(ident.toString());
          }

          E e = serDe.deserialize(value, type);
          E updatedE = updater.apply(e);
          if (updatedE.nameIdentifier().equals(ident)) {
            transactionManager.put(key, serDe.serialize(updatedE), true);
            transactionManager.commit();
            return updatedE;
          }

          // If we have changed the name of the entity, We would do the following steps:
          // Check whether the new entities already existed
          boolean newEntityExist = exists(updatedE.nameIdentifier(), entityType);
          if (newEntityExist) {
            throw new AlreadyExistsException(
                String.format(
                    "Entity %s already exist, please check again", updatedE.nameIdentifier()));
          }

          // Update the name mapping
          nameMappingService.updateName(
              generateKeyForMapping(ident), generateKeyForMapping(updatedE.nameIdentifier()));

          // Update the entity to store
          transactionManager.put(key, serDe.serialize(updatedE), true);
          transactionManager.commit();
          return updatedE;
        });
  }

  private String concatIdAndName(long[] namespaceIds, String name) {
    String context =
        Joiner.on(NAMESPACE_SEPARATOR)
            .join(
                Arrays.stream(namespaceIds).mapToObj(String::valueOf).collect(Collectors.toList()));
    return StringUtils.isBlank(context) ? name : context + NAMESPACE_SEPARATOR + name;
  }

  /**
   * Generate the key for name to id mapping. Currently, the mapping is as following.
   *
   * <pre>
   *   Assume we have the following entities:
   *   metalake: a1        ---- 1
   *   catalog : a1.b1     ---- 2
   *   schema  : a1.b1.c   ---- 3
   *
   *   metalake: a2        ---- 4
   *   catalog : a2.b2     ---- 5
   *   schema  : a2.b2.c   ---- 6
   *   schema  : a2.b2.c1  ---- 7
   *
   *   metalake: a1        ---- 1 means the name of metalake is a1 and the corresponding id is 1
   * </pre>
   *
   * Then we will store the name to id mapping as follows
   *
   * <pre>
   *  a1         -- 1
   * 	1/b1       -- 2
   * 	1/2/c      -- 3
   * 	a2         -- 4
   * 	4/b2       -- 5
   * 	4/5/c      -- 6
   * 	4/5/c1     -- 7
   * </pre>
   *
   * @param nameIdentifier name of a specific entity
   * @return key that maps to the id of a specific entity. See above, The key maybe like '4/5/c1'
   */
  public String generateKeyForMapping(NameIdentifier nameIdentifier) throws IOException {
    if (nameIdentifier.namespace().isEmpty()) {
      return nameIdentifier.name();
    }
    Namespace namespace = nameIdentifier.namespace();
    String name = nameIdentifier.name();

    long[] ids = new long[namespace.length()];
    for (int i = 0; i < ids.length; i++) {
      ids[i] =
          nameMappingService.getIdByName(
              concatIdAndName(ArrayUtils.subarray(ids, 0, i), namespace.level(i)));
    }

    return concatIdAndName(ids, name);
  }

  @Override
  public <E extends Entity & HasIdentifier> E get(
      NameIdentifier ident, EntityType entityType, Class<E> e)
      throws NoSuchEntityException, IOException {
    byte[] key = entityKeyEncoder.encode(ident, entityType, true);
    if (key == null) {
      throw new NoSuchEntityException(ident.toString());
    }

    byte[] value =
        executeWithReadLock(
            () -> {
              TransactionalKvBackend transactionalKvBackend =
                  new TransactionalKvBackendImpl(backend, txIdGenerator);
              transactionalKvBackend.begin();
              return transactionalKvBackend.get(key);
            });
    if (value == null) {
      throw new NoSuchEntityException(ident.toString());
    }
    return serDe.deserialize(value, e);
  }

  /**
   * Get key prefix of all sub-entities under a specific entities. For example, as a metalake will
   * start with `ml_{metalake_id}`, sub-entities under this metalake will have the prefix
   *
   * <pre>
   *   catalog: ca_{metalake_id}
   *   schema:  sc_{metalake_id}
   *   table:   ta_{metalake_id}
   * </pre>
   *
   * Why the sub-entities under this metalake start with those prefixes, please see {@link
   * KvEntityStore} java class doc.
   *
   * @param ident identifier of an entity
   * @param type type of entity
   * @return list of sub-entities prefix
   * @throws IOException if error occurs
   */
  private List<byte[]> getSubEntitiesPrefix(NameIdentifier ident, EntityType type)
      throws IOException {
    List<byte[]> prefixes = Lists.newArrayList();
    byte[] encode = entityKeyEncoder.encode(ident, type, true);
    switch (type) {
      case METALAKE:
        prefixes.add(replacePrefixTypeInfo(encode, CATALOG.getShortName()));
        prefixes.add(replacePrefixTypeInfo(encode, SCHEMA.getShortName()));
        prefixes.add(replacePrefixTypeInfo(encode, TABLE.getShortName()));
        break;
      case CATALOG:
        prefixes.add(replacePrefixTypeInfo(encode, SCHEMA.getShortName()));
        prefixes.add(replacePrefixTypeInfo(encode, TABLE.getShortName()));
        break;
      case SCHEMA:
        prefixes.add(replacePrefixTypeInfo(encode, TABLE.getShortName()));
        break;
      case TABLE:
        break;
      default:
        LOG.warn("Currently unknown type: {}, please check it", type);
    }
    Collections.reverse(prefixes);
    return prefixes;
  }

  private byte[] replacePrefixTypeInfo(byte[] encode, String subTypePrefix) {
    byte[] result = new byte[encode.length];
    System.arraycopy(encode, 0, result, 0, encode.length);
    byte[] bytes = subTypePrefix.getBytes(StandardCharsets.UTF_8);
    result[0] = bytes[0];
    result[1] = bytes[1];

    return result;
  }

  @Override
  public boolean delete(NameIdentifier ident, EntityType entityType, boolean cascade)
      throws IOException {
    return executeWithWriteLock(
        () -> {
          TransactionalKvBackend transactionalKvBackend =
              new TransactionalKvBackendImpl(backend, txIdGenerator);
          transactionalKvBackend.begin();
          if (!exists(ident, entityType)) {
            return false;
          }

          byte[] dataKey = entityKeyEncoder.encode(ident, entityType, true);
          List<byte[]> subEntityPrefix = getSubEntitiesPrefix(ident, entityType);
          if (subEntityPrefix.isEmpty()) {
            // has no sub-entities
            boolean r = transactionalKvBackend.delete(dataKey);
            transactionalKvBackend.commit();
            return r;
          }

          byte[] directChild = Iterables.getLast(subEntityPrefix);
          byte[] endKey = Bytes.increment(Bytes.wrap(directChild)).get();
          List<Pair<byte[], byte[]>> kvs =
              transactionalKvBackend.scan(
                  new KvRangeScan.KvRangeScanBuilder()
                      .start(directChild)
                      .end(endKey)
                      .startInclusive(true)
                      .endInclusive(false)
                      .limit(1)
                      .build());

          if (!cascade && !kvs.isEmpty()) {
            throw new NonEmptyEntityException(
                String.format(
                    "Entity %s has sub-entities, you should remove sub-entities first", ident));
          }

          for (byte[] prefix : subEntityPrefix) {
            transactionalKvBackend.deleteRange(
                new KvRangeScan.KvRangeScanBuilder()
                    .start(prefix)
                    .startInclusive(true)
                    .end(Bytes.increment(Bytes.wrap(prefix)).get())
                    .build());
          }

          boolean r = transactionalKvBackend.delete(dataKey);
          transactionalKvBackend.commit();
          return r;
        });
  }

  @Override
  public <R, E extends Exception> R executeInTransaction(Executable<R, E> executable)
      throws E, IOException {
    return backend.executeInTransaction(executable);
  }

  @Override
  public void close() throws IOException {
    backend.close();
  }

  private static KvBackend createKvEntityBackend(Config config) {
    String backendName = config.get(ENTITY_KV_STORE);
    String className = KV_BACKENDS.getOrDefault(backendName, backendName);
    if (Objects.isNull(className)) {
      throw new RuntimeException("Unsupported backend type..." + backendName);
    }

    try {
      KvBackend kvBackend = (KvBackend) Class.forName(className).newInstance();
      kvBackend.initialize(config);
      return kvBackend;
    } catch (Exception e) {
      LOGGER.error("Failed to create and initialize KvBackend by name '{}'.", backendName, e);
      throw new RuntimeException(
          "Failed to create and initialize KvBackend by name: " + backendName, e);
    }
  }

  private StorageLayoutVersion initStorageVersionInfo() {
    byte[] bytes;
    try {
      bytes = backend.get(LAYOUT_VERSION.getBytes(StandardCharsets.UTF_8));
      if (bytes == null) {
        // If the layout version is not set, we will set it to the default version.
        backend.put(
            LAYOUT_VERSION.getBytes(StandardCharsets.UTF_8),
            StorageLayoutVersion.V1.getVersion().getBytes(StandardCharsets.UTF_8),
            true);
        return StorageLayoutVersion.V1;
      }

      return StorageLayoutVersion.fromString(new String(bytes));
    } catch (IOException e) {
      throw new IllegalStateException("Failed to get/put layout version information", e);
    }
  }

  @FunctionalInterface
  interface IOExecutable<R> {
    R execute() throws IOException;
  }

  private <R> R executeWithReadLock(IOExecutable<R> executable) throws IOException {
    reentrantReadWriteLock.readLock().lock();
    try {
      return executable.execute();
    } finally {
      reentrantReadWriteLock.readLock().unlock();
    }
  }

  private <R> R executeWithWriteLock(IOExecutable<R> executable) throws IOException {
    reentrantReadWriteLock.writeLock().lock();
    try {
      return executable.execute();
    } finally {
      reentrantReadWriteLock.writeLock().unlock();
    }
  }
}<|MERGE_RESOLUTION|>--- conflicted
+++ resolved
@@ -84,14 +84,9 @@
     this.backend = createKvEntityBackend(config);
     // TODO(yuqi) Currently, KvNameMappingService and KvEntityStore shares the same backend
     //  instance, We should make it configurable in the future.
-<<<<<<< HEAD
-    this.txIdGenerator = new TransactionIdGeneratorImpl(backend);
+    this.txIdGenerator = new TransactionIdGeneratorImpl(backend, config);
     this.kvGarbageCollector = new KvGarbageCollector(backend, config);
     kvGarbageCollector.start();
-
-=======
-    this.txIdGenerator = new TransactionIdGeneratorImpl(backend, config);
->>>>>>> 070ab260
     this.nameMappingService = new KvNameMappingService(backend, txIdGenerator);
     this.entityKeyEncoder = new BinaryEntityKeyEncoder(nameMappingService);
 
