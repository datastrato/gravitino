--- conflicted
+++ resolved
@@ -175,7 +175,6 @@
                 SessionUtils.doWithoutCommit(
                     TableMetaMapper.class,
                     mapper -> mapper.softDeleteTableMetasByMetalakeId(metalakeId)),
-<<<<<<< HEAD
             () ->
                 SessionUtils.doWithoutCommit(
                     FilesetMetaMapper.class,
@@ -184,11 +183,6 @@
                 SessionUtils.doWithoutCommit(
                     FilesetVersionMapper.class,
                     mapper -> mapper.softDeleteFilesetVersionsByMetalakeId(metalakeId)));
-=======
-            () -> {
-              // TODO We will cascade delete the metadata of sub-resources under the metalake
-            });
->>>>>>> 385128bc
       } else {
         List<CatalogEntity> catalogEntities =
             CatalogMetaService.getInstance()
