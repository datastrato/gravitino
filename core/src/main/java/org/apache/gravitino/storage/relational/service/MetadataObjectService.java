/*
 * Licensed to the Apache Software Foundation (ASF) under one
 * or more contributor license agreements.  See the NOTICE file
 * distributed with this work for additional information
 * regarding copyright ownership.  The ASF licenses this file
 * to you under the Apache License, Version 2.0 (the
 * "License"); you may not use this file except in compliance
 * with the License.  You may obtain a copy of the License at
 *
 *  http://www.apache.org/licenses/LICENSE-2.0
 *
 * Unless required by applicable law or agreed to in writing,
 * software distributed under the License is distributed on an
 * "AS IS" BASIS, WITHOUT WARRANTIES OR CONDITIONS OF ANY
 * KIND, either express or implied.  See the License for the
 * specific language governing permissions and limitations
 * under the License.
 */
package org.apache.gravitino.storage.relational.service;

import com.google.common.base.Joiner;
import com.google.common.base.Splitter;
import com.google.common.collect.Lists;
import java.util.List;
import javax.annotation.Nullable;
import org.apache.gravitino.MetadataObject;
<<<<<<< HEAD
import org.apache.gravitino.MetadataObjects;
import org.apache.gravitino.NameIdentifier;
=======
>>>>>>> e462bb3c
import org.apache.gravitino.storage.relational.po.CatalogPO;
import org.apache.gravitino.storage.relational.po.FilesetPO;
import org.apache.gravitino.storage.relational.po.MetalakePO;
import org.apache.gravitino.storage.relational.po.SchemaPO;
import org.apache.gravitino.storage.relational.po.TablePO;
import org.apache.gravitino.storage.relational.po.TopicPO;

/**
 * MetadataObjectService is used for converting full name to entity id and converting entity id to
 * full name.
 */
public class MetadataObjectService {

  private static final String DOT = ".";
  private static final Joiner DOT_JOINER = Joiner.on(DOT);
  private static final Splitter DOT_SPLITTER = Splitter.on(DOT);

  private MetadataObjectService() {}

  public static long getMetadataObjectId(
<<<<<<< HEAD
      String metalakeName, String fullName, MetadataObject.Type type) {
    if (fullName.equals(MetadataObjects.METADATA_OBJECT_RESERVED_NAME)
        && type == MetadataObject.Type.METALAKE) {
      return Entity.ALL_METALAKES_ENTITY_ID;
    }

=======
      long metalakeId, String fullName, MetadataObject.Type type) {
>>>>>>> e462bb3c
    if (type == MetadataObject.Type.METALAKE) {
      return MetalakeMetaService.getInstance().getMetalakeIdByName(fullName);
    }

    List<String> names = DOT_SPLITTER.splitToList(fullName);
    List<String> realNames = Lists.newArrayList(metalakeName);
    realNames.addAll(names);
    NameIdentifier nameIdentifier = NameIdentifier.of(realNames.toArray(new String[0]));

    if (type == MetadataObject.Type.CATALOG) {
      return CatalogMetaService.getInstance().getCatalogIdByNameIdentifier(nameIdentifier);
    } else if (type == MetadataObject.Type.SCHEMA) {
      return SchemaMetaService.getInstance().getSchemaIdByNameIdentifier(nameIdentifier);
    } else if (type == MetadataObject.Type.FILESET) {
      return FilesetMetaService.getInstance().getFilesetIdByNameIdentifier(nameIdentifier);
    } else if (type == MetadataObject.Type.TOPIC) {
      return TopicMetaService.getInstance().getTopicIdByNameIdentifier(nameIdentifier);
    } else if (type == MetadataObject.Type.TABLE) {
      return TableMetaService.getInstance().getTableByNameIdentifier(nameIdentifier);
    }

    throw new IllegalArgumentException(String.format("Doesn't support the type %s", type));
  }

  // Metadata object may be null because the metadata object can be deleted asynchronously.
  @Nullable
  public static String getMetadataObjectFullName(String type, long metadataObjectId) {
    MetadataObject.Type metadatatype = MetadataObject.Type.valueOf(type);
    if (metadatatype == MetadataObject.Type.METALAKE) {
      MetalakePO metalakePO = MetalakeMetaService.getInstance().getMetalakePOById(metadataObjectId);
      if (metalakePO == null) {
        return null;
      }

      return metalakePO.getMetalakeName();
    }

    if (metadatatype == MetadataObject.Type.CATALOG) {
      return getCatalogFullName(metadataObjectId);
    }

    if (metadatatype == MetadataObject.Type.SCHEMA) {
      return getSchemaFullName(metadataObjectId);
    }

    if (metadatatype == MetadataObject.Type.TABLE) {
      TablePO tablePO = TableMetaService.getInstance().getTablePOById(metadataObjectId);
      if (tablePO == null) {
        return null;
      }

      String schemaName = getSchemaFullName(tablePO.getSchemaId());
      if (schemaName == null) {
        return null;
      }

      return DOT_JOINER.join(schemaName, tablePO.getTableName());
    }

    if (metadatatype == MetadataObject.Type.TOPIC) {
      TopicPO topicPO = TopicMetaService.getInstance().getTopicPOById(metadataObjectId);
      if (topicPO == null) {
        return null;
      }

      String schemaName = getSchemaFullName(topicPO.getSchemaId());
      if (schemaName == null) {
        return null;
      }

      return DOT_JOINER.join(schemaName, topicPO.getTopicName());
    }

    if (metadatatype == MetadataObject.Type.FILESET) {
      FilesetPO filesetPO = FilesetMetaService.getInstance().getFilesetPOById(metadataObjectId);
      if (filesetPO == null) {
        return null;
      }

      String schemaName = getSchemaFullName(filesetPO.getSchemaId());
      if (schemaName == null) {
        return null;
      }

      return DOT_JOINER.join(schemaName, filesetPO.getFilesetName());
    }

    throw new IllegalArgumentException(String.format("Doesn't support the type %s", metadatatype));
  }

  @Nullable
  private static String getCatalogFullName(Long entityId) {
    CatalogPO catalogPO = CatalogMetaService.getInstance().getCatalogPOById(entityId);
    if (catalogPO == null) {
      return null;
    }
    return catalogPO.getCatalogName();
  }

  @Nullable
  private static String getSchemaFullName(Long entityId) {
    SchemaPO schemaPO = SchemaMetaService.getInstance().getSchemaPOById(entityId);

    if (schemaPO == null) {
      return null;
    }

    String catalogName = getCatalogFullName(schemaPO.getCatalogId());
    if (catalogName == null) {
      return null;
    }

    return DOT_JOINER.join(catalogName, schemaPO.getSchemaName());
  }
}<|MERGE_RESOLUTION|>--- conflicted
+++ resolved
@@ -24,11 +24,7 @@
 import java.util.List;
 import javax.annotation.Nullable;
 import org.apache.gravitino.MetadataObject;
-<<<<<<< HEAD
-import org.apache.gravitino.MetadataObjects;
 import org.apache.gravitino.NameIdentifier;
-=======
->>>>>>> e462bb3c
 import org.apache.gravitino.storage.relational.po.CatalogPO;
 import org.apache.gravitino.storage.relational.po.FilesetPO;
 import org.apache.gravitino.storage.relational.po.MetalakePO;
@@ -49,16 +45,7 @@
   private MetadataObjectService() {}
 
   public static long getMetadataObjectId(
-<<<<<<< HEAD
       String metalakeName, String fullName, MetadataObject.Type type) {
-    if (fullName.equals(MetadataObjects.METADATA_OBJECT_RESERVED_NAME)
-        && type == MetadataObject.Type.METALAKE) {
-      return Entity.ALL_METALAKES_ENTITY_ID;
-    }
-
-=======
-      long metalakeId, String fullName, MetadataObject.Type type) {
->>>>>>> e462bb3c
     if (type == MetadataObject.Type.METALAKE) {
       return MetalakeMetaService.getInstance().getMetalakeIdByName(fullName);
     }
