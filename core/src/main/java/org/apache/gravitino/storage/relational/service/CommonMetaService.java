--- conflicted
+++ resolved
@@ -37,8 +37,6 @@
     Preconditions.checkArgument(
         !namespace.isEmpty() && namespace.levels().length <= 3,
         "Namespace should not be empty and length should be less than or equal to 3.");
-<<<<<<< HEAD
-
     String[] level = namespace.levels();
     NameIdentifier ident = NameIdentifier.of(level);
     Long entityId = null;
@@ -53,23 +51,6 @@
       case 3:
         entityId = SchemaMetaService.getInstance().getSchemaIdByNameIdentifier(ident);
         break;
-=======
-    Long parentEntityId = null;
-    if (namespace.levels().length >= 1) {
-      parentEntityId = MetalakeMetaService.getInstance().getMetalakeIdByName(namespace.level(0));
-    }
-
-    if (namespace.levels().length >= 2) {
-      parentEntityId =
-          CatalogMetaService.getInstance()
-              .getCatalogIdByMetalakeIdAndName(parentEntityId, namespace.level(1));
-    }
-
-    if (namespace.levels().length >= 3) {
-      parentEntityId =
-          SchemaMetaService.getInstance()
-              .getSchemaIdByCatalogIdAndName(parentEntityId, namespace.level(2));
->>>>>>> 13f3b3f3
     }
 
     Preconditions.checkState(
