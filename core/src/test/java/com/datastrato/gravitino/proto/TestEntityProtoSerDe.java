/*
 * Copyright 2023 Datastrato Pvt Ltd.
 * This software is licensed under the Apache License version 2.
 */
package com.datastrato.gravitino.proto;

import com.datastrato.gravitino.Entity;
import com.datastrato.gravitino.EntitySerDe;
import com.datastrato.gravitino.EntitySerDeFactory;
import com.datastrato.gravitino.Namespace;
import com.datastrato.gravitino.authorization.Privileges;
import com.datastrato.gravitino.authorization.SecurableObjects;
import com.datastrato.gravitino.meta.GroupEntity;
import com.datastrato.gravitino.meta.RoleEntity;
import com.datastrato.gravitino.meta.SchemaVersion;
import com.datastrato.gravitino.meta.UserEntity;
import com.google.common.collect.ImmutableMap;
import com.google.common.collect.Lists;
import java.io.IOException;
import java.time.Instant;
import java.util.Map;
import org.junit.jupiter.api.Assertions;
import org.junit.jupiter.api.Test;

public class TestEntityProtoSerDe {

  private final EntitySerDe entitySerDe = EntitySerDeFactory.createEntitySerDe("proto");

  @Test
  public void testAuditInfoSerDe() throws IOException {
    Instant now = Instant.now();
    String creator = "creator";
    String modifier = "modifier";

    com.datastrato.gravitino.meta.AuditInfo auditInfo =
        com.datastrato.gravitino.meta.AuditInfo.builder()
            .withCreator(creator)
            .withCreateTime(now)
            .withLastModifier(modifier)
            .withLastModifiedTime(now)
            .build();

    ProtoEntitySerDe protoEntitySerDe = (ProtoEntitySerDe) entitySerDe;

    byte[] bytes = protoEntitySerDe.serialize(auditInfo);
    com.datastrato.gravitino.meta.AuditInfo auditInfoFromBytes =
        protoEntitySerDe.deserialize(
            bytes, com.datastrato.gravitino.meta.AuditInfo.class, Namespace.empty());
    Assertions.assertEquals(auditInfo, auditInfoFromBytes);

    // Test with optional fields
    com.datastrato.gravitino.meta.AuditInfo auditInfo1 =
        com.datastrato.gravitino.meta.AuditInfo.builder()
            .withCreator(creator)
            .withCreateTime(now)
            .build();

    // Test from/to bytes
    bytes = protoEntitySerDe.serialize(auditInfo1);
    auditInfoFromBytes =
        protoEntitySerDe.deserialize(
            bytes, com.datastrato.gravitino.meta.AuditInfo.class, Namespace.empty());
    Assertions.assertEquals(auditInfo1, auditInfoFromBytes);

    // Test with empty field
    com.datastrato.gravitino.meta.AuditInfo auditInfo2 =
        com.datastrato.gravitino.meta.AuditInfo.builder().build();

    byte[] bytes1 = protoEntitySerDe.serialize(auditInfo2);
    com.datastrato.gravitino.meta.AuditInfo auditInfoFromBytes1 =
        protoEntitySerDe.deserialize(
            bytes1, com.datastrato.gravitino.meta.AuditInfo.class, Namespace.empty());
    Assertions.assertEquals(auditInfo2, auditInfoFromBytes1);
  }

  @Test
  public void testEntitiesSerDe() throws IOException {
    Instant now = Instant.now();
    String creator = "creator";
    SchemaVersion version = SchemaVersion.V_0_1;
    Long metalakeId = 1L;
    String metalakeName = "metalake";
    Map<String, String> props = ImmutableMap.of("k1", "v1", "k2", "v2");

    com.datastrato.gravitino.meta.AuditInfo auditInfo =
        com.datastrato.gravitino.meta.AuditInfo.builder()
            .withCreator(creator)
            .withCreateTime(now)
            .build();

    // Test Metalake
    com.datastrato.gravitino.meta.BaseMetalake metalake =
        com.datastrato.gravitino.meta.BaseMetalake.builder()
            .withId(metalakeId)
            .withName(metalakeName)
            .withProperties(props)
            .withAuditInfo(auditInfo)
            .withVersion(version)
            .build();

    ProtoEntitySerDe protoEntitySerDe = (ProtoEntitySerDe) entitySerDe;

    byte[] metalakeBytes = protoEntitySerDe.serialize(metalake);
    com.datastrato.gravitino.meta.BaseMetalake metalakeFromBytes =
        protoEntitySerDe.deserialize(
            metalakeBytes, com.datastrato.gravitino.meta.BaseMetalake.class, Namespace.empty());
    Assertions.assertEquals(metalake, metalakeFromBytes);

    // Test metalake without props map
    com.datastrato.gravitino.meta.BaseMetalake metalake1 =
        com.datastrato.gravitino.meta.BaseMetalake.builder()
            .withId(metalakeId)
            .withName(metalakeName)
            .withAuditInfo(auditInfo)
            .withVersion(version)
            .build();

    byte[] metalakeBytes1 = protoEntitySerDe.serialize(metalake1);
    com.datastrato.gravitino.meta.BaseMetalake metalakeFromBytes1 =
        protoEntitySerDe.deserialize(
            metalakeBytes1, com.datastrato.gravitino.meta.BaseMetalake.class, Namespace.empty());
    Assertions.assertEquals(metalake1, metalakeFromBytes1);

    // Test CatalogEntity
    Long catalogId = 1L;
    String catalogName = "catalog";
    String comment = "comment";
    String provider = "test";
    Namespace catalogNamespace = Namespace.of("metalake");

    com.datastrato.gravitino.meta.CatalogEntity catalogEntity =
        com.datastrato.gravitino.meta.CatalogEntity.builder()
            .withId(catalogId)
            .withName(catalogName)
            .withNamespace(catalogNamespace)
            .withComment(comment)
            .withType(com.datastrato.gravitino.Catalog.Type.RELATIONAL)
            .withProvider(provider)
            .withAuditInfo(auditInfo)
            .build();

    byte[] catalogBytes = protoEntitySerDe.serialize(catalogEntity);
    com.datastrato.gravitino.meta.CatalogEntity catalogEntityFromBytes =
        protoEntitySerDe.deserialize(
            catalogBytes, com.datastrato.gravitino.meta.CatalogEntity.class, catalogNamespace);
    Assertions.assertEquals(catalogEntity, catalogEntityFromBytes);

    // Test Fileset catalog
    com.datastrato.gravitino.meta.CatalogEntity filesetCatalogEntity =
        com.datastrato.gravitino.meta.CatalogEntity.builder()
            .withId(catalogId)
            .withName(catalogName)
            .withNamespace(catalogNamespace)
            .withComment(comment)
            .withType(com.datastrato.gravitino.Catalog.Type.FILESET)
            .withProvider(provider)
            .withAuditInfo(auditInfo)
            .build();
    byte[] filesetCatalogBytes = protoEntitySerDe.serialize(filesetCatalogEntity);
    com.datastrato.gravitino.meta.CatalogEntity filesetCatalogEntityFromBytes =
        protoEntitySerDe.deserialize(
            filesetCatalogBytes,
            com.datastrato.gravitino.meta.CatalogEntity.class,
            catalogNamespace);
    Assertions.assertEquals(filesetCatalogEntity, filesetCatalogEntityFromBytes);

    // Test SchemaEntity
    Namespace schemaNamespace = Namespace.of("metalake", "catalog");
    Long schemaId = 1L;
    String schemaName = "schema";
    com.datastrato.gravitino.meta.SchemaEntity schemaEntity =
        com.datastrato.gravitino.meta.SchemaEntity.builder()
            .withId(schemaId)
            .withName(schemaName)
            .withNamespace(schemaNamespace)
            .withAuditInfo(auditInfo)
            .build();

    byte[] schemaBytes = protoEntitySerDe.serialize(schemaEntity);
    com.datastrato.gravitino.meta.SchemaEntity schemaEntityFromBytes =
        protoEntitySerDe.deserialize(
            schemaBytes, com.datastrato.gravitino.meta.SchemaEntity.class, schemaNamespace);
    Assertions.assertEquals(schemaEntity, schemaEntityFromBytes);

    // Test SchemaEntity with additional fields
    com.datastrato.gravitino.meta.SchemaEntity schemaEntity1 =
        com.datastrato.gravitino.meta.SchemaEntity.builder()
            .withId(schemaId)
            .withName(schemaName)
            .withNamespace(schemaNamespace)
            .withAuditInfo(auditInfo)
            .withComment(comment)
            .withProperties(props)
            .build();
    byte[] schemaBytes1 = protoEntitySerDe.serialize(schemaEntity1);
    com.datastrato.gravitino.meta.SchemaEntity schemaEntityFromBytes1 =
        protoEntitySerDe.deserialize(
            schemaBytes1, com.datastrato.gravitino.meta.SchemaEntity.class, schemaNamespace);
    Assertions.assertEquals(schemaEntity1, schemaEntityFromBytes1);
    Assertions.assertEquals(comment, schemaEntityFromBytes1.comment());
    Assertions.assertEquals(props, schemaEntityFromBytes1.properties());

    // Test TableEntity
    Namespace tableNamespace = Namespace.of("metalake", "catalog", "schema");
    Long tableId = 1L;
    String tableName = "table";
    com.datastrato.gravitino.meta.TableEntity tableEntity =
        com.datastrato.gravitino.meta.TableEntity.builder()
            .withId(tableId)
            .withName(tableName)
            .withNamespace(tableNamespace)
            .withAuditInfo(auditInfo)
            .build();

    byte[] tableBytes = protoEntitySerDe.serialize(tableEntity);
    com.datastrato.gravitino.meta.TableEntity tableEntityFromBytes =
        protoEntitySerDe.deserialize(
            tableBytes, com.datastrato.gravitino.meta.TableEntity.class, tableNamespace);
    Assertions.assertEquals(tableEntity, tableEntityFromBytes);

    // Test FileEntity
    Namespace filesetNamespace = Namespace.of("metalake", "catalog", "schema");
    Long fileId = 1L;
    String fileName = "file";
    com.datastrato.gravitino.meta.FilesetEntity fileEntity =
        com.datastrato.gravitino.meta.FilesetEntity.builder()
            .withId(fileId)
            .withName(fileName)
            .withNamespace(filesetNamespace)
            .withAuditInfo(auditInfo)
            .withFilesetType(com.datastrato.gravitino.file.Fileset.Type.MANAGED)
            .withStorageLocation("testLocation")
            .withProperties(props)
            .withComment(comment)
            .build();
    byte[] fileBytes = protoEntitySerDe.serialize(fileEntity);
    com.datastrato.gravitino.meta.FilesetEntity fileEntityFromBytes =
        protoEntitySerDe.deserialize(
            fileBytes, com.datastrato.gravitino.meta.FilesetEntity.class, filesetNamespace);
    Assertions.assertEquals(fileEntity, fileEntityFromBytes);

    com.datastrato.gravitino.meta.FilesetEntity fileEntity1 =
        com.datastrato.gravitino.meta.FilesetEntity.builder()
            .withId(fileId)
            .withName(fileName)
            .withNamespace(filesetNamespace)
            .withAuditInfo(auditInfo)
            .withFilesetType(com.datastrato.gravitino.file.Fileset.Type.MANAGED)
            .withStorageLocation("testLocation")
            .build();
    byte[] fileBytes1 = protoEntitySerDe.serialize(fileEntity1);
    com.datastrato.gravitino.meta.FilesetEntity fileEntityFromBytes1 =
        protoEntitySerDe.deserialize(
            fileBytes1, com.datastrato.gravitino.meta.FilesetEntity.class, filesetNamespace);
    Assertions.assertEquals(fileEntity1, fileEntityFromBytes1);
    Assertions.assertNull(fileEntityFromBytes1.comment());
    Assertions.assertNull(fileEntityFromBytes1.properties());

    com.datastrato.gravitino.meta.FilesetEntity fileEntity2 =
        com.datastrato.gravitino.meta.FilesetEntity.builder()
            .withId(fileId)
            .withName(fileName)
            .withNamespace(filesetNamespace)
            .withAuditInfo(auditInfo)
            .withFilesetType(com.datastrato.gravitino.file.Fileset.Type.EXTERNAL)
            .withProperties(props)
            .withComment(comment)
            .withStorageLocation("testLocation")
            .build();
    byte[] fileBytes2 = protoEntitySerDe.serialize(fileEntity2);
    com.datastrato.gravitino.meta.FilesetEntity fileEntityFromBytes2 =
        protoEntitySerDe.deserialize(
            fileBytes2, com.datastrato.gravitino.meta.FilesetEntity.class, filesetNamespace);
    Assertions.assertEquals(fileEntity2, fileEntityFromBytes2);
    Assertions.assertEquals("testLocation", fileEntityFromBytes2.storageLocation());
    Assertions.assertEquals(
        com.datastrato.gravitino.file.Fileset.Type.EXTERNAL, fileEntityFromBytes2.filesetType());

    // Test TopicEntity
    Namespace topicNamespace = Namespace.of("metalake", "catalog", "default");
    Long topicId = 1L;
    String topicName = "topic";
    com.datastrato.gravitino.meta.TopicEntity topicEntity =
        com.datastrato.gravitino.meta.TopicEntity.builder()
            .withId(topicId)
            .withName(topicName)
            .withNamespace(topicNamespace)
            .withAuditInfo(auditInfo)
            .withComment(comment)
            .withProperties(props)
            .build();
    byte[] topicBytes = protoEntitySerDe.serialize(topicEntity);
    com.datastrato.gravitino.meta.TopicEntity topicEntityFromBytes =
        protoEntitySerDe.deserialize(
            topicBytes, com.datastrato.gravitino.meta.TopicEntity.class, topicNamespace);
    Assertions.assertEquals(topicEntity, topicEntityFromBytes);

    com.datastrato.gravitino.meta.TopicEntity topicEntity1 =
        com.datastrato.gravitino.meta.TopicEntity.builder()
            .withId(topicId)
            .withName(topicName)
            .withNamespace(topicNamespace)
            .withAuditInfo(auditInfo)
            .build();
    byte[] topicBytes1 = protoEntitySerDe.serialize(topicEntity1);
    com.datastrato.gravitino.meta.TopicEntity topicEntityFromBytes1 =
        protoEntitySerDe.deserialize(
            topicBytes1, com.datastrato.gravitino.meta.TopicEntity.class, topicNamespace);
    Assertions.assertEquals(topicEntity1, topicEntityFromBytes1);
    Assertions.assertNull(topicEntityFromBytes1.comment());
    Assertions.assertNull(topicEntityFromBytes1.properties());

    // Test UserEntity
    Namespace userNamespace =
        Namespace.of("metalake", Entity.SYSTEM_CATALOG_RESERVED_NAME, Entity.USER_SCHEMA_NAME);
    Long userId = 1L;
    String userName = "user";
    UserEntity userEntity =
        UserEntity.builder()
            .withId(userId)
            .withName(userName)
            .withNamespace(userNamespace)
            .withAuditInfo(auditInfo)
            .withRoleNames(Lists.newArrayList("role"))
            .withRoleIds(Lists.newArrayList(1L))
            .build();
    byte[] userBytes = protoEntitySerDe.serialize(userEntity);
    UserEntity userEntityFromBytes =
        protoEntitySerDe.deserialize(userBytes, UserEntity.class, userNamespace);
    Assertions.assertEquals(userEntity, userEntityFromBytes);

    UserEntity userEntityWithoutFields =
        UserEntity.builder()
            .withId(userId)
            .withName(userName)
            .withNamespace(userNamespace)
            .withAuditInfo(auditInfo)
            .withRoles(Lists.newArrayList())
            .build();
    userBytes = protoEntitySerDe.serialize(userEntityWithoutFields);
    userEntityFromBytes = protoEntitySerDe.deserialize(userBytes, UserEntity.class, userNamespace);
    Assertions.assertEquals(userEntityWithoutFields, userEntityFromBytes);
<<<<<<< HEAD
    Assertions.assertEquals(0, userEntityWithoutFields.roles().size());
=======
    Assertions.assertNull(userEntityWithoutFields.roles());
    Assertions.assertNull(userEntityWithoutFields.roleIds());
>>>>>>> ec3b6c4f

    // Test GroupEntity
    Namespace groupNamespace =
        Namespace.of("metalake", Entity.SYSTEM_CATALOG_RESERVED_NAME, Entity.GROUP_SCHEMA_NAME);
    Long groupId = 1L;
    String groupName = "group";

    GroupEntity group =
        GroupEntity.builder()
            .withId(groupId)
            .withName(groupName)
            .withNamespace(groupNamespace)
            .withAuditInfo(auditInfo)
            .withRoleNames(Lists.newArrayList("role"))
            .withRoleIds(Lists.newArrayList(1L))
            .build();
    byte[] groupBytes = protoEntitySerDe.serialize(group);
    GroupEntity groupFromBytes =
        protoEntitySerDe.deserialize(groupBytes, GroupEntity.class, groupNamespace);
    Assertions.assertEquals(group, groupFromBytes);

    GroupEntity groupWithoutFields =
        GroupEntity.builder()
            .withId(groupId)
            .withName(groupName)
            .withNamespace(groupNamespace)
            .withAuditInfo(auditInfo)
            .build();
    groupBytes = protoEntitySerDe.serialize(groupWithoutFields);
    groupFromBytes = protoEntitySerDe.deserialize(groupBytes, GroupEntity.class, groupNamespace);
    Assertions.assertEquals(groupWithoutFields, groupFromBytes);
    Assertions.assertNull(groupWithoutFields.roles());
    Assertions.assertNull(groupWithoutFields.roleIds());

    // Test RoleEntity
    Namespace roleNamespace =
        Namespace.of("metalake", Entity.SYSTEM_CATALOG_RESERVED_NAME, Entity.ROLE_SCHEMA_NAME);
    Long roleId = 1L;
    String roleName = "testRole";
    RoleEntity roleEntity =
        RoleEntity.builder()
            .withId(roleId)
            .withName(roleName)
            .withNamespace(roleNamespace)
            .withAuditInfo(auditInfo)
            .withSecurableObject(SecurableObjects.of(catalogName))
            .withPrivileges(Lists.newArrayList(Privileges.LoadCatalog.get()))
            .withProperties(props)
            .build();
    byte[] roleBytes = protoEntitySerDe.serialize(roleEntity);
    RoleEntity roleFromBytes =
        protoEntitySerDe.deserialize(roleBytes, RoleEntity.class, roleNamespace);
    Assertions.assertEquals(roleEntity, roleFromBytes);

    RoleEntity roleWithoutFields =
        RoleEntity.builder()
            .withId(1L)
            .withName(roleName)
            .withNamespace(roleNamespace)
            .withAuditInfo(auditInfo)
            .withSecurableObject(SecurableObjects.of(catalogName))
            .withPrivileges(Lists.newArrayList(Privileges.LoadCatalog.get()))
            .build();
    roleBytes = protoEntitySerDe.serialize(roleWithoutFields);
    roleFromBytes = protoEntitySerDe.deserialize(roleBytes, RoleEntity.class, roleNamespace);
    Assertions.assertEquals(roleWithoutFields, roleFromBytes);
  }
}<|MERGE_RESOLUTION|>--- conflicted
+++ resolved
@@ -335,17 +335,12 @@
             .withName(userName)
             .withNamespace(userNamespace)
             .withAuditInfo(auditInfo)
-            .withRoles(Lists.newArrayList())
             .build();
     userBytes = protoEntitySerDe.serialize(userEntityWithoutFields);
     userEntityFromBytes = protoEntitySerDe.deserialize(userBytes, UserEntity.class, userNamespace);
     Assertions.assertEquals(userEntityWithoutFields, userEntityFromBytes);
-<<<<<<< HEAD
-    Assertions.assertEquals(0, userEntityWithoutFields.roles().size());
-=======
     Assertions.assertNull(userEntityWithoutFields.roles());
     Assertions.assertNull(userEntityWithoutFields.roleIds());
->>>>>>> ec3b6c4f
 
     // Test GroupEntity
     Namespace groupNamespace =
