/*
 * Copyright 2023 Datastrato Pvt Ltd.
 * This software is licensed under the Apache License version 2.
 */
package com.datastrato.gravitino.meta;

import com.datastrato.gravitino.Catalog;
import com.datastrato.gravitino.Field;
import com.datastrato.gravitino.authorization.Privileges;
import com.datastrato.gravitino.authorization.SecurableObjects;
import com.datastrato.gravitino.file.Fileset;
import com.google.common.collect.ImmutableMap;
import com.google.common.collect.Lists;
import java.time.Instant;
import java.util.Map;
import org.junit.jupiter.api.Assertions;
import org.junit.jupiter.api.Test;

public class TestEntity {
  private final Instant now = Instant.now();

  private final SchemaVersion version = SchemaVersion.V_0_1;
  private final AuditInfo auditInfo =
      AuditInfo.builder().withCreator("test").withCreateTime(now).build();

  // Metalake test data
  private final Long metalakeId = 1L;
  private final String metalakeName = "testMetalake";
  private final Map<String, String> map = ImmutableMap.of("k1", "v1", "k2", "v2");

  // Catalog test data
  private final Long catalogId = 1L;
  private final String catalogName = "testCatalog";
  private final Catalog.Type type = Catalog.Type.RELATIONAL;
  private final String provider = "test";

  // Schema test data
  private final Long schemaId = 1L;
  private final String schemaName = "testSchema";

  // Table test data
  private final Long tableId = 1L;
  private final String tableName = "testTable";

  // File test data
  private final Long fileId = 1L;
  private final String fileName = "testFile";

  // Topic test data
  private final Long topicId = 1L;
  private final String topicName = "testTopic";

  // User test data
  private final Long userId = 1L;
  private final String userName = "testUser";

  // Group test data
  private final Long groupId = 1L;
  private final String groupName = "testGroup";

  // Role test data
  private final Long roleId = 1L;
  private final String roleName = "testRole";

  @Test
  public void testMetalake() {
    BaseMetalake metalake =
        BaseMetalake.builder()
            .withId(metalakeId)
            .withName(metalakeName)
            .withAuditInfo(auditInfo)
            .withProperties(map)
            .withVersion(version)
            .build();

    Map<Field, Object> fields = metalake.fields();
    Assertions.assertEquals(metalakeId, fields.get(BaseMetalake.ID));
    Assertions.assertEquals(metalakeName, fields.get(BaseMetalake.NAME));
    Assertions.assertEquals(map, fields.get(BaseMetalake.PROPERTIES));
    Assertions.assertEquals(auditInfo, fields.get(BaseMetalake.AUDIT_INFO));
    Assertions.assertNull(fields.get(BaseMetalake.COMMENT));
    Assertions.assertEquals(version, fields.get(BaseMetalake.SCHEMA_VERSION));
  }

  @Test
  public void testCatalog() {
    String catalogComment = "testComment";
    CatalogEntity testCatalog =
        CatalogEntity.builder()
            .withId(catalogId)
            .withName(catalogName)
            .withComment(catalogComment)
            .withType(type)
            .withProvider(provider)
            .withProperties(map)
            .withAuditInfo(auditInfo)
            .build();

    Map<Field, Object> fields = testCatalog.fields();
    Assertions.assertEquals(catalogId, fields.get(CatalogEntity.ID));
    Assertions.assertEquals(catalogName, fields.get(CatalogEntity.NAME));
    Assertions.assertEquals(catalogComment, fields.get(CatalogEntity.COMMENT));
    Assertions.assertEquals(type, fields.get(CatalogEntity.TYPE));
    Assertions.assertEquals(map, fields.get(CatalogEntity.PROPERTIES));
    Assertions.assertEquals(auditInfo, fields.get(CatalogEntity.AUDIT_INFO));
  }

  @Test
  public void testSchema() {
    SchemaEntity testSchema =
        SchemaEntity.builder()
            .withId(schemaId)
            .withName(schemaName)
            .withAuditInfo(auditInfo)
            .build();

    Map<Field, Object> fields = testSchema.fields();
    Assertions.assertEquals(schemaId, fields.get(SchemaEntity.ID));
    Assertions.assertEquals(schemaName, fields.get(SchemaEntity.NAME));
    Assertions.assertEquals(auditInfo, fields.get(SchemaEntity.AUDIT_INFO));

    SchemaEntity testSchema1 =
        SchemaEntity.builder()
            .withId(schemaId)
            .withName(schemaName)
            .withAuditInfo(auditInfo)
            .withComment("testComment")
            .withProperties(map)
            .build();
    Map<Field, Object> fields1 = testSchema1.fields();
    Assertions.assertEquals("testComment", fields1.get(SchemaEntity.COMMENT));
    Assertions.assertEquals(map, fields1.get(SchemaEntity.PROPERTIES));
  }

  @Test
  public void testTable() {
    TableEntity testTable =
        TableEntity.builder().withId(tableId).withName(tableName).withAuditInfo(auditInfo).build();

    Map<Field, Object> fields = testTable.fields();
    Assertions.assertEquals(tableId, fields.get(TableEntity.ID));
    Assertions.assertEquals(tableName, fields.get(TableEntity.NAME));
    Assertions.assertEquals(auditInfo, fields.get(TableEntity.AUDIT_INFO));
  }

  @Test
  public void testFile() {
    FilesetEntity testFile =
        FilesetEntity.builder()
            .withId(fileId)
            .withName(fileName)
            .withAuditInfo(auditInfo)
            .withFilesetType(Fileset.Type.MANAGED)
            .withStorageLocation("testLocation")
            .withProperties(map)
            .build();

    Map<Field, Object> fields = testFile.fields();
    Assertions.assertEquals(fileId, fields.get(FilesetEntity.ID));
    Assertions.assertEquals(fileName, fields.get(FilesetEntity.NAME));
    Assertions.assertEquals(auditInfo, fields.get(FilesetEntity.AUDIT_INFO));
    Assertions.assertEquals(Fileset.Type.MANAGED, fields.get(FilesetEntity.TYPE));
    Assertions.assertEquals(map, fields.get(FilesetEntity.PROPERTIES));
    Assertions.assertNull(fields.get(FilesetEntity.COMMENT));
    Assertions.assertEquals("testLocation", fields.get(FilesetEntity.STORAGE_LOCATION));

    FilesetEntity testFile1 =
        FilesetEntity.builder()
            .withId(fileId)
            .withName(fileName)
            .withAuditInfo(auditInfo)
            .withFilesetType(Fileset.Type.MANAGED)
            .withComment("testComment")
            .withStorageLocation("testLocation")
            .build();
    Assertions.assertEquals("testComment", testFile1.comment());
    Assertions.assertNull(testFile1.properties());

    Throwable exception =
        Assertions.assertThrows(
            IllegalArgumentException.class,
            () -> {
              FilesetEntity.builder()
                  .withId(fileId)
                  .withName(fileName)
                  .withAuditInfo(auditInfo)
                  .withFilesetType(Fileset.Type.EXTERNAL)
                  .withProperties(map)
                  .withComment("testComment")
                  .build();
            });
    Assertions.assertEquals("Field storage_location is required", exception.getMessage());
  }

  @Test
  public void testTopic() {
    TopicEntity testTopic =
        TopicEntity.builder()
            .withId(topicId)
            .withName(topicName)
            .withAuditInfo(auditInfo)
            .withComment("test topic comment")
            .withProperties(map)
            .build();

    Map<Field, Object> fields = testTopic.fields();
    Assertions.assertEquals(topicId, fields.get(TopicEntity.ID));
    Assertions.assertEquals(topicName, fields.get(TopicEntity.NAME));
    Assertions.assertEquals(auditInfo, fields.get(TopicEntity.AUDIT_INFO));
    Assertions.assertEquals("test topic comment", fields.get(TopicEntity.COMMENT));
    Assertions.assertEquals(map, fields.get(TopicEntity.PROPERTIES));

    TopicEntity testTopic1 =
        TopicEntity.builder().withId(topicId).withName(topicName).withAuditInfo(auditInfo).build();
    Assertions.assertNull(testTopic1.comment());
    Assertions.assertNull(testTopic1.properties());
  }

  @Test
  public void testUser() {
    UserEntity testUserEntity =
        UserEntity.builder()
            .withId(userId)
            .withName(userName)
            .withAuditInfo(auditInfo)
            .withRoles(Lists.newArrayList("role"))
            .build();

    Map<Field, Object> fields = testUserEntity.fields();
    Assertions.assertEquals(userId, fields.get(UserEntity.ID));
    Assertions.assertEquals(userName, fields.get(UserEntity.NAME));
    Assertions.assertEquals(auditInfo, fields.get(UserEntity.AUDIT_INFO));
    Assertions.assertEquals(Lists.newArrayList("role"), fields.get(UserEntity.ROLES));

    UserEntity testUserEntityWithoutFields =
        UserEntity.builder().withId(userId).withName(userName).withAuditInfo(auditInfo).build();

    Assertions.assertNull(testUserEntityWithoutFields.roles());
  }

  @Test
  public void testGroup() {
    GroupEntity group =
        GroupEntity.builder()
            .withId(groupId)
            .withName(groupName)
            .withAuditInfo(auditInfo)
            .withRoles(Lists.newArrayList("role"))
            .build();
    Map<Field, Object> fields = group.fields();
    Assertions.assertEquals(groupId, fields.get(GroupEntity.ID));
    Assertions.assertEquals(groupName, fields.get(GroupEntity.NAME));
    Assertions.assertEquals(auditInfo, fields.get(GroupEntity.AUDIT_INFO));
    Assertions.assertEquals(Lists.newArrayList("role"), fields.get(GroupEntity.ROLES));

    GroupEntity groupWithoutFields =
        GroupEntity.builder().withId(userId).withName(userName).withAuditInfo(auditInfo).build();

    Assertions.assertNull(groupWithoutFields.roles());
  }

  @Test
  public void testRole() {
    RoleEntity role =
        RoleEntity.builder()
            .withId(1L)
            .withName(roleName)
            .withAuditInfo(auditInfo)
<<<<<<< HEAD
            .securableObject(SecurableObjects.of(catalogName))
=======
            .withSecurableObject(SecurableObjects.of(catalogName))
>>>>>>> 575e4ce5
            .withPrivileges(Lists.newArrayList(Privileges.LoadCatalog.get()))
            .withProperties(map)
            .build();

    Map<Field, Object> fields = role.fields();
    Assertions.assertEquals(roleId, fields.get(RoleEntity.ID));
    Assertions.assertEquals(roleName, fields.get(RoleEntity.NAME));
    Assertions.assertEquals(auditInfo, fields.get(RoleEntity.AUDIT_INFO));
    Assertions.assertEquals(map, fields.get(RoleEntity.PROPERTIES));
    Assertions.assertEquals(
        Lists.newArrayList(Privileges.LoadCatalog.get()), fields.get(RoleEntity.PRIVILEGES));
    Assertions.assertEquals(
        SecurableObjects.of(catalogName), fields.get(RoleEntity.SECURABLE_OBJECT));

    RoleEntity roleWithoutFields =
        RoleEntity.builder()
            .withId(1L)
            .withName(roleName)
            .withAuditInfo(auditInfo)
<<<<<<< HEAD
            .securableObject(SecurableObjects.of(catalogName))
=======
            .withSecurableObject(SecurableObjects.of(catalogName))
>>>>>>> 575e4ce5
            .withPrivileges(Lists.newArrayList(Privileges.LoadCatalog.get()))
            .build();
    Assertions.assertNull(roleWithoutFields.properties());
  }
}<|MERGE_RESOLUTION|>--- conflicted
+++ resolved
@@ -266,11 +266,7 @@
             .withId(1L)
             .withName(roleName)
             .withAuditInfo(auditInfo)
-<<<<<<< HEAD
-            .securableObject(SecurableObjects.of(catalogName))
-=======
             .withSecurableObject(SecurableObjects.of(catalogName))
->>>>>>> 575e4ce5
             .withPrivileges(Lists.newArrayList(Privileges.LoadCatalog.get()))
             .withProperties(map)
             .build();
@@ -290,11 +286,7 @@
             .withId(1L)
             .withName(roleName)
             .withAuditInfo(auditInfo)
-<<<<<<< HEAD
-            .securableObject(SecurableObjects.of(catalogName))
-=======
             .withSecurableObject(SecurableObjects.of(catalogName))
->>>>>>> 575e4ce5
             .withPrivileges(Lists.newArrayList(Privileges.LoadCatalog.get()))
             .build();
     Assertions.assertNull(roleWithoutFields.properties());
