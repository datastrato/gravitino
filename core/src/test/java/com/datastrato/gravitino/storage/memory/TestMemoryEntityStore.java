/*
 * Copyright 2023 Datastrato Pvt Ltd.
 * This software is licensed under the Apache License version 2.
 */
package com.datastrato.gravitino.storage.memory;

import com.datastrato.gravitino.Config;
import com.datastrato.gravitino.Entity;
import com.datastrato.gravitino.Entity.EntityType;
import com.datastrato.gravitino.EntityAlreadyExistsException;
import com.datastrato.gravitino.EntitySerDe;
import com.datastrato.gravitino.EntityStore;
import com.datastrato.gravitino.HasIdentifier;
import com.datastrato.gravitino.Metalake;
import com.datastrato.gravitino.NameIdentifier;
import com.datastrato.gravitino.Namespace;
import com.datastrato.gravitino.TestCatalog;
import com.datastrato.gravitino.authorization.AuthorizationUtils;
import com.datastrato.gravitino.authorization.Privileges;
import com.datastrato.gravitino.authorization.SecurableObjects;
import com.datastrato.gravitino.exceptions.NoSuchEntityException;
import com.datastrato.gravitino.file.Fileset;
import com.datastrato.gravitino.meta.AuditInfo;
import com.datastrato.gravitino.meta.BaseMetalake;
import com.datastrato.gravitino.meta.CatalogEntity;
import com.datastrato.gravitino.meta.FilesetEntity;
import com.datastrato.gravitino.meta.GroupEntity;
import com.datastrato.gravitino.meta.RoleEntity;
import com.datastrato.gravitino.meta.SchemaEntity;
import com.datastrato.gravitino.meta.SchemaVersion;
import com.datastrato.gravitino.meta.TableEntity;
import com.datastrato.gravitino.meta.UserEntity;
import com.datastrato.gravitino.utils.Executable;
import com.google.common.collect.Lists;
import com.google.common.collect.Maps;
import java.io.IOException;
import java.time.Instant;
import java.util.List;
import java.util.Map;
import java.util.concurrent.locks.Lock;
import java.util.concurrent.locks.ReentrantLock;
import java.util.function.Function;
import java.util.stream.Collectors;
import org.junit.jupiter.api.Assertions;
import org.junit.jupiter.api.Test;
import org.mockito.Mockito;

public class TestMemoryEntityStore {

  public static class InMemoryEntityStore implements EntityStore {
    private final Map<NameIdentifier, Entity> entityMap;
    private final Lock lock;

    public InMemoryEntityStore() {
      this.entityMap = Maps.newConcurrentMap();
      this.lock = new ReentrantLock();
    }

    public void clear() {
      entityMap.clear();
    }

    @Override
    public void initialize(Config config) throws RuntimeException {}

    @Override
    public void setSerDe(EntitySerDe entitySerDe) {}

    @Override
    public <E extends Entity & HasIdentifier> List<E> list(
        Namespace namespace, Class<E> cl, EntityType entityType) throws IOException {
      return entityMap.entrySet().stream()
          .filter(e -> e.getKey().namespace().equals(namespace))
          .map(entry -> (E) entry.getValue())
          .collect(Collectors.toList());
    }

    @Override
    public boolean exists(NameIdentifier nameIdentifier, EntityType type) throws IOException {
      return entityMap.containsKey(nameIdentifier);
    }

    @Override
    public <E extends Entity & HasIdentifier> void put(E e, boolean overwritten)
        throws IOException, EntityAlreadyExistsException {
      NameIdentifier ident = e.nameIdentifier();
      if (overwritten) {
        entityMap.put(ident, e);
      } else {
        executeInTransaction(
            () -> {
              if (exists(e.nameIdentifier(), e.type())) {
                throw new EntityAlreadyExistsException("Entity " + ident + " already exists");
              }
              entityMap.put(ident, e);
              return null;
            });
      }
    }

    @Override
    public <E extends Entity & HasIdentifier> E update(
        NameIdentifier ident, Class<E> type, EntityType entityType, Function<E, E> updater)
        throws IOException, NoSuchEntityException {
      return executeInTransaction(
          () -> {
            E e = (E) entityMap.get(ident);
            if (e == null) {
              throw new NoSuchEntityException("Entity %s does not exist", ident);
            }

            E newE = updater.apply(e);
            NameIdentifier newIdent = NameIdentifier.of(newE.namespace(), newE.name());
            if (!newIdent.equals(ident)) {
              delete(ident, entityType);
            }
            entityMap.put(newIdent, newE);
            return newE;
          });
    }

    @Override
    public <E extends Entity & HasIdentifier> E get(
        NameIdentifier ident, EntityType entityType, Class<E> cl)
        throws NoSuchEntityException, IOException {
      E e = (E) entityMap.get(ident);
      if (e == null) {
        throw new NoSuchEntityException("Entity %s does not exist", ident);
      }

      return e;
    }

    @Override
    public boolean delete(NameIdentifier ident, EntityType entityType, boolean cascade)
        throws IOException {
      Entity prev = entityMap.remove(ident);
      return prev != null;
    }

    @Override
    public <R, E extends Exception> R executeInTransaction(Executable<R, E> executable)
        throws E, IOException {
      try {
        lock.lock();
        return executable.execute();
      } finally {
        lock.unlock();
      }
    }

    @Override
    public void close() throws IOException {
      entityMap.clear();
    }
  }

  @Test
  public void testEntityStoreAndRetrieve() throws Exception {
    AuditInfo auditInfo =
        AuditInfo.builder().withCreator("creator").withCreateTime(Instant.now()).build();

    BaseMetalake metalake =
        BaseMetalake.builder()
            .withId(1L)
            .withName("metalake")
            .withAuditInfo(auditInfo)
            .withVersion(SchemaVersion.V_0_1)
            .build();

    CatalogEntity catalog =
        CatalogEntity.builder()
            .withId(1L)
            .withName("catalog")
            .withNamespace(Namespace.of("metalake"))
            .withType(TestCatalog.Type.RELATIONAL)
            .withProvider("test")
            .withAuditInfo(auditInfo)
            .build();

    SchemaEntity schemaEntity =
        SchemaEntity.builder()
            .withId(1L)
            .withName("schema")
            .withNamespace(Namespace.of("metalake", "catalog"))
            .withAuditInfo(auditInfo)
            .build();

    TableEntity tableEntity =
        TableEntity.builder()
            .withId(1L)
            .withName("table")
            .withNamespace(Namespace.of("metalake", "catalog", "db"))
            .withAuditInfo(auditInfo)
            .build();

    FilesetEntity filesetEntity =
        FilesetEntity.builder()
            .withId(1L)
            .withName("fileset")
            .withFilesetType(Fileset.Type.MANAGED)
            .withStorageLocation("file:/tmp")
            .withNamespace(Namespace.of("metalake", "catalog", "db"))
            .withAuditInfo(auditInfo)
            .build();

    UserEntity userEntity =
        UserEntity.builder()
            .withId(1L)
            .withName("user")
<<<<<<< HEAD
            .withNamespace(AuthorizationUtils.ofUserNamespace("metalake"))
=======
            .withNamespace(Namespace.of("metalake", "catalog", "db"))
>>>>>>> 6d598bc2
            .withAuditInfo(auditInfo)
            .withRoleNames(null)
            .build();

<<<<<<< HEAD
    GroupEntity groupEntity =
        GroupEntity.builder()
            .withId(1L)
            .withName("group")
            .withNamespace(AuthorizationUtils.ofGroupNamespace("metalake"))
            .withAuditInfo(auditInfo)
            .withRoleNames(null)
            .build();

    RoleEntity roleEntity =
        RoleEntity.builder()
            .withId(1L)
            .withName("role")
            .withNamespace(AuthorizationUtils.ofRoleNamespace("metalake"))
            .withAuditInfo(auditInfo)
            .withSecurableObject(SecurableObjects.of("catalog"))
            .withPrivileges(Lists.newArrayList(Privileges.LoadCatalog.get()))
            .build();

=======
>>>>>>> 6d598bc2
    InMemoryEntityStore store = new InMemoryEntityStore();
    store.initialize(Mockito.mock(Config.class));
    store.setSerDe(Mockito.mock(EntitySerDe.class));

    store.put(metalake);
    store.put(catalog);
    store.put(schemaEntity);
    store.put(tableEntity);
    store.put(filesetEntity);
    store.put(userEntity);
<<<<<<< HEAD
    store.put(groupEntity);
    store.put(roleEntity);
=======
>>>>>>> 6d598bc2

    Metalake retrievedMetalake =
        store.get(metalake.nameIdentifier(), EntityType.METALAKE, BaseMetalake.class);
    Assertions.assertEquals(metalake, retrievedMetalake);

    CatalogEntity retrievedCatalog =
        store.get(catalog.nameIdentifier(), EntityType.CATALOG, CatalogEntity.class);
    Assertions.assertEquals(catalog, retrievedCatalog);

    SchemaEntity retrievedSchema =
        store.get(schemaEntity.nameIdentifier(), EntityType.SCHEMA, SchemaEntity.class);
    Assertions.assertEquals(schemaEntity, retrievedSchema);

    TableEntity retrievedTable =
        store.get(tableEntity.nameIdentifier(), EntityType.TABLE, TableEntity.class);
    Assertions.assertEquals(tableEntity, retrievedTable);

    FilesetEntity retrievedFileset =
        store.get(filesetEntity.nameIdentifier(), EntityType.FILESET, FilesetEntity.class);
    Assertions.assertEquals(filesetEntity, retrievedFileset);

    UserEntity retrievedUser =
        store.get(userEntity.nameIdentifier(), EntityType.USER, UserEntity.class);
    Assertions.assertEquals(userEntity, retrievedUser);

<<<<<<< HEAD
    GroupEntity retrievedGroup =
        store.get(groupEntity.nameIdentifier(), EntityType.GROUP, GroupEntity.class);
    Assertions.assertEquals(groupEntity, retrievedGroup);

    RoleEntity retrievedRole =
        store.get(roleEntity.nameIdentifier(), EntityType.ROLE, RoleEntity.class);
    Assertions.assertEquals(roleEntity, retrievedRole);

=======
>>>>>>> 6d598bc2
    store.delete(metalake.nameIdentifier(), EntityType.METALAKE);
    NameIdentifier id = metalake.nameIdentifier();
    Assertions.assertThrows(
        NoSuchEntityException.class, () -> store.get(id, EntityType.METALAKE, BaseMetalake.class));

    Assertions.assertThrows(EntityAlreadyExistsException.class, () -> store.put(catalog, false));
    store.close();
  }
}<|MERGE_RESOLUTION|>--- conflicted
+++ resolved
@@ -208,16 +208,11 @@
         UserEntity.builder()
             .withId(1L)
             .withName("user")
-<<<<<<< HEAD
-            .withNamespace(AuthorizationUtils.ofUserNamespace("metalake"))
-=======
             .withNamespace(Namespace.of("metalake", "catalog", "db"))
->>>>>>> 6d598bc2
             .withAuditInfo(auditInfo)
             .withRoleNames(null)
             .build();
 
-<<<<<<< HEAD
     GroupEntity groupEntity =
         GroupEntity.builder()
             .withId(1L)
@@ -237,8 +232,6 @@
             .withPrivileges(Lists.newArrayList(Privileges.LoadCatalog.get()))
             .build();
 
-=======
->>>>>>> 6d598bc2
     InMemoryEntityStore store = new InMemoryEntityStore();
     store.initialize(Mockito.mock(Config.class));
     store.setSerDe(Mockito.mock(EntitySerDe.class));
@@ -249,11 +242,8 @@
     store.put(tableEntity);
     store.put(filesetEntity);
     store.put(userEntity);
-<<<<<<< HEAD
     store.put(groupEntity);
     store.put(roleEntity);
-=======
->>>>>>> 6d598bc2
 
     Metalake retrievedMetalake =
         store.get(metalake.nameIdentifier(), EntityType.METALAKE, BaseMetalake.class);
@@ -279,7 +269,6 @@
         store.get(userEntity.nameIdentifier(), EntityType.USER, UserEntity.class);
     Assertions.assertEquals(userEntity, retrievedUser);
 
-<<<<<<< HEAD
     GroupEntity retrievedGroup =
         store.get(groupEntity.nameIdentifier(), EntityType.GROUP, GroupEntity.class);
     Assertions.assertEquals(groupEntity, retrievedGroup);
@@ -288,8 +277,6 @@
         store.get(roleEntity.nameIdentifier(), EntityType.ROLE, RoleEntity.class);
     Assertions.assertEquals(roleEntity, retrievedRole);
 
-=======
->>>>>>> 6d598bc2
     store.delete(metalake.nameIdentifier(), EntityType.METALAKE);
     NameIdentifier id = metalake.nameIdentifier();
     Assertions.assertThrows(
