--- conflicted
+++ resolved
@@ -1173,27 +1173,25 @@
         .build();
   }
 
-<<<<<<< HEAD
   private static RoleEntity createRole(String metalake, String name, AuditInfo auditInfo) {
     return RoleEntity.builder()
-        .withId(1L)
-        .withNamespace(
-            Namespace.of(
-                metalake, CatalogEntity.SYSTEM_CATALOG_RESERVED_NAME, Entity.ROLE_SCHEMA_NAME))
-        .withName(name)
-        .withAuditInfo(auditInfo)
-        .withPrivilegeEntityIdentifier(NameIdentifier.of(metalake))
-        .withPrivilegeEntityType(Entity.EntityType.METALAKE)
-        .withPrivileges(Lists.newArrayList(Privileges.LoadMetalake.get()))
-        .withProperties(Collections.emptyMap())
-        .build();
-=======
+            .withId(1L)
+            .withNamespace(
+                    Namespace.of(
+                            metalake, CatalogEntity.SYSTEM_CATALOG_RESERVED_NAME, Entity.ROLE_SCHEMA_NAME))
+            .withName(name)
+            .withAuditInfo(auditInfo)
+            .withPrivilegeEntityIdentifier(NameIdentifier.of(metalake))
+            .withPrivilegeEntityType(Entity.EntityType.METALAKE)
+            .withPrivileges(Lists.newArrayList(Privileges.LoadMetalake.get()))
+            .withProperties(Collections.emptyMap())
+            .build();
+  }
   private void validateDeleteTopicCascade(EntityStore store, TopicEntity topic1)
       throws IOException {
     // Delete the topic 'metalake.catalog.schema1.topic1'
     Assertions.assertTrue(store.delete(topic1.nameIdentifier(), Entity.EntityType.TOPIC));
     Assertions.assertFalse(store.exists(topic1.nameIdentifier(), Entity.EntityType.TOPIC));
->>>>>>> ac288361
   }
 
   private void validateDeleteFilesetCascade(EntityStore store, FilesetEntity fileset1)
