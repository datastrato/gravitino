--- conflicted
+++ resolved
@@ -234,13 +234,10 @@
               auditInfo);
       UserEntity user1 =
           createUser(RandomIdGenerator.INSTANCE.nextId(), "metalake", "user1", auditInfo);
-<<<<<<< HEAD
       GroupEntity group1 =
           createGroup(RandomIdGenerator.INSTANCE.nextId(), "metalake", "group1", auditInfo);
       RoleEntity role1 =
           createRole(RandomIdGenerator.INSTANCE.nextId(), "metalake", "role1", auditInfo);
-=======
->>>>>>> 6d598bc2
 
       // Store all entities
       store.put(metalake);
@@ -251,11 +248,8 @@
       store.put(fileset1);
       store.put(topic1);
       store.put(user1);
-<<<<<<< HEAD
       store.put(group1);
       store.put(role1);
-=======
->>>>>>> 6d598bc2
 
       Assertions.assertDoesNotThrow(
           () ->
@@ -298,7 +292,6 @@
                   AuthorizationUtils.ofUser("metalake", "user1"),
                   Entity.EntityType.USER,
                   UserEntity.class));
-<<<<<<< HEAD
 
       Assertions.assertDoesNotThrow(
           () ->
@@ -313,8 +306,6 @@
                   AuthorizationUtils.ofRole("metalake", "role1"),
                   EntityType.ROLE,
                   RoleEntity.class));
-=======
->>>>>>> 6d598bc2
     }
 
     // It will automatically close the store we create before, then we reopen the entity store
@@ -361,7 +352,6 @@
                   AuthorizationUtils.ofUser("metalake", "user1"),
                   Entity.EntityType.USER,
                   UserEntity.class));
-<<<<<<< HEAD
       Assertions.assertDoesNotThrow(
           () ->
               store.get(
@@ -374,8 +364,6 @@
                   AuthorizationUtils.ofRole("metalake", "role1"),
                   Entity.EntityType.ROLE,
                   RoleEntity.class));
-=======
->>>>>>> 6d598bc2
       destroy(type);
     }
   }
@@ -576,13 +564,10 @@
               2L, Namespace.of("metalake", "catalog", "schema2"), "topic1", auditInfo);
       UserEntity user1 = createUser(1L, "metalake", "user1", auditInfo);
       UserEntity user2 = createUser(2L, "metalake", "user2", auditInfo);
-<<<<<<< HEAD
       GroupEntity group1 = createGroup(1L, "metalake", "group1", auditInfo);
       GroupEntity group2 = createGroup(2L, "metalake", "group2", auditInfo);
       RoleEntity role1 = createRole(1L, "metalake", "role1", auditInfo);
       RoleEntity role2 = createRole(2L, "metalake", "role2", auditInfo);
-=======
->>>>>>> 6d598bc2
 
       // Store all entities
       store.put(metalake);
@@ -598,13 +583,10 @@
       store.put(topic1InSchema2);
       store.put(user1);
       store.put(user2);
-<<<<<<< HEAD
       store.put(group1);
       store.put(group2);
       store.put(role1);
       store.put(role2);
-=======
->>>>>>> 6d598bc2
 
       validateAllEntityExist(
           metalake,
@@ -620,7 +602,6 @@
           topic1,
           topic1InSchema2,
           user1,
-<<<<<<< HEAD
           user2,
           group1,
           group2,
@@ -632,11 +613,6 @@
       validateDeleteGroup(store, group1);
 
       validateDeleteRole(store, role1);
-=======
-          user2);
-
-      validateDeleteUser(store, user1);
->>>>>>> 6d598bc2
 
       validateDeleteTable(store, schema2, table1, table1InSchema2);
 
@@ -658,11 +634,7 @@
           topic1,
           topic1InSchema2);
 
-<<<<<<< HEAD
       validateDeleteMetalake(store, metalake, catalogCopy, user2, group2, role2);
-=======
-      validateDeleteMetalake(store, metalake, catalogCopy, user2);
->>>>>>> 6d598bc2
 
       // Store all entities again
       // metalake
@@ -750,15 +722,12 @@
       UserEntity userNew =
           createUser(RandomIdGenerator.INSTANCE.nextId(), "metalake", "userNew", auditInfo);
       store.put(userNew);
-<<<<<<< HEAD
       GroupEntity groupNew =
           createGroup(RandomIdGenerator.INSTANCE.nextId(), "metalake", "groupNew", auditInfo);
       store.put(groupNew);
       RoleEntity roleNew =
           createRole(RandomIdGenerator.INSTANCE.nextId(), "metalake", "roleNew", auditInfo);
       store.put(roleNew);
-=======
->>>>>>> 6d598bc2
 
       validateDeleteTableCascade(store, table1New);
 
@@ -770,12 +739,8 @@
 
       validateDeleteCatalogCascade(store, catalogNew, schema2New);
 
-<<<<<<< HEAD
       validateDeleteMetalakeCascade(
           store, metalakeNew, catalogNew, schema2New, userNew, groupNew, roleNew);
-=======
-      validateDeleteMetalakeCascade(store, metalakeNew, catalogNew, schema2New, userNew);
->>>>>>> 6d598bc2
 
       destroy(type);
     }
@@ -1277,12 +1242,7 @@
   private static UserEntity createUser(Long id, String metalake, String name, AuditInfo auditInfo) {
     return UserEntity.builder()
         .withId(id)
-<<<<<<< HEAD
         .withNamespace(AuthorizationUtils.ofUserNamespace(metalake))
-=======
-        .withNamespace(
-            Namespace.of(metalake, Entity.SYSTEM_CATALOG_RESERVED_NAME, Entity.USER_SCHEMA_NAME))
->>>>>>> 6d598bc2
         .withName(name)
         .withAuditInfo(auditInfo)
         .withRoleNames(null)
@@ -1374,7 +1334,6 @@
       BaseMetalake metalake,
       CatalogEntity catalog,
       SchemaEntity schema2,
-<<<<<<< HEAD
       UserEntity userNew,
       GroupEntity groupNew,
       RoleEntity roleNew)
@@ -1382,11 +1341,6 @@
     Assertions.assertTrue(store.exists(userNew.nameIdentifier(), Entity.EntityType.USER));
     Assertions.assertTrue(store.exists(groupNew.nameIdentifier(), Entity.EntityType.GROUP));
     Assertions.assertTrue(store.exists(roleNew.nameIdentifier(), Entity.EntityType.ROLE));
-=======
-      UserEntity userNew)
-      throws IOException {
-    Assertions.assertTrue(store.exists(userNew.nameIdentifier(), Entity.EntityType.USER));
->>>>>>> 6d598bc2
 
     Assertions.assertTrue(
         store.delete(metalake.nameIdentifier(), Entity.EntityType.METALAKE, true));
@@ -1396,11 +1350,8 @@
     Assertions.assertFalse(store.exists(schema2.nameIdentifier(), Entity.EntityType.SCHEMA));
     Assertions.assertFalse(store.exists(metalake.nameIdentifier(), Entity.EntityType.METALAKE));
     Assertions.assertFalse(store.exists(userNew.nameIdentifier(), Entity.EntityType.USER));
-<<<<<<< HEAD
     Assertions.assertFalse(store.exists(groupNew.nameIdentifier(), EntityType.GROUP));
     Assertions.assertFalse(store.exists(roleNew.nameIdentifier(), EntityType.ROLE));
-=======
->>>>>>> 6d598bc2
   }
 
   private void validateDeleteCatalogCascade(
@@ -1479,7 +1430,6 @@
   }
 
   private static void validateDeleteMetalake(
-<<<<<<< HEAD
       EntityStore store,
       BaseMetalake metalake,
       CatalogEntity catalogCopy,
@@ -1491,12 +1441,6 @@
     Assertions.assertTrue(store.exists(user2.nameIdentifier(), Entity.EntityType.USER));
     Assertions.assertTrue(store.exists(group2.nameIdentifier(), Entity.EntityType.GROUP));
     Assertions.assertTrue(store.exists(role2.nameIdentifier(), Entity.EntityType.ROLE));
-=======
-      EntityStore store, BaseMetalake metalake, CatalogEntity catalogCopy, UserEntity user2)
-      throws IOException {
-    // Now delete catalog 'catalogCopy' and metalake
-    Assertions.assertTrue(store.exists(user2.nameIdentifier(), Entity.EntityType.USER));
->>>>>>> 6d598bc2
 
     Assertions.assertThrowsExactly(
         NonEmptyEntityException.class,
@@ -1507,11 +1451,8 @@
     store.delete(metalake.nameIdentifier(), Entity.EntityType.METALAKE);
     Assertions.assertFalse(store.exists(metalake.nameIdentifier(), Entity.EntityType.METALAKE));
     Assertions.assertFalse(store.exists(user2.nameIdentifier(), Entity.EntityType.USER));
-<<<<<<< HEAD
     Assertions.assertFalse(store.exists(group2.nameIdentifier(), Entity.EntityType.GROUP));
     Assertions.assertFalse(store.exists(role2.nameIdentifier(), Entity.EntityType.ROLE));
-=======
->>>>>>> 6d598bc2
   }
 
   private static void validateDeleteCatalog(
@@ -1633,7 +1574,6 @@
     Assertions.assertTrue(store.exists(user.nameIdentifier(), Entity.EntityType.USER));
   }
 
-<<<<<<< HEAD
   private void validateDeleteGroup(EntityStore store, GroupEntity group1) throws IOException {
     Assertions.assertTrue(store.delete(group1.nameIdentifier(), EntityType.GROUP));
     Assertions.assertFalse(store.exists(group1.nameIdentifier(), Entity.EntityType.GROUP));
@@ -1654,8 +1594,6 @@
     Assertions.assertTrue(store.exists(role.nameIdentifier(), EntityType.ROLE));
   }
 
-=======
->>>>>>> 6d598bc2
   private void validateDeleteTable(
       EntityStore store, SchemaEntity schema2, TableEntity table1, TableEntity table1InSchema2)
       throws IOException {
@@ -1694,15 +1632,11 @@
       TopicEntity topic1,
       TopicEntity topic1InSchema2,
       UserEntity user1,
-<<<<<<< HEAD
       UserEntity user2,
       GroupEntity group1,
       GroupEntity group2,
       RoleEntity role1,
       RoleEntity role2)
-=======
-      UserEntity user2)
->>>>>>> 6d598bc2
       throws IOException {
     // Now try to get
     Assertions.assertEquals(
@@ -1739,7 +1673,6 @@
         user1, store.get(user1.nameIdentifier(), Entity.EntityType.USER, UserEntity.class));
     Assertions.assertEquals(
         user2, store.get(user2.nameIdentifier(), Entity.EntityType.USER, UserEntity.class));
-<<<<<<< HEAD
     Assertions.assertEquals(
         group1, store.get(group1.nameIdentifier(), Entity.EntityType.GROUP, GroupEntity.class));
     Assertions.assertEquals(
@@ -1748,8 +1681,6 @@
         role1, store.get(role1.nameIdentifier(), Entity.EntityType.ROLE, RoleEntity.class));
     Assertions.assertEquals(
         role2, store.get(role2.nameIdentifier(), Entity.EntityType.ROLE, RoleEntity.class));
-=======
->>>>>>> 6d598bc2
   }
 
   private void validateDeletedFileset(EntityStore store) throws IOException {
