--- conflicted
+++ resolved
@@ -1182,11 +1182,7 @@
                 metalake, CatalogEntity.SYSTEM_CATALOG_RESERVED_NAME, Entity.ROLE_SCHEMA_NAME))
         .withName(name)
         .withAuditInfo(auditInfo)
-<<<<<<< HEAD
-        .securableObject(SecurableObjects.of("catalog"))
-=======
         .withSecurableObject(SecurableObjects.of("catalog"))
->>>>>>> 575e4ce5
         .withPrivileges(Lists.newArrayList(Privileges.LoadCatalog.get()))
         .withProperties(Collections.emptyMap())
         .build();
