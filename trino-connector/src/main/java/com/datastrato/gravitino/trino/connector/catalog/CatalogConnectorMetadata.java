--- conflicted
+++ resolved
@@ -51,17 +51,12 @@
   private final String catalogName;
   private final SupportsSchemas schemaCatalog;
   private final TableCatalog tableCatalog;
-  private final Catalog catalog;
 
   public CatalogConnectorMetadata(GravitinoMetaLake metalake, NameIdentifier catalogIdentifier) {
     try {
       this.catalogName = catalogIdentifier.name();
       this.metalake = metalake;
-<<<<<<< HEAD
-      this.catalog = metalake.loadCatalog(catalogIdentifier);
-=======
       Catalog catalog = metalake.loadCatalog(catalogIdentifier);
->>>>>>> d463e9e5
       // Make sure the catalog support schema operations.
       this.schemaCatalog = catalog.asSchemas();
       this.tableCatalog = catalog.asTableCatalog();
