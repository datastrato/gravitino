--- conflicted
+++ resolved
@@ -20,8 +20,7 @@
       List<PropertyMetadata<?>> schemaProperties,
       List<PropertyMetadata<?>> tableProperties,
       List<PropertyMetadata<?>> columnProperties) {
-<<<<<<< HEAD
-    super(schemaProperties, tableProperties, columnProperties);
+    super(schemaProperties, tableProperties, columnProperties, new HiveDataTypeTransformer());
     this.tableConverter = new HiveTablePropertyConverter();
     this.schemaConverter = new HiveSchemaPropertyConverter();
   }
@@ -48,8 +47,5 @@
   public Map<String, String> toGravitinoSchemaProperties(Map<String, Object> properties) {
     Map<String, Object> stringMap = schemaConverter.toGravitinoProperties(properties);
     return super.toGravitinoSchemaProperties(stringMap);
-=======
-    super(schemaProperties, tableProperties, columnProperties, new HiveDataTypeTransformer());
->>>>>>> 6108e35f
   }
 }