/*
 * Copyright 2023 Datastrato Pvt Ltd.
 * This software is licensed under the Apache License version 2.
 */
package com.datastrato.gravitino.trino.connector.metadata;

import static com.datastrato.gravitino.trino.connector.GravitinoErrorCode.GRAVITINO_COLUMN_NOT_EXISTS;

import com.datastrato.gravitino.rel.Column;
import com.datastrato.gravitino.rel.Table;
import com.datastrato.gravitino.rel.expressions.distributions.Distribution;
import com.datastrato.gravitino.rel.expressions.distributions.Distributions;
import com.datastrato.gravitino.rel.expressions.sorts.SortOrder;
import com.datastrato.gravitino.rel.expressions.transforms.Transform;
import com.fasterxml.jackson.annotation.JsonCreator;
import com.google.common.collect.ImmutableList;
import io.trino.spi.TrinoException;
import java.util.List;
import java.util.Map;
import java.util.Optional;

/** Help Gravitino connector access TableMetadata from gravitino client. */
public class GravitinoTable {
  private final String schemaName;
  private final String tableName;

  private final List<GravitinoColumn> columns;

  private final String comment;
  private final Map<String, String> properties;

  private SortOrder[] sortOrders = new SortOrder[0];
  private Transform[] partitioning = new Transform[0];
  private Distribution distribution = Distributions.NONE;

  @JsonCreator
  public GravitinoTable(String schemaName, String tableName, Table tableMetadata) {
    this.schemaName = schemaName;
    this.tableName = tableName;

    ImmutableList.Builder<GravitinoColumn> tableColumns = ImmutableList.builder();
    for (int i = 0; i < tableMetadata.columns().length; i++) {
      tableColumns.add(new GravitinoColumn(tableMetadata.columns()[i], i));
    }
    this.columns = tableColumns.build();
    this.comment = tableMetadata.comment();
    properties = tableMetadata.properties();

    sortOrders = tableMetadata.sortOrder();
    partitioning = tableMetadata.partitioning();
    distribution = tableMetadata.distribution();
  }

  public GravitinoTable(
      String schemaName,
      String tableName,
      List<GravitinoColumn> columns,
      String comment,
      Map<String, String> properties) {
    this.schemaName = schemaName;
    this.tableName = tableName;
    this.columns = columns;
    this.comment = comment;
    this.properties = properties;
  }

  public GravitinoTable(
      String schemaName,
      String tableName,
      Column[] columns,
      String comment,
      Map<String, String> properties) {
    this.schemaName = schemaName;
    this.tableName = tableName;
    ImmutableList.Builder<GravitinoColumn> tableColumns = ImmutableList.builder();
    for (int i = 0; i < columns.length; i++) {
      tableColumns.add(new GravitinoColumn(columns[i], i));
    }
    this.columns = tableColumns.build();
    this.comment = comment;
    this.properties = properties;
  }

  public String getName() {
    return tableName;
  }

  public List<GravitinoColumn> getColumns() {
    return columns;
  }

  public Column[] getRawColumns() {
    Column[] gravitinoColumns = new Column[columns.size()];
    for (int i = 0; i < columns.size(); i++) {
      GravitinoColumn column = columns.get(i);
      gravitinoColumns[i] =
<<<<<<< HEAD
          ColumnDTO.builder()
              .withName(column.getName())
              .withDataType(column.getType())
              .withComment(column.getComment())
              .withNullable(column.isNullable())
              .withAutoIncrement(column.isAutoIncrement())
              .build();
=======
          Column.of(
              columns.get(i).getName(),
              columns.get(i).getType(),
              columns.get(i).getComment(),
              columns.get(i).isNullable(),
              false,
              null);
>>>>>>> e78bf928
    }
    return gravitinoColumns;
  }

  public Map<String, String> getProperties() {
    return properties;
  }

  public GravitinoColumn getColumn(String columName) {
    Optional<GravitinoColumn> entry =
        columns.stream().filter((column -> column.getName().equals(columName))).findFirst();
    if (entry.isEmpty()) {
      throw new TrinoException(
          GRAVITINO_COLUMN_NOT_EXISTS, String.format("Column `%s` does not exist", columName));
    }
    return entry.get();
  }

  public String getSchemaName() {
    return schemaName;
  }

  public String getComment() {
    return comment;
  }

  public void setSortOrders(SortOrder[] sortOrders) {
    this.sortOrders = sortOrders;
  }

  public void setPartitioning(Transform[] partitioning) {
    this.partitioning = partitioning;
  }

  public void setDistribution(Distribution distribution) {
    this.distribution = distribution;
  }

  public SortOrder[] getSortOrders() {
    return sortOrders;
  }

  public Transform[] getPartitioning() {
    return partitioning;
  }

  public Distribution getDistribution() {
    return distribution;
  }
}<|MERGE_RESOLUTION|>--- conflicted
+++ resolved
@@ -94,23 +94,13 @@
     for (int i = 0; i < columns.size(); i++) {
       GravitinoColumn column = columns.get(i);
       gravitinoColumns[i] =
-<<<<<<< HEAD
-          ColumnDTO.builder()
-              .withName(column.getName())
-              .withDataType(column.getType())
-              .withComment(column.getComment())
-              .withNullable(column.isNullable())
-              .withAutoIncrement(column.isAutoIncrement())
-              .build();
-=======
           Column.of(
               columns.get(i).getName(),
               columns.get(i).getType(),
               columns.get(i).getComment(),
               columns.get(i).isNullable(),
-              false,
+              column.isAutoIncrement(),
               null);
->>>>>>> e78bf928
     }
     return gravitinoColumns;
   }
