/*
 * Copyright 2023 Datastrato.
 * This software is licensed under the Apache License version 2.
 */
package com.datastrato.gravitino.trino.connector.catalog.iceberg;

import static java.util.Collections.emptyList;

import com.datastrato.gravitino.trino.connector.catalog.CatalogConnectorAdapter;
import com.datastrato.gravitino.trino.connector.catalog.CatalogConnectorMetadataAdapter;
import com.datastrato.gravitino.trino.connector.catalog.PropertyConverter;
import com.datastrato.gravitino.trino.connector.metadata.GravitinoCatalog;
import io.trino.spi.session.PropertyMetadata;
import java.util.HashMap;
import java.util.List;
import java.util.Map;

/** Transforming Iceberg connector configuration and components into Gravitino connector. */
public class IcebergConnectorAdapter implements CatalogConnectorAdapter {

  private final IcebergPropertyMeta propertyMetadata;
<<<<<<< HEAD
  private final PropertyConverter catalogConverter;

  public IcebergConnectorAdapter() {
    this.propertyMetadata = new IcebergPropertyMeta();
    this.catalogConverter = new IcebergCatalogPropertyConverter();
=======

  public IcebergConnectorAdapter() {
    this.propertyMetadata = new IcebergPropertyMeta();
>>>>>>> d463e9e5
  }

  public Map<String, Object> buildInternalConnectorConfig(GravitinoCatalog catalog)
      throws Exception {
    Map<String, Object> config = new HashMap<>();
    config.put("catalogHandle", catalog.getName() + ":normal:default");
    config.put("connectorName", "iceberg");

<<<<<<< HEAD
    Map<String, String> properties = catalogConverter.toTrinoProperties(catalog.getPropertyMap());
=======
    Map<String, Object> properties = new HashMap<>();
    properties.put("iceberg.catalog.type", "hive_metastore");
    properties.put("hive.metastore.uri", catalog.getRequiredProperty("uri"));
>>>>>>> d463e9e5
    config.put("properties", properties);
    return config;
  }

  public CatalogConnectorMetadataAdapter getMetadataAdapter() {
    // TODO yuhui Need to improve schema table and column properties
    return new IcebergMetadataAdapter(getSchemaProperties(), getTableProperties(), emptyList());
  }

  @Override
  public List<PropertyMetadata<?>> getTableProperties() {
    return propertyMetadata.getTablePropertyMetadata();
  }

  @Override
  public List<PropertyMetadata<?>> getSchemaProperties() {
    return propertyMetadata.getSchemaPropertyMetadata();
  }
}<|MERGE_RESOLUTION|>--- conflicted
+++ resolved
@@ -19,17 +19,11 @@
 public class IcebergConnectorAdapter implements CatalogConnectorAdapter {
 
   private final IcebergPropertyMeta propertyMetadata;
-<<<<<<< HEAD
   private final PropertyConverter catalogConverter;
 
   public IcebergConnectorAdapter() {
     this.propertyMetadata = new IcebergPropertyMeta();
     this.catalogConverter = new IcebergCatalogPropertyConverter();
-=======
-
-  public IcebergConnectorAdapter() {
-    this.propertyMetadata = new IcebergPropertyMeta();
->>>>>>> d463e9e5
   }
 
   public Map<String, Object> buildInternalConnectorConfig(GravitinoCatalog catalog)
@@ -38,13 +32,7 @@
     config.put("catalogHandle", catalog.getName() + ":normal:default");
     config.put("connectorName", "iceberg");
 
-<<<<<<< HEAD
-    Map<String, String> properties = catalogConverter.toTrinoProperties(catalog.getPropertyMap());
-=======
-    Map<String, Object> properties = new HashMap<>();
-    properties.put("iceberg.catalog.type", "hive_metastore");
-    properties.put("hive.metastore.uri", catalog.getRequiredProperty("uri"));
->>>>>>> d463e9e5
+    Map<String, String> properties = catalogConverter.toTrinoProperties(catalog.getProperties());
     config.put("properties", properties);
     return config;
   }
