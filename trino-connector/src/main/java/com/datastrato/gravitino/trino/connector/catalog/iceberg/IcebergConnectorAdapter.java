--- conflicted
+++ resolved
@@ -33,11 +33,7 @@
     config.put("connectorName", "iceberg");
 
     Map<String, String> properties =
-<<<<<<< HEAD
-        catalogConverter.fromGravitinoProperties(catalog.getProperties());
-=======
         catalogConverter.gravitinoToEngineProperties(catalog.getProperties());
->>>>>>> 26bb2101
     config.put("properties", properties);
     return config;
   }
