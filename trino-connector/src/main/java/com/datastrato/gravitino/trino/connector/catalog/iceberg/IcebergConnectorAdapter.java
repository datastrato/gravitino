/*
 * Copyright 2023 Datastrato Pvt Ltd.
 * This software is licensed under the Apache License version 2.
 */
package com.datastrato.gravitino.trino.connector.catalog.iceberg;

import static com.datastrato.gravitino.trino.connector.GravitinoConnectorPluginManager.CONNECTOR_ICEBERG;
import static java.util.Collections.emptyList;

import com.datastrato.gravitino.catalog.property.PropertyConverter;
import com.datastrato.gravitino.trino.connector.catalog.CatalogConnectorAdapter;
import com.datastrato.gravitino.trino.connector.catalog.CatalogConnectorMetadataAdapter;
import com.datastrato.gravitino.trino.connector.metadata.GravitinoCatalog;
import io.trino.spi.connector.Connector;
import io.trino.spi.session.PropertyMetadata;
import java.util.HashMap;
import java.util.List;
import java.util.Map;
<<<<<<< HEAD
=======
import org.apache.commons.lang3.NotImplementedException;
>>>>>>> 30ef6061

/** Transforming Iceberg connector configuration and components into Gravitino connector. */
public class IcebergConnectorAdapter implements CatalogConnectorAdapter {

  private final IcebergPropertyMeta propertyMetadata;
  private final PropertyConverter catalogConverter;

  public IcebergConnectorAdapter() {
    this.propertyMetadata = new IcebergPropertyMeta();
    this.catalogConverter = new IcebergCatalogPropertyConverter();
  }

  @Override
  public Map<String, String> buildInternalConnectorConfig(GravitinoCatalog catalog)
      throws Exception {
    Map<String, String> config = new HashMap<>();
<<<<<<< HEAD
=======
    config.put("connector.name", "iceberg");

>>>>>>> 30ef6061
    Map<String, String> properties =
        catalogConverter.gravitinoToEngineProperties(catalog.getProperties());
    config.putAll(properties);
    return config;
  }

  @Override
<<<<<<< HEAD
  public String internalConnectorName() {
    return CONNECTOR_ICEBERG;
=======
  public Connector buildInternalConnector(Map<String, String> config) throws Exception {
    throw new NotImplementedException();
>>>>>>> 30ef6061
  }

  @Override
  public CatalogConnectorMetadataAdapter getMetadataAdapter() {
    // TODO yuhui Need to improve schema table and column properties
    return new IcebergMetadataAdapter(getSchemaProperties(), getTableProperties(), emptyList());
  }

  @Override
  public List<PropertyMetadata<?>> getTableProperties() {
    return propertyMetadata.getTablePropertyMetadata();
  }

  @Override
  public List<PropertyMetadata<?>> getSchemaProperties() {
    return propertyMetadata.getSchemaPropertyMetadata();
  }
}<|MERGE_RESOLUTION|>--- conflicted
+++ resolved
@@ -11,15 +11,9 @@
 import com.datastrato.gravitino.trino.connector.catalog.CatalogConnectorAdapter;
 import com.datastrato.gravitino.trino.connector.catalog.CatalogConnectorMetadataAdapter;
 import com.datastrato.gravitino.trino.connector.metadata.GravitinoCatalog;
-import io.trino.spi.connector.Connector;
 import io.trino.spi.session.PropertyMetadata;
-import java.util.HashMap;
 import java.util.List;
 import java.util.Map;
-<<<<<<< HEAD
-=======
-import org.apache.commons.lang3.NotImplementedException;
->>>>>>> 30ef6061
 
 /** Transforming Iceberg connector configuration and components into Gravitino connector. */
 public class IcebergConnectorAdapter implements CatalogConnectorAdapter {
@@ -35,26 +29,12 @@
   @Override
   public Map<String, String> buildInternalConnectorConfig(GravitinoCatalog catalog)
       throws Exception {
-    Map<String, String> config = new HashMap<>();
-<<<<<<< HEAD
-=======
-    config.put("connector.name", "iceberg");
-
->>>>>>> 30ef6061
-    Map<String, String> properties =
-        catalogConverter.gravitinoToEngineProperties(catalog.getProperties());
-    config.putAll(properties);
-    return config;
+    return catalogConverter.gravitinoToEngineProperties(catalog.getProperties());
   }
 
   @Override
-<<<<<<< HEAD
   public String internalConnectorName() {
     return CONNECTOR_ICEBERG;
-=======
-  public Connector buildInternalConnector(Map<String, String> config) throws Exception {
-    throw new NotImplementedException();
->>>>>>> 30ef6061
   }
 
   @Override
