--- conflicted
+++ resolved
@@ -207,11 +207,7 @@
       return;
     }
 
-<<<<<<< HEAD
     catalogRegister.unregisterCatalog(catalogFullName);
-=======
-    catalogRegister.unResisterCatalog(catalogFullName);
->>>>>>> 1eaee897
     catalogConnectors.remove(catalogFullName);
 
     loadCatalogImpl(catalog);
@@ -236,11 +232,7 @@
 
   private void unloadCatalog(GravitinoCatalog catalog) {
     String catalogFullName = getTrinoCatalogName(catalog);
-<<<<<<< HEAD
     catalogRegister.unregisterCatalog(catalogFullName);
-=======
-    catalogRegister.unResisterCatalog(catalogFullName);
->>>>>>> 1eaee897
     catalogConnectors.remove(catalogFullName);
     LOG.info(
         "Remove catalog '{}' in metalake {} successfully.",
@@ -317,10 +309,6 @@
   public void dropCatalog(String metalakeName, String catalogName, boolean ignoreNotExist) {
     try {
       GravitinoMetalake metalake = gravitinoClient.loadMetalake(metalakeName);
-<<<<<<< HEAD
-
-=======
->>>>>>> 1eaee897
       if (!metalake.catalogExists(catalogName)) {
         if (ignoreNotExist) {
           return;
