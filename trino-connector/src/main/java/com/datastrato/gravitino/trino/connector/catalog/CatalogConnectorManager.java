/*
 * Copyright 2023 Datastrato Pvt Ltd.
 * This software is licensed under the Apache License version 2.
 */
package com.datastrato.gravitino.trino.connector.catalog;

import static com.datastrato.gravitino.trino.connector.GravitinoErrorCode.GRAVITINO_CATALOG_ALREADY_EXISTS;
import static com.datastrato.gravitino.trino.connector.GravitinoErrorCode.GRAVITINO_CATALOG_NOT_EXISTS;
import static com.datastrato.gravitino.trino.connector.GravitinoErrorCode.GRAVITINO_METALAKE_NOT_EXISTS;
import static com.datastrato.gravitino.trino.connector.GravitinoErrorCode.GRAVITINO_UNSUPPORTED_OPERATION;

import com.datastrato.gravitino.Catalog;
import com.datastrato.gravitino.CatalogChange;
import com.datastrato.gravitino.NameIdentifier;
import com.datastrato.gravitino.Namespace;
import com.datastrato.gravitino.client.GravitinoAdminClient;
import com.datastrato.gravitino.client.GravitinoMetalake;
import com.datastrato.gravitino.exceptions.CatalogAlreadyExistsException;
import com.datastrato.gravitino.exceptions.NoSuchCatalogException;
import com.datastrato.gravitino.exceptions.NoSuchMetalakeException;
import com.datastrato.gravitino.trino.connector.GravitinoConfig;
import com.datastrato.gravitino.trino.connector.metadata.GravitinoCatalog;
import com.google.common.annotations.VisibleForTesting;
import com.google.common.base.Preconditions;
import com.google.common.util.concurrent.ThreadFactoryBuilder;
import io.trino.spi.TrinoException;
import java.util.ArrayList;
import java.util.Arrays;
import java.util.HashSet;
import java.util.List;
import java.util.Map;
import java.util.Set;
import java.util.concurrent.ConcurrentHashMap;
import java.util.concurrent.Future;
import java.util.concurrent.ScheduledExecutorService;
import java.util.concurrent.ScheduledThreadPoolExecutor;
import java.util.concurrent.TimeUnit;
import java.util.stream.Collectors;
import org.apache.commons.lang3.NotImplementedException;
import org.slf4j.Logger;
import org.slf4j.LoggerFactory;

/**
 * This class has the following main functions:
 *
 * <pre>
 * 1. Load catalogs from the Gravitino server and create
 * catalog contexts.
 * 2. Manage all catalog context instances, which primarily handle communication
 * with Trino through Gravitino connectors and inner connectors related to the engine.
 * </pre>
 */
public class CatalogConnectorManager {
  private static final Logger LOG = LoggerFactory.getLogger(CatalogConnectorManager.class);

  private static final int CATALOG_LOAD_FREQUENCY_SECOND = 3;
  private static final int NUMBER_EXECUTOR_THREAD = 1;

  private final ScheduledExecutorService executorService;
  private final CatalogInjector catalogInjector;
  private final CatalogConnectorFactory catalogConnectorFactory;

  private final ConcurrentHashMap<String, CatalogConnectorContext> catalogConnectors =
      new ConcurrentHashMap<>();

  private GravitinoAdminClient gravitinoClient;
  private GravitinoConfig config;
  private final Set<String> usedMetalakes = new HashSet<>();

  public CatalogConnectorManager(
      CatalogInjector catalogInjector, CatalogConnectorFactory catalogFactory) {
    this.catalogInjector = catalogInjector;
    this.catalogConnectorFactory = catalogFactory;
    this.executorService = createScheduledThreadPoolExecutor();
  }

  private static ScheduledThreadPoolExecutor createScheduledThreadPoolExecutor() {
    return new ScheduledThreadPoolExecutor(
        NUMBER_EXECUTOR_THREAD,
        new ThreadFactoryBuilder()
            .setDaemon(true)
            .setNameFormat("gravitino-connector-schedule-%d")
            .setUncaughtExceptionHandler(
                (thread, throwable) ->
                    LOG.warn("{} uncaught exception:", thread.getName(), throwable))
            .build());
  }

  public void config(GravitinoConfig config) {
    this.config = Preconditions.checkNotNull(config, "config is not null");
  }

  @VisibleForTesting
  public void setGravitinoClient(GravitinoAdminClient gravitinoClient) {
    this.gravitinoClient = gravitinoClient;
  }

  public void start() {
    if (gravitinoClient == null) {
      gravitinoClient = GravitinoAdminClient.builder(config.getURI()).build();
    }

    // Schedule a task to load catalog from gravitino server.
    executorService.execute(this::loadMetalake);
    LOG.info("Gravitino CatalogConnectorManager started.");
  }

  void loadMetalake() {
    try {
      for (String usedMetalake : usedMetalakes) {
        GravitinoMetalake metalake;
        try {
          metalake = gravitinoClient.loadMetalake(NameIdentifier.ofMetalake(usedMetalake));
        } catch (NoSuchMetalakeException noSuchMetalakeException) {
          LOG.warn("Metalake {} does not exist.", usedMetalake);
          continue;
        } catch (Exception e) {
          LOG.error("Load Metalake {} failed.", usedMetalake, e);
          continue;
        }

        LOG.info("Load metalake: {}", usedMetalake);
        loadCatalogs(metalake);
      }
    } finally {
      // Load metalake for handling catalog in the metalake updates.
      executorService.schedule(this::loadMetalake, CATALOG_LOAD_FREQUENCY_SECOND, TimeUnit.SECONDS);
    }
  }

  @VisibleForTesting
  public void loadCatalogs(GravitinoMetalake metalake) {
    NameIdentifier[] catalogNames;
    try {
      catalogNames = metalake.listCatalogs(Namespace.ofCatalog(metalake.name()));
    } catch (Exception e) {
      LOG.error("Failed to list catalogs in metalake {}.", metalake.name(), e);
      return;
    }

    if (LOG.isInfoEnabled()) {
      LOG.info(
          "Load metalake {}'s catalogs. catalogs: {}.",
          metalake.name(),
          Arrays.toString(catalogNames));
    }

    // Delete those catalogs that have been deleted in Gravitino server
    Set<String> catalogNameStrings =
        Arrays.stream(catalogNames).map(NameIdentifier::toString).collect(Collectors.toSet());

<<<<<<< HEAD
    catalogConnectors.entrySet().stream()
        .filter(
            entry ->
                !catalogNameStrings.contains(entry.getKey())
                    &&
                    // Skip the catalog doesn't belong to this metalake.
                    entry.getValue().getMetalake().name().equals(metalake.name()))
        .forEach(
            (entry) -> {
              catalogInjector.removeCatalogConnector(simplified(entry.getKey()));
              catalogConnectors.remove(entry.getKey());
              LOG.info(
                  "Remove catalog '{}' in metalake {} successfully.",
                  entry.getKey(),
                  metalake.name());
            });
=======
    for (Map.Entry<String, CatalogConnectorContext> entry : catalogConnectors.entrySet()) {
      if (!catalogNameStrings.contains(entry.getKey())
          &&
          // Skip the catalog doesn't belong to this metalake.
          entry.getValue().getMetalake().name().equals(metalake.name())) {
        unloadCatalog(metalake, entry.getKey());
      }
    }
>>>>>>> c88506f4

    // Load new catalogs belows to the metalake.
    Arrays.stream(catalogNames)
        .forEach(
            (NameIdentifier nameIdentifier) -> {
              try {
                Catalog catalog = metalake.loadCatalog(nameIdentifier);
                GravitinoCatalog gravitinoCatalog = new GravitinoCatalog(metalake.name(), catalog);
                if (catalogConnectors.containsKey(gravitinoCatalog.getFullName())) {
                  // Reload catalogs that have been updated in Gravitino server.
                  reloadCatalog(metalake, gravitinoCatalog);

                } else {
                  if (catalog.type() == Catalog.Type.RELATIONAL) {
<<<<<<< HEAD
                    GravitinoCatalog gravitinoCatalog =
                        new GravitinoCatalog(metalake.name(), catalog);
                    CatalogConnectorContext catalogConnectorContext =
                        catalogConnectorFactory.loadCatalogConnector(metalake, gravitinoCatalog);

                    catalogConnectors.put(catalogName, catalogConnectorContext);
                    catalogInjector.injectCatalogConnector(simplified(catalogName));
                    LOG.info(
                        "Load catalog {} in metalake {} successfully.",
                        catalogName,
                        metalake.name());
=======
                    loadCatalog(metalake, gravitinoCatalog);
>>>>>>> c88506f4
                  }
                }
              } catch (Exception e) {
                LOG.error(
                    "Failed to load metalake {}'s catalog {}.", metalake.name(), nameIdentifier, e);
              }
            });
  }

  private void reloadCatalog(GravitinoMetalake metalake, GravitinoCatalog catalog) {
    GravitinoCatalog oldCatalog = catalogConnectors.get(catalog.getFullName()).getCatalog();
    if (!catalog.getLastModifiedTime().isAfter(oldCatalog.getLastModifiedTime())) {
      return;
    }

    catalogInjector.removeCatalogConnector(catalog.getFullName());
    catalogConnectors.remove(catalog.getFullName());

    loadCatalogImpl(metalake, catalog);
    LOG.info("Update catalog '{}' in metalake {} successfully.", catalog, metalake.name());
  }

  private void loadCatalog(GravitinoMetalake metalake, GravitinoCatalog catalog) {
    loadCatalogImpl(metalake, catalog);
    LOG.info(
        "Load catalog {} in metalake {} successfully.", catalog.getFullName(), metalake.name());
  }

  private void loadCatalogImpl(GravitinoMetalake metalake, GravitinoCatalog catalog) {
    CatalogConnectorContext catalogConnectorContext =
        catalogConnectorFactory.loadCatalogConnector(metalake, catalog);

    catalogConnectors.put(catalog.getFullName(), catalogConnectorContext);
    catalogInjector.injectCatalogConnector(catalog.getFullName());
  }

  private void unloadCatalog(GravitinoMetalake metalake, String catalogFullName) {
    catalogInjector.removeCatalogConnector(catalogFullName);
    catalogConnectors.remove(catalogFullName);
    LOG.info("Remove catalog '{}' in metalake {} successfully.", catalogFullName, metalake.name());
  }

  public CatalogConnectorContext getCatalogConnector(String catalogName) {
    CatalogConnectorContext connectorContext = catalogConnectors.get(catalogName);
    if (connectorContext == null) {
      connectorContext = catalogConnectors.get(canonical(catalogName));
    }
    return connectorContext;
  }

  private String simplified(String catalogName) {
    if (config.simplifyCatalogNames() && catalogName.startsWith(config.getMetalake() + ".")) {
      return catalogName.substring(config.getMetalake().length() + 1);
    }
    return catalogName;
  }

  private String canonical(String catalogName) {
    if (config.simplifyCatalogNames() && !catalogName.startsWith(config.getMetalake() + ".")) {
      return config.getMetalake() + "." + catalogName;
    }
    return catalogName;
  }

  public List<GravitinoCatalog> getCatalogs() {
    return catalogConnectors.values().stream().map(CatalogConnectorContext::getCatalog).toList();
  }

  public void shutdown() {
    LOG.info("Gravitino CatalogConnectorManager shutdown.");
    throw new NotImplementedException();
  }

  public void createCatalog(
      String metalakeName,
      String catalogName,
      String provider,
      Map<String, String> properties,
      boolean ignoreExist) {
    NameIdentifier catalog = NameIdentifier.of(metalakeName, catalogName);
    if (catalogConnectors.containsKey(catalog.toString())) {
      if (!ignoreExist) {
        throw new TrinoException(
            GRAVITINO_CATALOG_ALREADY_EXISTS, String.format("Catalog %s already exists.", catalog));
      }
      return;
    }

    try {
      GravitinoMetalake metalake =
          gravitinoClient.loadMetalake(NameIdentifier.ofMetalake(catalog.namespace().toString()));
      metalake.createCatalog(
          catalog, Catalog.Type.RELATIONAL, provider, "Trino created", properties);

      LOG.info("Create catalog {} in metalake {} successfully.", catalog, metalake);

      Future<?> future = executorService.submit(this::loadMetalake);
      future.get(30, TimeUnit.SECONDS);

    } catch (NoSuchMetalakeException e) {
      throw new TrinoException(
          GRAVITINO_METALAKE_NOT_EXISTS, "Metalake " + metalakeName + " not exists.");
    } catch (CatalogAlreadyExistsException e) {
      throw new TrinoException(
          GRAVITINO_CATALOG_ALREADY_EXISTS,
          "Catalog " + catalog + " already exists in the server.");
    } catch (Exception e) {
      throw new TrinoException(
          GRAVITINO_UNSUPPORTED_OPERATION, "Create catalog failed. " + e.getMessage(), e);
    }
  }

  public void dropCatalog(String metalakeName, String catalogName, boolean ignoreNotExist) {
    try {
      GravitinoMetalake metalake =
          gravitinoClient.loadMetalake(NameIdentifier.ofMetalake(metalakeName));

      NameIdentifier catalog = NameIdentifier.of(metalakeName, catalogName);
      if (!metalake.catalogExists(catalog)) {
        if (ignoreNotExist) {
          return;
        }

        throw new TrinoException(
            GRAVITINO_CATALOG_NOT_EXISTS, "Catalog " + catalog + " not exists.");
      }
      boolean dropped = metalake.dropCatalog(catalog);
      if (!dropped) {
        throw new TrinoException(
            GRAVITINO_UNSUPPORTED_OPERATION, "Drop catalog " + catalog + " does not support.");
      }
      LOG.info("Drop catalog {} in metalake {} successfully.", catalog, metalake);

      Future<?> future = executorService.submit(this::loadMetalake);
      future.get(30, TimeUnit.SECONDS);

    } catch (NoSuchMetalakeException e) {
      throw new TrinoException(
          GRAVITINO_METALAKE_NOT_EXISTS, "Metalake " + metalakeName + " not exists.");
    } catch (Exception e) {
      throw new TrinoException(
          GRAVITINO_UNSUPPORTED_OPERATION, "Drop catalog failed. " + e.getMessage(), e);
    }
  }

  public void alterCatalog(
      String metalakeName,
      String catalogName,
      Map<String, String> setProperties,
      List<String> removeProperties) {
    try {
      NameIdentifier catalogNameId = NameIdentifier.of(metalakeName, catalogName);
      CatalogConnectorContext catalogConnectorContext =
          catalogConnectors.get(catalogNameId.toString());
      GravitinoCatalog oldCatalog = catalogConnectorContext.getCatalog();

      List<CatalogChange> changes = new ArrayList<>();
      setProperties
          .entrySet()
          .forEach(
              e -> {
                // Skip the no changed attributes
                boolean matched =
                    oldCatalog.getProperties().entrySet().stream()
                        .anyMatch(
                            oe ->
                                oe.getKey().equals(e.getKey())
                                    && oe.getValue().equals(e.getValue()));
                if (!matched) {
                  changes.add(CatalogChange.setProperty(e.getKey(), e.getValue()));
                }
              });

      removeProperties.forEach(
          key -> {
            if (oldCatalog.getProperties().containsKey(key)) {
              changes.add(CatalogChange.removeProperty(key));
            }
          });

      if (changes.isEmpty()) {
        return;
      }

      GravitinoMetalake metalake =
          gravitinoClient.loadMetalake(NameIdentifier.ofMetalake(metalakeName));
      metalake.alterCatalog(
          NameIdentifier.of(metalakeName, catalogName),
          changes.toArray(changes.toArray(new CatalogChange[0])));

      Future<?> future = executorService.submit(this::loadMetalake);
      future.get(30, TimeUnit.SECONDS);

    } catch (NoSuchMetalakeException e) {
      throw new TrinoException(
          GRAVITINO_METALAKE_NOT_EXISTS, "Metalake " + metalakeName + " not exists.");
    } catch (NoSuchCatalogException e) {
      throw new TrinoException(
          GRAVITINO_CATALOG_NOT_EXISTS, "Catalog " + catalogName + " not exists.");
    } catch (Exception e) {
      throw new TrinoException(
          GRAVITINO_UNSUPPORTED_OPERATION, "alter catalog failed. " + e.getMessage(), e);
    }
  }

  public void addMetalake(String metalake) {
    usedMetalakes.add(metalake);
  }
}<|MERGE_RESOLUTION|>--- conflicted
+++ resolved
@@ -149,24 +149,6 @@
     Set<String> catalogNameStrings =
         Arrays.stream(catalogNames).map(NameIdentifier::toString).collect(Collectors.toSet());
 
-<<<<<<< HEAD
-    catalogConnectors.entrySet().stream()
-        .filter(
-            entry ->
-                !catalogNameStrings.contains(entry.getKey())
-                    &&
-                    // Skip the catalog doesn't belong to this metalake.
-                    entry.getValue().getMetalake().name().equals(metalake.name()))
-        .forEach(
-            (entry) -> {
-              catalogInjector.removeCatalogConnector(simplified(entry.getKey()));
-              catalogConnectors.remove(entry.getKey());
-              LOG.info(
-                  "Remove catalog '{}' in metalake {} successfully.",
-                  entry.getKey(),
-                  metalake.name());
-            });
-=======
     for (Map.Entry<String, CatalogConnectorContext> entry : catalogConnectors.entrySet()) {
       if (!catalogNameStrings.contains(entry.getKey())
           &&
@@ -175,7 +157,6 @@
         unloadCatalog(metalake, entry.getKey());
       }
     }
->>>>>>> c88506f4
 
     // Load new catalogs belows to the metalake.
     Arrays.stream(catalogNames)
@@ -190,21 +171,7 @@
 
                 } else {
                   if (catalog.type() == Catalog.Type.RELATIONAL) {
-<<<<<<< HEAD
-                    GravitinoCatalog gravitinoCatalog =
-                        new GravitinoCatalog(metalake.name(), catalog);
-                    CatalogConnectorContext catalogConnectorContext =
-                        catalogConnectorFactory.loadCatalogConnector(metalake, gravitinoCatalog);
-
-                    catalogConnectors.put(catalogName, catalogConnectorContext);
-                    catalogInjector.injectCatalogConnector(simplified(catalogName));
-                    LOG.info(
-                        "Load catalog {} in metalake {} successfully.",
-                        catalogName,
-                        metalake.name());
-=======
                     loadCatalog(metalake, gravitinoCatalog);
->>>>>>> c88506f4
                   }
                 }
               } catch (Exception e) {
