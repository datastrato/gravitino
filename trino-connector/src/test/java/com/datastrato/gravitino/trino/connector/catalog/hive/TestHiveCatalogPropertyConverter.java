--- conflicted
+++ resolved
@@ -26,11 +26,7 @@
             .put("hive.unknown-key", "1")
             .build();
 
-<<<<<<< HEAD
-    Map<String, String> re = hiveCatalogPropertyConverter.fromGravitinoProperties(map);
-=======
     Map<String, String> re = hiveCatalogPropertyConverter.gravitinoToEngineProperties(map);
->>>>>>> 26bb2101
     Assert.assertEquals(re.get("hive.immutable-partitions"), "true");
     Assert.assertEquals(re.get("hive.compression-codec"), "ZSTD");
     Assert.assertEquals(re.get("hive.unknown-key"), null);
