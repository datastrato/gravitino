--- conflicted
+++ resolved
@@ -5,15 +5,9 @@
 
 package com.datastrato.gravitino.trino.connector.catalog.iceberg;
 
-<<<<<<< HEAD
-import com.datastrato.catalog.common.property.PropertyConverter;
-import com.datastrato.gravitino.catalog.PropertyEntry;
+import com.datastrato.catalog.property.PropertyConverter;
 import com.datastrato.gravitino.catalog.lakehouse.iceberg.IcebergTablePropertiesMetadata;
-=======
-import com.datastrato.gravitino.catalog.lakehouse.iceberg.IcebergTablePropertiesMetadata;
-import com.datastrato.gravitino.trino.connector.catalog.PropertyConverter;
 import com.google.common.collect.Sets;
->>>>>>> 6ebd4e59
 import io.trino.spi.TrinoException;
 import java.util.Map;
 import java.util.Set;
@@ -27,14 +21,14 @@
 
   @Test
   public void testHiveBackendProperty() {
-    PropertyConverter propertyConverterDeprecated = new IcebergCatalogPropertyConverter();
+    PropertyConverter propertyConverter = new IcebergCatalogPropertyConverter();
     Map<String, String> gravitinoIcebergConfig =
         ImmutableMap.<String, String>builder()
             .put("uri", "1111")
             .put("catalog-backend", "hive")
             .build();
     Map<String, String> hiveBackendConfig =
-        propertyConverterDeprecated.fromGravitinoProperties(gravitinoIcebergConfig);
+        propertyConverter.fromGravitinoProperties(gravitinoIcebergConfig);
 
     Assert.assertEquals(hiveBackendConfig.get("iceberg.catalog.type"), "hive_metastore");
     Assert.assertEquals(hiveBackendConfig.get("hive.metastore.uri"), "1111");
@@ -42,15 +36,14 @@
     Map<String, String> wrongMap = Maps.newHashMap(gravitinoIcebergConfig);
     wrongMap.remove("uri");
 
-    Assertions.assertThatThrownBy(
-            () -> propertyConverterDeprecated.fromGravitinoProperties(wrongMap))
+    Assertions.assertThatThrownBy(() -> propertyConverter.fromGravitinoProperties(wrongMap))
         .isInstanceOf(TrinoException.class)
         .hasMessageContaining("Missing required property for Hive backend: [uri]");
   }
 
   @Test
   public void testJDBCBackendProperty() {
-    PropertyConverter propertyConverterDeprecated = new IcebergCatalogPropertyConverter();
+    PropertyConverter propertyConverter = new IcebergCatalogPropertyConverter();
     Map<String, String> gravitinoIcebergConfig =
         ImmutableMap.<String, String>builder()
             .put("uri", "jdbc:mysql://127.0.0.1:3306/metastore_db?createDatabaseIfNotExist=true")
@@ -61,7 +54,7 @@
             .put("other-key", "other")
             .build();
     Map<String, String> hiveBackendConfig =
-        propertyConverterDeprecated.fromGravitinoProperties(gravitinoIcebergConfig);
+        propertyConverter.fromGravitinoProperties(gravitinoIcebergConfig);
 
     // Test all properties are converted
     Assert.assertEquals(
@@ -77,8 +70,7 @@
     Map<String, String> wrongMap = Maps.newHashMap(gravitinoIcebergConfig);
     wrongMap.remove("jdbc-driver");
 
-    Assertions.assertThatThrownBy(
-            () -> propertyConverterDeprecated.fromGravitinoProperties(wrongMap))
+    Assertions.assertThatThrownBy(() -> propertyConverter.fromGravitinoProperties(wrongMap))
         .isInstanceOf(TrinoException.class)
         .hasMessageContaining("Missing required property for JDBC backend: [jdbc-driver]");
   }
