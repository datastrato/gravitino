/*
 * Copyright 2023 Datastrato Pvt Ltd.
 * This software is licensed under the Apache License version 2.
 */

package com.datastrato.gravitino.trino.connector.catalog.iceberg;

import com.datastrato.catalog.property.PropertyConverter;
import com.datastrato.gravitino.catalog.lakehouse.iceberg.IcebergTablePropertiesMetadata;
import com.google.common.collect.Sets;
import io.trino.spi.TrinoException;
import java.util.Map;
import java.util.Set;
import org.assertj.core.api.Assertions;
import org.testcontainers.shaded.com.google.common.collect.ImmutableMap;
import org.testng.Assert;
import org.testng.annotations.Test;
import org.testng.collections.Maps;

public class TestIcebergCatalogPropertyConverter {

  @Test
  public void testHiveBackendProperty() {
    PropertyConverter propertyConverter = new IcebergCatalogPropertyConverter();
    Map<String, String> gravitinoIcebergConfig =
        ImmutableMap.<String, String>builder()
            .put("uri", "1111")
            .put("catalog-backend", "hive")
            .build();
    Map<String, String> hiveBackendConfig =
<<<<<<< HEAD
        propertyConverter.fromGravitinoProperties(gravitinoIcebergConfig);
=======
        propertyConverter.gravitinoToEngineProperties(gravitinoIcebergConfig);
>>>>>>> 26bb2101

    Assert.assertEquals(hiveBackendConfig.get("iceberg.catalog.type"), "hive_metastore");
    Assert.assertEquals(hiveBackendConfig.get("hive.metastore.uri"), "1111");

    Map<String, String> wrongMap = Maps.newHashMap(gravitinoIcebergConfig);
    wrongMap.remove("uri");

<<<<<<< HEAD
    Assertions.assertThatThrownBy(() -> propertyConverter.fromGravitinoProperties(wrongMap))
=======
    Assertions.assertThatThrownBy(() -> propertyConverter.gravitinoToEngineProperties(wrongMap))
>>>>>>> 26bb2101
        .isInstanceOf(TrinoException.class)
        .hasMessageContaining("Missing required property for Hive backend: [uri]");
  }

  @Test
  public void testJDBCBackendProperty() {
    PropertyConverter propertyConverter = new IcebergCatalogPropertyConverter();
    Map<String, String> gravitinoIcebergConfig =
        ImmutableMap.<String, String>builder()
            .put("uri", "jdbc:mysql://127.0.0.1:3306/metastore_db?createDatabaseIfNotExist=true")
            .put("catalog-backend", "jdbc")
            .put("jdbc-user", "zhangsan")
            .put("jdbc-password", "lisi")
            .put("jdbc-driver", "com.mysql.cj.jdbc.Driver")
            .put("other-key", "other")
            .build();
    Map<String, String> hiveBackendConfig =
<<<<<<< HEAD
        propertyConverter.fromGravitinoProperties(gravitinoIcebergConfig);
=======
        propertyConverter.gravitinoToEngineProperties(gravitinoIcebergConfig);
>>>>>>> 26bb2101

    // Test all properties are converted
    Assert.assertEquals(
        hiveBackendConfig.get("iceberg.jdbc-catalog.connection-url"),
        "jdbc:mysql://127.0.0.1:3306/metastore_db?createDatabaseIfNotExist=true");
    Assert.assertEquals(hiveBackendConfig.get("iceberg.jdbc-catalog.connection-user"), "zhangsan");
    Assert.assertEquals(hiveBackendConfig.get("iceberg.jdbc-catalog.connection-password"), "lisi");
    Assert.assertNull(hiveBackendConfig.get("other-key"));
    Assert.assertEquals(hiveBackendConfig.get("iceberg.catalog.type"), "jdbc");
    Assert.assertEquals(
        hiveBackendConfig.get("iceberg.jdbc-catalog.driver-class"), "com.mysql.cj.jdbc.Driver");

    Map<String, String> wrongMap = Maps.newHashMap(gravitinoIcebergConfig);
    wrongMap.remove("jdbc-driver");

<<<<<<< HEAD
    Assertions.assertThatThrownBy(() -> propertyConverter.fromGravitinoProperties(wrongMap))
=======
    Assertions.assertThatThrownBy(() -> propertyConverter.gravitinoToEngineProperties(wrongMap))
>>>>>>> 26bb2101
        .isInstanceOf(TrinoException.class)
        .hasMessageContaining("Missing required property for JDBC backend: [jdbc-driver]");
  }

  // To test whether we load jar `bundled-catalog` successfully.
  @Test
  public void testPropertyMetadata() {
    Set<String> gravitinoHiveKeys =
        Sets.newHashSet(IcebergTablePropertyConverter.TRINO_KEY_TO_GRAVITINO_KEY.values());
    Set<String> actualGravitinoKeys =
        Sets.newHashSet(new IcebergTablePropertiesMetadata().propertyEntries().keySet());

    Assert.assertTrue(actualGravitinoKeys.containsAll(gravitinoHiveKeys));
  }
}<|MERGE_RESOLUTION|>--- conflicted
+++ resolved
@@ -28,11 +28,7 @@
             .put("catalog-backend", "hive")
             .build();
     Map<String, String> hiveBackendConfig =
-<<<<<<< HEAD
-        propertyConverter.fromGravitinoProperties(gravitinoIcebergConfig);
-=======
         propertyConverter.gravitinoToEngineProperties(gravitinoIcebergConfig);
->>>>>>> 26bb2101
 
     Assert.assertEquals(hiveBackendConfig.get("iceberg.catalog.type"), "hive_metastore");
     Assert.assertEquals(hiveBackendConfig.get("hive.metastore.uri"), "1111");
@@ -40,11 +36,7 @@
     Map<String, String> wrongMap = Maps.newHashMap(gravitinoIcebergConfig);
     wrongMap.remove("uri");
 
-<<<<<<< HEAD
-    Assertions.assertThatThrownBy(() -> propertyConverter.fromGravitinoProperties(wrongMap))
-=======
     Assertions.assertThatThrownBy(() -> propertyConverter.gravitinoToEngineProperties(wrongMap))
->>>>>>> 26bb2101
         .isInstanceOf(TrinoException.class)
         .hasMessageContaining("Missing required property for Hive backend: [uri]");
   }
@@ -62,11 +54,7 @@
             .put("other-key", "other")
             .build();
     Map<String, String> hiveBackendConfig =
-<<<<<<< HEAD
-        propertyConverter.fromGravitinoProperties(gravitinoIcebergConfig);
-=======
         propertyConverter.gravitinoToEngineProperties(gravitinoIcebergConfig);
->>>>>>> 26bb2101
 
     // Test all properties are converted
     Assert.assertEquals(
@@ -82,11 +70,7 @@
     Map<String, String> wrongMap = Maps.newHashMap(gravitinoIcebergConfig);
     wrongMap.remove("jdbc-driver");
 
-<<<<<<< HEAD
-    Assertions.assertThatThrownBy(() -> propertyConverter.fromGravitinoProperties(wrongMap))
-=======
     Assertions.assertThatThrownBy(() -> propertyConverter.gravitinoToEngineProperties(wrongMap))
->>>>>>> 26bb2101
         .isInstanceOf(TrinoException.class)
         .hasMessageContaining("Missing required property for JDBC backend: [jdbc-driver]");
   }
