---
title: "Iceberg REST catalog service"
slug: /iceberg-rest-service
keywords:
  - Iceberg REST catalog
license: "Copyright 2023 Datastrato Pvt Ltd.
This software is licensed under the Apache License version 2."
---

## Background

The Gravitino Iceberg REST Server follows the [Apache Iceberg REST API specification](https://github.com/apache/iceberg/blob/main/open-api/rest-catalog-open-api.yaml) and acts as an Iceberg REST catalog server.

### Capabilities

- Supports the Apache Iceberg REST API defined in Iceberg 1.3.1, and supports all namespace and table interfaces. `Token`, and `Config` interfaces aren't supported yet.
- Works as a catalog proxy, supporting `Hive` and `JDBC` as catalog backend.
- Provides a pluggable metrics store interface to store and delete Iceberg metrics.
- When writing to HDFS, the Gravitino Iceberg REST catalog service can only operate as the specified HDFS user and
  doesn't support proxying to other HDFS users. See [How to access Apache Hadoop](gravitino-server-config.md#how-to-access-apache-hadoop) for more details.

:::info
Builds with Apache Iceberg `1.3.1`. The Apache Iceberg table format version is `1` by default.
Builds with Hadoop 2.10.x. There may be compatibility issues when accessing Hadoop 3.x clusters.
:::

## Gravitino Iceberg REST catalog service configuration

<<<<<<< HEAD
Deploy the Gravitino server to the `GRAVITINO_HOME` directory. The configuration options are in [`$GRAVITINO_HOME/conf/gravitino.conf`](gravitino-server-config.md).
=======
Assuming the Gravitino server is deployed in the `GRAVITINO_HOME` directory, you can locate the configuration options in [`$GRAVITINO_HOME/conf/gravitino.conf`](gravitino-server-config.md). There are four configuration properties for the Iceberg REST catalog service:
>>>>>>> 32661a10

1. [**REST Catalog Server Configuration**](#rest-catalog-server-configuration): you can specify the HTTP server properties like host and port.

2. [**Gravitino Iceberg metrics store Configuration**](#iceberg-metrics-store-configuration): you could implement a custom Iceberg metrics store and set corresponding configuration.

3. [**Gravitino Iceberg Catalog backend Configuration**](#gravitino-iceberg-catalog-backend-configuration): you have the option to set the specified catalog-backend to either `jdbc` or `hive`.

4. [**Other Iceberg Catalog Properties Defined by Apache Iceberg**](#other-apache-iceberg-catalog-properties): allows you to configure additional properties defined by Apache Iceberg.

Please refer to the following sections for details.

### REST catalog server configuration

| Configuration item                                          | Description                                                                                                                                                                                                                                                | Default value                                                                | Required | Since Version |
|-------------------------------------------------------------|------------------------------------------------------------------------------------------------------------------------------------------------------------------------------------------------------------------------------------------------------------|------------------------------------------------------------------------------|----------|---------------|
| `gravitino.auxService.names`                                | The auxiliary service name of the Gravitino Iceberg REST catalog service. Uuse **`iceberg-rest`**.                                                                                                           | (none)                                                                       | Yes      | 0.2.0         |
| `gravitino.auxService.iceberg-rest.classpath`               | The classpath of the Gravitino Iceberg REST catalog service; includes the directory containing jars and configuration. It supports both absolute and relative paths, for example, `catalogs/lakehouse-iceberg/libs, catalogs/lakehouse-iceberg/conf` | (none)                                                                       | Yes      | 0.2.0         |
| `gravitino.auxService.iceberg-rest.host`                    | The host of the Gravitino Iceberg REST catalog service.                                                                                                                                                                                                    | `0.0.0.0`                                                                    | No       | 0.2.0         |
| `gravitino.auxService.iceberg-rest.httpPort`                | The port of the Gravitino Iceberg REST catalog service.                                                                                                                                                                                                    | `9001`                                                                       | No       | 0.2.0         |
| `gravitino.auxService.iceberg-rest.minThreads`              | The minimum number of threads in the thread pool used by the Jetty web server. `minThreads` is 8 if the value is less than 8.                                                                                                                              | `Math.max(Math.min(Runtime.getRuntime().availableProcessors() * 2, 100), 8)` | No       | 0.2.0         |
| `gravitino.auxService.iceberg-rest.maxThreads`              | The maximum number of threads in the thread pool used by the Jetty web server. `maxThreads` is 8 if the value is less than 8, and `maxThreads` must be greater than or equal to `minThreads`.                                                              | `Math.max(Runtime.getRuntime().availableProcessors() * 4, 400)`              | No       | 0.2.0         |
| `gravitino.auxService.iceberg-rest.threadPoolWorkQueueSize` | The size of the queue in the thread pool used by Gravitino Iceberg REST catalog service.                                                                                                                                                                   | `100`                                                                        | No       | 0.2.0         |
| `gravitino.auxService.iceberg-rest.stopTimeout`             | The amount of time in ms for the Gravitino Iceberg REST catalog service to stop gracefully. For more information, see `org.eclipse.jetty.server.Server#setStopTimeout`.                                                                                     | `30000`                                                                      | No       | 0.2.0         |
| `gravitino.auxService.iceberg-rest.idleTimeout`             | The timeout in ms of idle connections.                                                                                                                                                                                                                     | `30000`                                                                      | No       | 0.2.0         |
| `gravitino.auxService.iceberg-rest.requestHeaderSize`       | The maximum size of an HTTP request.                                                                                                                                                                                                                       | `131072`                                                                     | No       | 0.2.0         |
| `gravitino.auxService.iceberg-rest.responseHeaderSize`      | The maximum size of an HTTP response.                                                                                                                                                                                                                      | `131072`                                                                     | No       | 0.2.0         |
| `gravitino.auxService.iceberg-rest.customFilters`           | Comma-separated list of filter class names to apply to the APIs.                                                                                                                                                                                           | (none)                                                                       | No       | 0.4.0         |


The filter in `customFilters` should be a standard javax servlet filter.
You can also specify filter parameters by setting configuration entries in the style `gravitino.auxService.iceberg-rest.<class name of filter>.param.<param name>=<value>`.

### Iceberg metrics store configuration

Gravitino provides a pluggable metrics store interface to store and delete Iceberg metrics. You can develop a class that implements `com.datastrato.gravitino.catalog.lakehouse.iceberg.web.metrics` and add the corresponding jar file to the Iceberg REST service classpath directory.


| Configuration item                                         | Description                                                                                                                         | Default value | Required | Since Version |
|------------------------------------------------------------|-------------------------------------------------------------------------------------------------------------------------------------|---------------|----------|---------------|
| `gravitino.auxService.iceberg-rest.metricsStore`           | The Iceberg metrics storage class name.                                                                                             | (none)        | No       | 0.4.0         |
| `gravitino.auxService.iceberg-rest.metricsStoreRetainDays` | The days to retain Iceberg metrics in store, the value not greater than 0 means retain forever.                                     | -1            | No       | 0.4.0         |
| `gravitino.auxService.iceberg-rest.metricsQueueCapacity`   | The size of queue to store metrics temporally before storing to the persistent storage. Metrics will be dropped when queue is full. | 1000          | No       | 0.4.0         |


### Gravitino Iceberg catalog backend configuration

:::info
<<<<<<< HEAD
The Gravitino Iceberg REST catalog service uses the memory catalog by default. You can specify a Hive or JDBC catalog for production environments.
=======
The Gravitino Iceberg REST catalog service uses the memory catalog backend by default. You can specify using a Hive or JDBC catalog backend in a production environment.
>>>>>>> 32661a10
:::

#### Hive backend configuration

| Configuration item                                  | Description                                                                                                 | Default value | Required   | Since Version |
|-----------------------------------------------------|-------------------------------------------------------------------------------------------------------------|---------------|------------|---------------|
| `gravitino.auxService.iceberg-rest.catalog-backend` | The Catalog backend of the Gravitino Iceberg REST catalog service. Use the value **`hive`** for a Hive catalog. | `memory`      | Yes        | 0.2.0         |
| `gravitino.auxService.iceberg-rest.uri`             | The Hive metadata address, such as `thrift://127.0.0.1:9083`.                                               | (none)        | Yes        | 0.2.0         |
| `gravitino.auxService.iceberg-rest.warehouse `      | The warehouse directory of the Hive catalog, such as `/user/hive/warehouse-hive/`.                          | (none)        | Yes        | 0.2.0         |

#### JDBC backend configuration

| Configuration item                                  | Description                                                                                                                        | Default value | Required | Since Version |
|-----------------------------------------------------|------------------------------------------------------------------------------------------------------------------------------------|---------------|----------|---------------|
| `gravitino.auxService.iceberg-rest.catalog-backend` | The Catalog backend of the Gravitino Iceberg REST catalog service. Use the value **`jdbc`** for a JDBC catalog.                        | `memory`      | Yes      | 0.2.0         |
| `gravitino.auxService.iceberg-rest.uri`             | The JDBC connection address, such as `jdbc:postgresql://127.0.0.1:5432` for Postgres, or `jdbc:mysql://127.0.0.1:3306/` for mysql. | (none)        | Yes      | 0.2.0         |
| `gravitino.auxService.iceberg-rest.warehouse `      | The warehouse directory of JDBC catalog. Set the HDFS prefix if using HDFS, such as `hdfs://127.0.0.1:9000/user/hive/warehouse-jdbc`   | (none)        | Yes      | 0.2.0         |
| `gravitino.auxService.iceberg-rest.jdbc.user`       | The username of the JDBC connection.                                                                                               | (none)        | Yes      | 0.2.0         |
| `gravitino.auxService.iceberg-rest.jdbc.password`   | The password of the JDBC connection.                                                                                               | (none)        | Yes      | 0.2.0         |
| `gravitino.auxService.iceberg-rest.jdbc-initialize` | Whether to initialize the meta tables when creating the JDBC catalog.                                                              | `true`        | No       | 0.2.0         |
| `gravitino.auxService.iceberg-rest.jdbc-driver`     | `com.mysql.jdbc.Driver` or `com.mysql.cj.jdbc.Driver` for MySQL, `org.postgresql.Driver` for PostgreSQL.                           | (none)        | Yes      | 0.3.0         |

:::caution
You must download the corresponding JDBC driver to the `catalogs/lakehouse-iceberg/libs` directory.
:::

<<<<<<< HEAD
:::info
`gravitino.auxService.iceberg-rest.jdbc-driver` isn't required unless Gravitino manages multiple JDBC drivers.
:::

### Other Apache Iceberg catalog properties

You can add other properties defined in [Iceberg table properties](https://iceberg.apache.org/docs/1.3.1/configuration/).
For example, here is how to add the `clients` property:
=======
### Other Apache Iceberg catalog properties

You can add other properties defined in [Iceberg catalog properties](https://iceberg.apache.org/docs/1.3.1/configuration/#catalog-properties).
The `clients` property for example:
>>>>>>> 32661a10

| Configuration item                          | Description                          | Default value | Required |
|---------------------------------------------|--------------------------------------|---------------|----------|
| `gravitino.auxService.iceberg-rest.clients` | The client pool size of the catalog. | `2`           | No       |

:::info
`catalog-impl` has no effect.
:::

### HDFS configuration

The Gravitino Iceberg REST catalog service adds the HDFS configuration files `core-site.xml` and `hdfs-site.xml` from the directory defined by `gravitino.auxService.iceberg-rest.classpath`, for example, `catalogs/lakehouse-iceberg/conf`, to the classpath.

## Starting the Gravitino Iceberg REST catalog service

To start the service:

```shell
./bin/gravitino.sh start
```

To find out whether the service has started:

```shell
curl  http://127.0.0.1:9001/iceberg/application.wadl
```

## Exploring the Gravitino and Apache Iceberg REST catalog service with Apache Spark

### Deploying Apache Spark with Apache Iceberg support

Follow the [Spark Iceberg start guide](https://iceberg.apache.org/docs/latest/getting-started/) to set up Apache Spark's and Apache Iceberg's environment. Keep the Apache Spark version consistent with the `spark-iceberg-runtime` version.

### Starting the Apache Spark client with the Apache Iceberg REST catalog

| Configuration item                       | Description                                                               |
|------------------------------------------|---------------------------------------------------------------------------|
| `spark.sql.catalog.${catalog-name}.type` | The Spark catalog type; should set to `rest`.                             |
| `spark.sql.catalog.${catalog-name}.uri`  | Spark Iceberg REST catalog URI, such as `http://127.0.0.1:9001/iceberg/`. |

For example:

```shell
./bin/spark-shell -v \
--conf spark.sql.extensions=org.apache.iceberg.spark.extensions.IcebergSparkSessionExtensions \
--conf spark.sql.catalog.rest=org.apache.iceberg.spark.SparkCatalog  \
--conf spark.sql.catalog.rest.type=rest  \
--conf spark.sql.catalog.rest.uri=http://127.0.0.1:9001/iceberg/
```

### Exploring Apache Iceberg with Apache Spark SQL

```sql
// First change to use the `rest` catalog
USE rest;
CREATE DATABASE IF NOT EXISTS dml;
CREATE TABLE dml.test (id bigint COMMENT 'unique id') using iceberg
DESCRIBE TABLE EXTENDED dml.test;
INSERT INTO dml.test VALUES (1), (2);
SELECT * FROM dml.test
```

You could try Spark with Gravitino REST catalog service in our [playground](./how-to-use-the-playground.md#using-iceberg-rest-service).<|MERGE_RESOLUTION|>--- conflicted
+++ resolved
@@ -26,11 +26,7 @@
 
 ## Gravitino Iceberg REST catalog service configuration
 
-<<<<<<< HEAD
-Deploy the Gravitino server to the `GRAVITINO_HOME` directory. The configuration options are in [`$GRAVITINO_HOME/conf/gravitino.conf`](gravitino-server-config.md).
-=======
-Assuming the Gravitino server is deployed in the `GRAVITINO_HOME` directory, you can locate the configuration options in [`$GRAVITINO_HOME/conf/gravitino.conf`](gravitino-server-config.md). There are four configuration properties for the Iceberg REST catalog service:
->>>>>>> 32661a10
+Deploy the Gravitino server to the `GRAVITINO_HOME` directory. The configuration options are in [`$GRAVITINO_HOME/conf/gravitino.conf`](gravitino-server-config.md). There are four configuration properties for the Iceberg REST catalog service:
 
 1. [**REST Catalog Server Configuration**](#rest-catalog-server-configuration): you can specify the HTTP server properties like host and port.
 
@@ -78,11 +74,7 @@
 ### Gravitino Iceberg catalog backend configuration
 
 :::info
-<<<<<<< HEAD
 The Gravitino Iceberg REST catalog service uses the memory catalog by default. You can specify a Hive or JDBC catalog for production environments.
-=======
-The Gravitino Iceberg REST catalog service uses the memory catalog backend by default. You can specify using a Hive or JDBC catalog backend in a production environment.
->>>>>>> 32661a10
 :::
 
 #### Hive backend configuration
@@ -109,21 +101,14 @@
 You must download the corresponding JDBC driver to the `catalogs/lakehouse-iceberg/libs` directory.
 :::
 
-<<<<<<< HEAD
 :::info
 `gravitino.auxService.iceberg-rest.jdbc-driver` isn't required unless Gravitino manages multiple JDBC drivers.
 :::
 
 ### Other Apache Iceberg catalog properties
 
-You can add other properties defined in [Iceberg table properties](https://iceberg.apache.org/docs/1.3.1/configuration/).
+You can add other properties defined in [Iceberg table properties](https://iceberg.apache.org/docs/1.3.1/configuration/#catalog-properties).
 For example, here is how to add the `clients` property:
-=======
-### Other Apache Iceberg catalog properties
-
-You can add other properties defined in [Iceberg catalog properties](https://iceberg.apache.org/docs/1.3.1/configuration/#catalog-properties).
-The `clients` property for example:
->>>>>>> 32661a10
 
 | Configuration item                          | Description                          | Default value | Required |
 |---------------------------------------------|--------------------------------------|---------------|----------|
