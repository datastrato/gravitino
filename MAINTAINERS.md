<!--
  Copyright 2023 Datastrato Pvt Ltd.
  This software is licensed under the Apache License version 2.
-->

This document lists the maintainers and contributors of the Project.

# Maintainers

Maintainers may be added once approved by the existing maintainers (see [Governance document](GOVERNANCE.md)). By adding your name to this list you agree to follow the project's guidelines and governance including the [Code of Conduct](CODE-OF-CONDUCT.md) and that you have permission to contribute from your employer. All contributions are licensed under the Apache License version 2.

| **NAME**      | **GitHub Username** | **Organization** |
|---------------|---------------------|------------------|
| Justin Mclean | justinmclean        | Datastrato       |
| Heng Qin      | qqqttt123           | Datastrato       |
| McHades       | mchades             | Datastrato       |
| Xun Liu       | xunliu              | Datastrato       |
| Hui Yu        | diqiu50             | Datastrato       |
| Xiaojing Fang | FANNG1              | Datastrato       |
| Qi Yu         | yuqi1129            | Datastrato       |
| Clearvive     | Clearvive           | Datastrato       |
| Cheyne        | ch3yne              | Datastrato       |
| Jerry Shao    | jerryshao           | Datastrato       |
| Shaofeng Shi  | shaofengshi         | Datastrato       |
| Lisa Cao      | lisancao            | Datastrato       |
| Qian Xia      | LauraXia123         | Datastrato       |

# Contributors

Contributors may be added by existing maintainers (see [Governance document](GOVERNANCE.md)). By adding your name to this list you agree to follow the project's guidelines and governance including the [Code of Conduct](CODE-OF-CONDUCT.md) and that you have permission to contribute from your employer. All contributions are licensed under the Apache License version 2.

| **NAME**       | **GitHub Username** | **Organization** |
|----------------|---------------------|------------------|
| Kuan-Po Tseng  | brandboat           | opensource4you   |
| Nicholas Jiang | SteNicholas         | Bilibili         |
| Eric Chang     | unknowntpo          | Lawsnote         |
| Sophie Sun     | SophieTech88        | ExtraHop Network |
<<<<<<< HEAD
| Yu-Ting Wang   | noidname01          | opensource4you   |
=======
| Ziva Li        | zivali              | Yahoo            |
| Kang Zhou      | zhoukangcn          | Xiaomi           |
>>>>>>> a5339d47

## Review process

All contributions to the project must be reviewed by **AT LEAST** one maintainer before merging.
For larger changes, it is recommended to have more than one reviewer. In particular, if you are
working on an area you are not familiar with, it is recommended to ask for review from that area by
using `git log --format=full <filename>` to see who committed the most.

## When to commit/merge a pull request

PRs shall not be merged during active, ongoing discussions, unless they address issues such as
critical security fixes or public vulnerabilities. Time should be given prior to merging for
those involved with conversations to be resolved.

## How to merge a pull request

Changes pushed to the main branch on Gravitino cannot be **removed**, that is, we can't do
force-push to it. So please don't add any test commits or anything like that. If the PR is
merged by mistake, please using `git revert` to revert the commit, not `git reset` or anything
like that.

Please use the "Squash and merge" option when merging a PR. This will keep the commit history
clean and meaningful.

Gravitino uses "issue" to track the project progresses. So make sure each PR has a related issue, if
not, please ask the PR author to create one. Unless this PR is a trivial one, like fixing a typo or
something like that, all PRs should have related issues.

1. Before merging, make sure the PR is approved by **at least** one maintainer.
2. Check and modify the PR title and description if necessary to follow the project's guidelines.
3. Make sure the PR has a related issue, if not, please ask the PR author to create one; if wrong,
   please correct the PR title and description.
4. Assign the "Assignees" to the PR author.
5. If this PR needs to be backported to other branches, please add the corresponding labels to the
   PR, like "branch-0.5", "branch-0.6", etc. GitHub Actions will automatically create a backport
   PR for you.
6. After PR is merged, please check the related issue:
   - If the issue is not closed, please close it as fixed manually.
   - Assign the issue "Assignees" to the PR author.
   - Starting from 0.6.0, we will use the "labels" to manage the release versions, so please add
     the corresponding labels to the issue. For example, if the issue is fixed in 0.6.0, please
     add the label "0.6.0". If the issue is fixed both in 0.6.0 and 0.5.1, please add both labels.

## Policy on backporting bug fixes

Gravitino maintains several branches for different versions, so backporting bug fixes is a
common and necessary operation for maintenance releases. The decision point is when you have a
bug fix, and it's not clear whether it is worth backporting or not. Here is the general policy:

For those bug fixes we should backport:

1. Both the bug and fix are well understood and isolated, that is, the fix is not a large change
   that could introduce new bugs. Code being modified is well tested.
2. The bug being addressed is high priority or critical to the community.
3. The backported fix does not vary widely from the main branch fix.

For those bug fixes we should not backport:

1. The bug or fix is not well understood. The code is not well tested. The fix is a large change
   that could introduce new bugs.
2. The bug being addressed is low priority or not critical to the community.
3. The backported fix varies widely from the main branch fix.<|MERGE_RESOLUTION|>--- conflicted
+++ resolved
@@ -35,12 +35,10 @@
 | Nicholas Jiang | SteNicholas         | Bilibili         |
 | Eric Chang     | unknowntpo          | Lawsnote         |
 | Sophie Sun     | SophieTech88        | ExtraHop Network |
-<<<<<<< HEAD
 | Yu-Ting Wang   | noidname01          | opensource4you   |
-=======
 | Ziva Li        | zivali              | Yahoo            |
 | Kang Zhou      | zhoukangcn          | Xiaomi           |
->>>>>>> a5339d47
+
 
 ## Review process
 
