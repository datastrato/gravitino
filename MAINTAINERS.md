--- conflicted
+++ resolved
@@ -44,11 +44,8 @@
 | Yu-Hsin Lai    | laiyousin           | Virginia Tech    |
 | Charlie Cheng  | charliecheng630     | cacaFly          |
 | PoAn Yang      | FrankYang0592       | SUSE             |
-<<<<<<< HEAD
+| JieBao Xiao    | xloya               | Xiaomi           |
 | Can Cai        | caican00            | Xiaomi           |
-=======
-| JieBao Xiao    | xloya               | Xiaomi           |
->>>>>>> b87e24b0
 
 
 ## Review process
