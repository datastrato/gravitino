--- conflicted
+++ resolved
@@ -94,14 +94,10 @@
   }
 
   @Test
-<<<<<<< HEAD
   void testCheckNameIdentifier() {
-=======
-  public void testCheckNameIdentifier() {
     NameIdentifier abc = NameIdentifier.of("a", "b", "c");
     NameIdentifier abcd = NameIdentifier.of("a", "b", "c", "d");
 
->>>>>>> 6d5bb647
     // Test metalake
     assertThrows(IllegalNameIdentifierException.class, () -> NameIdentifier.checkMetalake(null));
     Throwable excep =
