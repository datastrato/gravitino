CREATE SCHEMA "test.gt_mysql".gt_db1;

SHOW SCHEMAS FROM "test.gt_mysql" like 'gt_db1';

CREATE SCHEMA "test.gt_mysql".gt_db1;

CREATE SCHEMA IF NOT EXISTS "test.gt_mysql".gt_db1;

CREATE SCHEMA IF NOT EXISTS "test.gt_mysql".gt_db2;

SHOW SCHEMAS FROM "test.gt_mysql" like 'gt_db2';

CREATE TABLE "test.gt_mysql".gt_db1.tb01 (
    name varchar(200),
    salary int
);

SHOW tables FROM "test.gt_mysql".gt_db1 like 'tb01';

CREATE TABLE "test.gt_mysql".gt_db1.tb01 (
     name varchar(200),
     salary int
);

CREATE TABLE IF NOT EXISTS "test.gt_mysql".gt_db1.tb01 (
    name varchar(200),
    salary int
);

<<<<<<< HEAD
CREATE TABLE IF NOT EXISTS "test.gt_mysql".gt_db1.tb02 (
    name varchar(200),
    salary int
);

SHOW tables FROM "test.gt_mysql".gt_db1 like 'tb02';

DROP TABLE "test.gt_mysql".gt_db1.tb01;

SHOW tables FROM "test.gt_mysql".gt_db1 like 'tb01';

DROP TABLE "test.gt_mysql".gt_db1.tb01;

DROP TABLE IF EXISTS "test.gt_mysql".gt_db1.tb01;

DROP TABLE IF EXISTS "test.gt_mysql".gt_db1.tb02;

SHOW tables FROM "test.gt_mysql".gt_db1 like 'tb02';

DROP SCHEMA "test.gt_mysql".gt_db1;

SHOW SCHEMAS FROM "test.gt_mysql" like 'gt_db1';

DROP SCHEMA IF EXISTS "test.gt_mysql".gt_db1;

DROP SCHEMA IF EXISTS "test.gt_mysql".gt_db2;
=======
show create table "test.gt_mysql".gt_db1.tb01;

drop table "test.gt_mysql".gt_db1.tb01;
>>>>>>> fb8b07e4

SHOW SCHEMAS FROM "test.gt_mysql" like 'gt_db2'<|MERGE_RESOLUTION|>--- conflicted
+++ resolved
@@ -1,6 +1,8 @@
 CREATE SCHEMA "test.gt_mysql".gt_db1;
 
 SHOW SCHEMAS FROM "test.gt_mysql" like 'gt_db1';
+
+SHOW CREATE SCHEMA  "test.gt_mysql".gt_db1;
 
 CREATE SCHEMA "test.gt_mysql".gt_db1;
 
@@ -15,6 +17,8 @@
     salary int
 );
 
+SHOW CREATE TABLE "test.gt_mysql".gt_db1.tb01;
+
 SHOW tables FROM "test.gt_mysql".gt_db1 like 'tb01';
 
 CREATE TABLE "test.gt_mysql".gt_db1.tb01 (
@@ -27,7 +31,6 @@
     salary int
 );
 
-<<<<<<< HEAD
 CREATE TABLE IF NOT EXISTS "test.gt_mysql".gt_db1.tb02 (
     name varchar(200),
     salary int
@@ -54,10 +57,5 @@
 DROP SCHEMA IF EXISTS "test.gt_mysql".gt_db1;
 
 DROP SCHEMA IF EXISTS "test.gt_mysql".gt_db2;
-=======
-show create table "test.gt_mysql".gt_db1.tb01;
-
-drop table "test.gt_mysql".gt_db1.tb01;
->>>>>>> fb8b07e4
 
 SHOW SCHEMAS FROM "test.gt_mysql" like 'gt_db2'