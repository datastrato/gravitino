/*
 * Copyright 2023 Datastrato.
 * This software is licensed under the Apache License version 2.
 */
package com.datastrato.graviton.integration.e2e;

import static com.datastrato.graviton.rel.transforms.Transforms.identity;
import static org.junit.jupiter.api.Assertions.assertThrows;

import com.datastrato.graviton.Catalog;
import com.datastrato.graviton.NameIdentifier;
import com.datastrato.graviton.catalog.hive.HiveClientPool;
import com.datastrato.graviton.client.GravitonMetaLake;
import com.datastrato.graviton.dto.rel.ColumnDTO;
import com.datastrato.graviton.integration.util.AbstractIT;
import com.datastrato.graviton.integration.util.GravitonITUtils;
<<<<<<< HEAD
import com.datastrato.graviton.rel.Distribution;
import com.datastrato.graviton.rel.Distribution.DistributionMethod;
import com.datastrato.graviton.rel.SchemaChange;
import com.datastrato.graviton.rel.SortOrder;
import com.datastrato.graviton.rel.SortOrder.Direction;
import com.datastrato.graviton.rel.SortOrder.NullOrder;
import com.datastrato.graviton.rel.TableChange;
import com.datastrato.graviton.rel.transforms.Transform;
import com.datastrato.graviton.rel.transforms.Transforms;
import com.datastrato.graviton.rel.transforms.Transforms.NamedReference;
=======
import com.datastrato.graviton.rel.Schema;
import com.datastrato.graviton.rel.SchemaChange;
import com.datastrato.graviton.rel.Table;
import com.datastrato.graviton.rel.TableChange;
import com.datastrato.graviton.rel.transforms.Transform;
import com.datastrato.graviton.rel.transforms.Transforms;
>>>>>>> 4ed3d2dc
import com.google.common.collect.Maps;
import io.substrait.type.TypeCreator;
import java.util.Arrays;
import java.util.Collections;
import java.util.List;
import java.util.Map;
import java.util.stream.Collectors;
import org.apache.hadoop.hive.conf.HiveConf;
import org.apache.hadoop.hive.metastore.api.Database;
import org.apache.hadoop.hive.metastore.api.FieldSchema;
import org.apache.hadoop.hive.metastore.api.NoSuchObjectException;
import org.apache.thrift.TException;
import org.junit.jupiter.api.AfterAll;
import org.junit.jupiter.api.AfterEach;
import org.junit.jupiter.api.Assertions;
import org.junit.jupiter.api.BeforeAll;
import org.junit.jupiter.api.MethodOrderer;
import org.junit.jupiter.api.Test;
import org.junit.jupiter.api.TestMethodOrder;

@TestMethodOrder(MethodOrderer.OrderAnnotation.class)
public class CatalogHiveIT extends AbstractIT {
  public static String metalakeName = GravitonITUtils.genRandomName("CatalogHiveIT_metalake");
  public static String catalogName = GravitonITUtils.genRandomName("CatalogHiveIT_catalog");
  public static String schemaName = GravitonITUtils.genRandomName("CatalogHiveIT_schema");
  public static String tableName = GravitonITUtils.genRandomName("CatalogHiveIT_table");
  public static String alertTableName = "alert_table_name";
  public static String table_comment = "table_comment";
  public static String HIVE_COL_NAME1 = "hive_col_name1";
  public static String HIVE_COL_NAME2 = "hive_col_name2";
  public static String HIVE_COL_NAME3 = "hive_col_name3";

  static String HIVE_METASTORE_URIS = "thrift://localhost:9083";

  private static HiveClientPool hiveClientPool;

  private static GravitonMetaLake metalake;

  private static Catalog catalog;

  @BeforeAll
  public static void startup() throws Exception {
    HiveConf hiveConf = new HiveConf();
    hiveConf.set(HiveConf.ConfVars.METASTOREURIS.varname, HIVE_METASTORE_URIS);
    hiveClientPool = new HiveClientPool(1, hiveConf);

    createMetalake();
    createCatalog();
    createSchema();
  }

  @AfterAll
  public static void stop() {
    client.dropMetalake(NameIdentifier.of(metalakeName));
    if (hiveClientPool != null) {
      hiveClientPool.close();
    }
  }

  @AfterEach
  private void resetSchema() throws TException, InterruptedException {
    catalog.asSchemas().dropSchema(NameIdentifier.of(metalakeName, catalogName, schemaName), true);
    assertThrows(
        NoSuchObjectException.class,
        () -> hiveClientPool.run(client -> client.getDatabase(schemaName)));
    createSchema();
  }

  private static void createMetalake() {
    GravitonMetaLake[] gravitonMetaLakes = client.listMetalakes();
    Assertions.assertEquals(0, gravitonMetaLakes.length);

    GravitonMetaLake createdMetalake =
        client.createMetalake(NameIdentifier.of(metalakeName), "comment", Collections.emptyMap());
    GravitonMetaLake loadMetalake = client.loadMetalake(NameIdentifier.of(metalakeName));
    Assertions.assertEquals(createdMetalake, loadMetalake);

    metalake = loadMetalake;
  }

  private static void createCatalog() {
    Map<String, String> properties = Maps.newHashMap();
    properties.put("provider", "hive");
    properties.put(HiveConf.ConfVars.METASTOREURIS.varname, HIVE_METASTORE_URIS);
    properties.put(HiveConf.ConfVars.METASTORETHRIFTCONNECTIONRETRIES.varname, "30");
    properties.put(HiveConf.ConfVars.METASTORETHRIFTFAILURERETRIES.varname, "30");
    properties.put(HiveConf.ConfVars.METASTORE_CLIENT_CONNECT_RETRY_DELAY.varname, "5");

    Catalog createdCatalog =
        metalake.createCatalog(
            NameIdentifier.of(metalakeName, catalogName),
            Catalog.Type.RELATIONAL,
            "comment",
            properties);
    Catalog loadCatalog = metalake.loadCatalog(NameIdentifier.of(metalakeName, catalogName));
    Assertions.assertEquals(createdCatalog, loadCatalog);

    catalog = loadCatalog;
  }

  private static void createSchema() throws TException, InterruptedException {
    NameIdentifier ident = NameIdentifier.of(metalakeName, catalogName, schemaName);
    Map<String, String> properties1 = Maps.newHashMap();
    properties1.put("key1", "val1");
    properties1.put("key2", "val2");
    String comment = "comment";

    Schema createdSchema = catalog.asSchemas().createSchema(ident, comment, properties1);
    Schema loadSchema = catalog.asSchemas().loadSchema(ident);
    Assertions.assertEquals(createdSchema.name().toLowerCase(), loadSchema.name());

    // Directly get database from hive metastore to verify the schema creation
    Database database = hiveClientPool.run(client -> client.getDatabase(schemaName));
    Assertions.assertEquals(schemaName.toLowerCase(), database.getName());
    Assertions.assertEquals(comment, database.getDescription());
    Assertions.assertEquals("val1", database.getParameters().get("key1"));
    Assertions.assertEquals("val2", database.getParameters().get("key2"));
  }

  private ColumnDTO[] createColumns() {
    ColumnDTO col1 =
        new ColumnDTO.Builder()
            .withName(HIVE_COL_NAME1)
            .withDataType(TypeCreator.NULLABLE.I8)
            .withComment("col_1_comment")
            .build();
    ColumnDTO col2 =
        new ColumnDTO.Builder()
            .withName(HIVE_COL_NAME2)
            .withDataType(TypeCreator.NULLABLE.DATE)
            .withComment("col_2_comment")
            .build();
    ColumnDTO col3 =
        new ColumnDTO.Builder()
            .withName(HIVE_COL_NAME3)
            .withDataType(TypeCreator.NULLABLE.STRING)
            .withComment("col_3_comment")
            .build();
    return new ColumnDTO[] {col1, col2, col3};
  }

  private Map<String, String> createProperties() {
    Map<String, String> properties = Maps.newHashMap();
    properties.put("key1", "val1");
    properties.put("key2", "val2");
    return properties;
  }

  @Test
  public void testCreateHiveTable() throws TException, InterruptedException {
    // Create table from Graviton API
    ColumnDTO[] columns = createColumns();

    NameIdentifier nameIdentifier =
        NameIdentifier.of(metalakeName, catalogName, schemaName, tableName);
    Map<String, String> properties = createProperties();
    Table createdTable =
        catalog
            .asTableCatalog()
            .createTable(nameIdentifier, columns, table_comment, properties, new Transform[0]);

    // Directly get table from hive metastore to check if the table is created successfully.
    org.apache.hadoop.hive.metastore.api.Table hiveTab =
        hiveClientPool.run(client -> client.getTable(schemaName, tableName));
    properties
        .keySet()
        .forEach(
            key -> Assertions.assertEquals(properties.get(key), hiveTab.getParameters().get(key)));
    assertTableEquals(createdTable, hiveTab);

    // test null partition
    resetSchema();
    Table createdTable1 =
        catalog
            .asTableCatalog()
            .createTable(nameIdentifier, columns, table_comment, properties, null);

    // Directly get table from hive metastore to check if the table is created successfully.
    org.apache.hadoop.hive.metastore.api.Table hiveTable1 =
        hiveClientPool.run(client -> client.getTable(schemaName, tableName));
    properties
        .keySet()
        .forEach(
            key ->
                Assertions.assertEquals(properties.get(key), hiveTable1.getParameters().get(key)));
    assertTableEquals(createdTable1, hiveTable1);
  }

  @Test
  public void testCreatePartitionedHiveTable() throws TException, InterruptedException {
    // Create table from Graviton API
    ColumnDTO[] columns = createColumns();

    NameIdentifier nameIdentifier =
        NameIdentifier.of(metalakeName, catalogName, schemaName, tableName);
<<<<<<< HEAD
    Map<String, String> properties2 = Maps.newHashMap();
    properties1.put("key2-1", "val1");
    properties1.put("key2-2", "val2");
    Distribution distribution =
        Distribution.builder()
            .distNum(10)
            .transforms(new Transform[] {Transforms.field(new String[] {HIVE_COL_NAME1})})
            .distMethod(DistributionMethod.EVEN)
            .build();

    SortOrder[] sortOrders =
        new SortOrder[] {
          SortOrder.builder()
              .nullOrder(NullOrder.FIRST)
              .direction(Direction.DESC)
              .transform(Transforms.field(new String[] {HIVE_COL_NAME2}))
              .build()
        };

    catalog
        .asTableCatalog()
        .createTable(nameIdentifier, columns, table_comment, properties2, distribution, sortOrders);
=======
    Map<String, String> properties = createProperties();
    Table createdTable =
        catalog
            .asTableCatalog()
            .createTable(
                nameIdentifier,
                columns,
                table_comment,
                properties,
                new Transform[] {identity(columns[0]), identity(columns[1])});
>>>>>>> 4ed3d2dc

    // Directly get table from hive metastore to check if the table is created successfully.
    org.apache.hadoop.hive.metastore.api.Table hiveTab =
        hiveClientPool.run(client -> client.getTable(schemaName, tableName));
    properties
        .keySet()
        .forEach(
            key -> Assertions.assertEquals(properties.get(key), hiveTab.getParameters().get(key)));
    assertTableEquals(createdTable, hiveTab);
  }

  private void assertTableEquals(
      Table createdTable, org.apache.hadoop.hive.metastore.api.Table hiveTab) {
    Assertions.assertEquals(schemaName.toLowerCase(), hiveTab.getDbName());
    Assertions.assertEquals(tableName.toLowerCase(), hiveTab.getTableName());
    Assertions.assertEquals("MANAGED_TABLE", hiveTab.getTableType());
    Assertions.assertEquals(table_comment, hiveTab.getParameters().get("comment"));

    Assertions.assertEquals(HIVE_COL_NAME1, hiveTab.getSd().getCols().get(0).getName());
    Assertions.assertEquals("tinyint", hiveTab.getSd().getCols().get(0).getType());
    Assertions.assertEquals("col_1_comment", hiveTab.getSd().getCols().get(0).getComment());

    Assertions.assertEquals(HIVE_COL_NAME2, hiveTab.getSd().getCols().get(1).getName());
    Assertions.assertEquals("date", hiveTab.getSd().getCols().get(1).getType());
    Assertions.assertEquals("col_2_comment", hiveTab.getSd().getCols().get(1).getComment());

    Assertions.assertEquals(HIVE_COL_NAME3, hiveTab.getSd().getCols().get(2).getName());
    Assertions.assertEquals("string", hiveTab.getSd().getCols().get(2).getType());
    Assertions.assertEquals("col_3_comment", hiveTab.getSd().getCols().get(2).getComment());

<<<<<<< HEAD
    Assertions.assertEquals(distribution.distNum(), hiveTab.getSd().getNumBuckets());
    List<String> resultDistributionCols =
        Arrays.stream(distribution.transforms())
            .map(t -> ((NamedReference) t).value()[0])
            .collect(Collectors.toList());
    Assertions.assertEquals(resultDistributionCols, hiveTab.getSd().getBucketCols());

    for (int i = 0; i < sortOrders.length; i++) {
      Assertions.assertEquals(
          sortOrders[i].getDirection() == Direction.ASC ? 0 : 1,
          hiveTab.getSd().getSortCols().get(i).getOrder());
      Assertions.assertEquals(
          ((NamedReference) sortOrders[i].getTransform()).value()[0],
          hiveTab.getSd().getSortCols().get(i).getCol());
    }
=======
    Assertions.assertNotNull(createdTable.partitioning());
    Assertions.assertEquals(createdTable.partitioning().length, hiveTab.getPartitionKeys().size());
    List<String> partitionKeys =
        Arrays.stream(createdTable.partitioning())
            .map(p -> ((Transforms.NamedReference) p).value()[0])
            .collect(Collectors.toList());
    List<String> hivePartitionKeys =
        hiveTab.getPartitionKeys().stream().map(FieldSchema::getName).collect(Collectors.toList());
    Assertions.assertEquals(partitionKeys, hivePartitionKeys);
>>>>>>> 4ed3d2dc
  }

  @Test
  public void testAlterHiveTable() throws TException, InterruptedException {
    ColumnDTO[] columns = createColumns();
    catalog
        .asTableCatalog()
        .createTable(
            NameIdentifier.of(metalakeName, catalogName, schemaName, tableName),
            columns,
            table_comment,
            createProperties(),
            new Transform[] {identity(columns[0])});
    catalog
        .asTableCatalog()
        .alterTable(
            NameIdentifier.of(metalakeName, catalogName, schemaName, tableName),
            TableChange.rename(alertTableName),
            TableChange.updateComment(table_comment + "_new"),
            TableChange.removeProperty("key1"),
            TableChange.setProperty("key2", "val2_new"),
            TableChange.addColumn(new String[] {"col_4"}, TypeCreator.NULLABLE.STRING),
            TableChange.renameColumn(new String[] {HIVE_COL_NAME2}, "col_2_new"),
            TableChange.updateColumnComment(new String[] {HIVE_COL_NAME1}, "comment_new"),
            TableChange.updateColumnType(new String[] {HIVE_COL_NAME1}, TypeCreator.NULLABLE.I32));

    // Direct get table from hive metastore to check if the table is altered successfully.
    org.apache.hadoop.hive.metastore.api.Table hiveTab =
        hiveClientPool.run(client -> client.getTable(schemaName, alertTableName));
    Assertions.assertEquals(schemaName.toLowerCase(), hiveTab.getDbName());
    Assertions.assertEquals(alertTableName, hiveTab.getTableName());
    Assertions.assertEquals("val2_new", hiveTab.getParameters().get("key2"));

    Assertions.assertEquals(HIVE_COL_NAME1, hiveTab.getSd().getCols().get(0).getName());
    Assertions.assertEquals("int", hiveTab.getSd().getCols().get(0).getType());
    Assertions.assertEquals("comment_new", hiveTab.getSd().getCols().get(0).getComment());

    Assertions.assertEquals("col_2_new", hiveTab.getSd().getCols().get(1).getName());
    Assertions.assertEquals("date", hiveTab.getSd().getCols().get(1).getType());
    Assertions.assertEquals("col_2_comment", hiveTab.getSd().getCols().get(1).getComment());

    Assertions.assertEquals(HIVE_COL_NAME3, hiveTab.getSd().getCols().get(2).getName());
    Assertions.assertEquals("string", hiveTab.getSd().getCols().get(2).getType());
    Assertions.assertEquals("col_3_comment", hiveTab.getSd().getCols().get(2).getComment());

    Assertions.assertEquals("col_4", hiveTab.getSd().getCols().get(3).getName());
    Assertions.assertEquals("string", hiveTab.getSd().getCols().get(3).getType());
    Assertions.assertNull(hiveTab.getSd().getCols().get(3).getComment());

    Assertions.assertEquals(1, hiveTab.getPartitionKeys().size());
    Assertions.assertEquals(columns[0].name(), hiveTab.getPartitionKeys().get(0).getName());
  }

  @Test
  public void testDropHiveTable() {
    catalog
        .asTableCatalog()
        .createTable(
            NameIdentifier.of(metalakeName, catalogName, schemaName, tableName),
            createColumns(),
            table_comment,
            createProperties(),
            new Transform[0]);
    catalog
        .asTableCatalog()
        .dropTable(NameIdentifier.of(metalakeName, catalogName, schemaName, alertTableName));

    // Directly get table from hive metastore to check if the table is dropped successfully.
    assertThrows(
        NoSuchObjectException.class,
        () -> hiveClientPool.run(client -> client.getTable(schemaName, alertTableName)));
  }

  // TODO (xun) enable this test waiting for fixed [#316] [Bug report] alterSchema throw
  // NoSuchSchemaException
  //  @Test
  public void testAlterSchema() throws TException, InterruptedException {
    NameIdentifier ident = NameIdentifier.of(metalakeName, catalogName, schemaName);
    Map<String, String> properties = Maps.newHashMap();
    properties.put("key1", "val1");
    properties.put("key2", "val2");
    String comment = "comment";

    GravitonMetaLake metalake = client.loadMetalake(NameIdentifier.of(metalakeName));
    Catalog catalog = metalake.loadCatalog(NameIdentifier.of(metalakeName, catalogName));
    catalog
        .asSchemas()
        .alterSchema(
            ident,
            SchemaChange.removeProperty("key1"),
            SchemaChange.setProperty("key2", "val2-alter"));

    NameIdentifier[] nameIdentifiers = catalog.asSchemas().listSchemas(ident.namespace());

    Map<String, String> properties2 = catalog.asSchemas().loadSchema(ident).properties();
    Assertions.assertFalse(properties2.containsKey("key1"));
    Assertions.assertEquals("val2-alter", properties2.get("key2"));

    Database database = hiveClientPool.run(client -> client.getDatabase(schemaName));
    Map<String, String> properties3 = database.getParameters();
    Assertions.assertFalse(properties3.containsKey("key1"));
    Assertions.assertEquals("val2-alter", properties3.get("key2"));
  }
}<|MERGE_RESOLUTION|>--- conflicted
+++ resolved
@@ -14,25 +14,18 @@
 import com.datastrato.graviton.dto.rel.ColumnDTO;
 import com.datastrato.graviton.integration.util.AbstractIT;
 import com.datastrato.graviton.integration.util.GravitonITUtils;
-<<<<<<< HEAD
 import com.datastrato.graviton.rel.Distribution;
 import com.datastrato.graviton.rel.Distribution.DistributionMethod;
+import com.datastrato.graviton.rel.Schema;
 import com.datastrato.graviton.rel.SchemaChange;
 import com.datastrato.graviton.rel.SortOrder;
 import com.datastrato.graviton.rel.SortOrder.Direction;
 import com.datastrato.graviton.rel.SortOrder.NullOrder;
+import com.datastrato.graviton.rel.Table;
 import com.datastrato.graviton.rel.TableChange;
 import com.datastrato.graviton.rel.transforms.Transform;
 import com.datastrato.graviton.rel.transforms.Transforms;
 import com.datastrato.graviton.rel.transforms.Transforms.NamedReference;
-=======
-import com.datastrato.graviton.rel.Schema;
-import com.datastrato.graviton.rel.SchemaChange;
-import com.datastrato.graviton.rel.Table;
-import com.datastrato.graviton.rel.TableChange;
-import com.datastrato.graviton.rel.transforms.Transform;
-import com.datastrato.graviton.rel.transforms.Transforms;
->>>>>>> 4ed3d2dc
 import com.google.common.collect.Maps;
 import io.substrait.type.TypeCreator;
 import java.util.Arrays;
@@ -188,11 +181,34 @@
 
     NameIdentifier nameIdentifier =
         NameIdentifier.of(metalakeName, catalogName, schemaName, tableName);
+    Distribution distribution =
+        Distribution.builder()
+            .distNum(10)
+            .transforms(new Transform[] {Transforms.field(new String[] {HIVE_COL_NAME1})})
+            .distMethod(DistributionMethod.EVEN)
+            .build();
+
+    SortOrder[] sortOrders =
+        new SortOrder[] {
+          SortOrder.builder()
+              .nullOrder(NullOrder.FIRST)
+              .direction(Direction.DESC)
+              .transform(Transforms.field(new String[] {HIVE_COL_NAME2}))
+              .build()
+        };
+
     Map<String, String> properties = createProperties();
     Table createdTable =
         catalog
             .asTableCatalog()
-            .createTable(nameIdentifier, columns, table_comment, properties, new Transform[0]);
+            .createTable(
+                nameIdentifier,
+                columns,
+                table_comment,
+                properties,
+                new Transform[0],
+                distribution,
+                sortOrders);
 
     // Directly get table from hive metastore to check if the table is created successfully.
     org.apache.hadoop.hive.metastore.api.Table hiveTab =
@@ -228,30 +244,6 @@
 
     NameIdentifier nameIdentifier =
         NameIdentifier.of(metalakeName, catalogName, schemaName, tableName);
-<<<<<<< HEAD
-    Map<String, String> properties2 = Maps.newHashMap();
-    properties1.put("key2-1", "val1");
-    properties1.put("key2-2", "val2");
-    Distribution distribution =
-        Distribution.builder()
-            .distNum(10)
-            .transforms(new Transform[] {Transforms.field(new String[] {HIVE_COL_NAME1})})
-            .distMethod(DistributionMethod.EVEN)
-            .build();
-
-    SortOrder[] sortOrders =
-        new SortOrder[] {
-          SortOrder.builder()
-              .nullOrder(NullOrder.FIRST)
-              .direction(Direction.DESC)
-              .transform(Transforms.field(new String[] {HIVE_COL_NAME2}))
-              .build()
-        };
-
-    catalog
-        .asTableCatalog()
-        .createTable(nameIdentifier, columns, table_comment, properties2, distribution, sortOrders);
-=======
     Map<String, String> properties = createProperties();
     Table createdTable =
         catalog
@@ -262,7 +254,6 @@
                 table_comment,
                 properties,
                 new Transform[] {identity(columns[0]), identity(columns[1])});
->>>>>>> 4ed3d2dc
 
     // Directly get table from hive metastore to check if the table is created successfully.
     org.apache.hadoop.hive.metastore.api.Table hiveTab =
@@ -276,6 +267,8 @@
 
   private void assertTableEquals(
       Table createdTable, org.apache.hadoop.hive.metastore.api.Table hiveTab) {
+    Distribution distribution = createdTable.distribution();
+    SortOrder[] sortOrders = createdTable.sortOrder();
     Assertions.assertEquals(schemaName.toLowerCase(), hiveTab.getDbName());
     Assertions.assertEquals(tableName.toLowerCase(), hiveTab.getTableName());
     Assertions.assertEquals("MANAGED_TABLE", hiveTab.getTableType());
@@ -293,7 +286,6 @@
     Assertions.assertEquals("string", hiveTab.getSd().getCols().get(2).getType());
     Assertions.assertEquals("col_3_comment", hiveTab.getSd().getCols().get(2).getComment());
 
-<<<<<<< HEAD
     Assertions.assertEquals(distribution.distNum(), hiveTab.getSd().getNumBuckets());
     List<String> resultDistributionCols =
         Arrays.stream(distribution.transforms())
@@ -309,7 +301,6 @@
           ((NamedReference) sortOrders[i].getTransform()).value()[0],
           hiveTab.getSd().getSortCols().get(i).getCol());
     }
-=======
     Assertions.assertNotNull(createdTable.partitioning());
     Assertions.assertEquals(createdTable.partitioning().length, hiveTab.getPartitionKeys().size());
     List<String> partitionKeys =
@@ -319,7 +310,6 @@
     List<String> hivePartitionKeys =
         hiveTab.getPartitionKeys().stream().map(FieldSchema::getName).collect(Collectors.toList());
     Assertions.assertEquals(partitionKeys, hivePartitionKeys);
->>>>>>> 4ed3d2dc
   }
 
   @Test
