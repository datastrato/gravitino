/*
 * Copyright 2024 Datastrato Pvt Ltd.
 * This software is licensed under the Apache License version 2.
 */
package com.datastrato.gravitino.integration.test.spark;

import com.datastrato.gravitino.integration.test.util.spark.SparkTableInfo;
import com.datastrato.gravitino.integration.test.util.spark.SparkTableInfo.SparkColumnInfo;
import com.datastrato.gravitino.integration.test.util.spark.SparkTableInfoChecker;
import com.google.common.collect.ImmutableMap;
import java.util.Arrays;
import java.util.List;
import java.util.Map;
import java.util.Set;
import java.util.stream.Collectors;
import org.apache.spark.sql.AnalysisException;
import org.apache.spark.sql.catalyst.analysis.NoSuchNamespaceException;
import org.apache.spark.sql.catalyst.analysis.NoSuchTableException;
import org.apache.spark.sql.types.DataType;
import org.apache.spark.sql.types.DataTypes;
import org.junit.jupiter.api.Assertions;
import org.junit.jupiter.api.BeforeAll;
import org.junit.jupiter.api.BeforeEach;
import org.junit.jupiter.api.Tag;
import org.junit.jupiter.api.Test;
import org.junit.jupiter.api.TestInstance;
import org.junit.jupiter.api.TestInstance.Lifecycle;
import org.junit.platform.commons.util.StringUtils;

@Tag("gravitino-docker-it")
@TestInstance(Lifecycle.PER_CLASS)
public class SparkIT extends SparkEnvIT {

  private static final String SELECT_ALL_TEMPLATE = "SELECT * FROM %s";
  private static final String INSERT_WITHOUT_PARTITION_TEMPLATE = "INSERT INTO %s VALUES (%s)";

  // To generate test data for write&read table.
  private static final Map<DataType, String> typeConstant =
      ImmutableMap.of(DataTypes.IntegerType, "2", DataTypes.StringType, "'gravitino_it_test'");

  // Use a custom database not the original default database because SparkIT couldn't read&write
  // data to tables in default database. The main reason is default database location is
  // determined by `hive.metastore.warehouse.dir` in hive-site.xml which is local HDFS address
  // not real HDFS address. The location of tables created under default database is like
  // hdfs://localhost:9000/xxx which couldn't read write data from SparkIT. Will use default
  // database after spark connector support Alter database xx set location command.
  @BeforeAll
  void initDefaultDatabase() {
    sql("USE " + hiveCatalogName);
    createDatabaseIfNotExists(getDefaultDatabase());
  }

  @BeforeEach
  void init() {
    sql("USE " + hiveCatalogName);
    sql("USE " + getDefaultDatabase());
  }

  private String getDefaultDatabase() {
    return "default_db";
  }

  @Test
  void testLoadCatalogs() {
    Set<String> catalogs = getCatalogs();
    Assertions.assertTrue(catalogs.contains(hiveCatalogName));
  }

  @Test
  void testCreateAndLoadSchema() {
    String testDatabaseName = "t_create1";
    dropDatabaseIfExists(testDatabaseName);
    sql("CREATE DATABASE " + testDatabaseName);
    Map<String, String> databaseMeta = getDatabaseMetadata(testDatabaseName);
    Assertions.assertFalse(databaseMeta.containsKey("Comment"));
    Assertions.assertTrue(databaseMeta.containsKey("Location"));
    Assertions.assertEquals("datastrato", databaseMeta.get("Owner"));
    String properties = databaseMeta.get("Properties");
    Assertions.assertTrue(StringUtils.isBlank(properties));

    testDatabaseName = "t_create2";
    dropDatabaseIfExists(testDatabaseName);
    String testDatabaseLocation = "/tmp/" + testDatabaseName;
    sql(
        String.format(
            "CREATE DATABASE %s COMMENT 'comment' LOCATION '%s'\n" + " WITH DBPROPERTIES (ID=001);",
            testDatabaseName, testDatabaseLocation));
    databaseMeta = getDatabaseMetadata(testDatabaseName);
    String comment = databaseMeta.get("Comment");
    Assertions.assertEquals("comment", comment);
    Assertions.assertEquals("datastrato", databaseMeta.get("Owner"));
    // underlying catalog may change /tmp/t_create2 to file:/tmp/t_create2
    Assertions.assertTrue(databaseMeta.get("Location").contains(testDatabaseLocation));
    properties = databaseMeta.get("Properties");
    Assertions.assertEquals("((ID,001))", properties);
  }

  @Test
  void testAlterSchema() {
    String testDatabaseName = "t_alter";
    sql("CREATE DATABASE " + testDatabaseName);
    Assertions.assertTrue(
        StringUtils.isBlank(getDatabaseMetadata(testDatabaseName).get("Properties")));

    sql(String.format("ALTER DATABASE %s SET DBPROPERTIES ('ID'='001')", testDatabaseName));
    Assertions.assertEquals("((ID,001))", getDatabaseMetadata(testDatabaseName).get("Properties"));

    // Hive metastore doesn't support alter database location, therefore this test method
    // doesn't verify ALTER DATABASE database_name SET LOCATION 'new_location'.

    Assertions.assertThrowsExactly(
        NoSuchNamespaceException.class,
        () -> sql("ALTER DATABASE notExists SET DBPROPERTIES ('ID'='001')"));
  }

  @Test
  void testDropSchema() {
    String testDatabaseName = "t_drop";
    Set<String> databases = getDatabases();
    Assertions.assertFalse(databases.contains(testDatabaseName));

    sql("CREATE DATABASE " + testDatabaseName);
    databases = getDatabases();
    Assertions.assertTrue(databases.contains(testDatabaseName));

    sql("DROP DATABASE " + testDatabaseName);
    databases = getDatabases();
    Assertions.assertFalse(databases.contains(testDatabaseName));

    Assertions.assertThrowsExactly(
        NoSuchNamespaceException.class, () -> sql("DROP DATABASE notExists"));
  }

  @Test
  void testCreateSimpleTable() {
    String tableName = "simple_table";
    dropTableIfExists(tableName);
    createSimpleTable(tableName);
    SparkTableInfo tableInfo = getTableInfo(tableName);

    SparkTableInfoChecker checker =
        SparkTableInfoChecker.create()
            .withName(tableName)
            .withColumns(getSimpleTableColumn())
            .withComment(null);
    checker.check(tableInfo);

    checkTableReadWrite(tableInfo);
  }

  @Test
  void testCreateTableWithDatabase() {
    // test db.table as table identifier
    String databaseName = "db1";
    String tableName = "table1";
    createDatabaseIfNotExists(databaseName);
    String tableIdentifier = String.join(".", databaseName, tableName);

    createSimpleTable(tableIdentifier);
    SparkTableInfo tableInfo = getTableInfo(tableIdentifier);
    SparkTableInfoChecker checker =
        SparkTableInfoChecker.create().withName(tableName).withColumns(getSimpleTableColumn());
    checker.check(tableInfo);
    checkTableReadWrite(tableInfo);

    // use db then create table with table name
    databaseName = "db2";
    tableName = "table2";
    createDatabaseIfNotExists(databaseName);

    sql("USE " + databaseName);
    createSimpleTable(tableName);
    tableInfo = getTableInfo(tableName);
    checker =
        SparkTableInfoChecker.create().withName(tableName).withColumns(getSimpleTableColumn());
    checker.check(tableInfo);
    checkTableReadWrite(tableInfo);
  }

  @Test
  void testCreateTableWithComment() {
    String tableName = "comment_table";
    dropTableIfExists(tableName);
    String createTableSql = getCreateSimpleTableString(tableName);
    String tableComment = "tableComment";
    createTableSql = String.format("%s COMMENT '%s'", createTableSql, tableComment);
    sql(createTableSql);
    SparkTableInfo tableInfo = getTableInfo(tableName);

    SparkTableInfoChecker checker =
        SparkTableInfoChecker.create()
            .withName(tableName)
            .withColumns(getSimpleTableColumn())
            .withComment(tableComment);
    checker.check(tableInfo);

    checkTableReadWrite(tableInfo);
  }

  @Test
  void testDropTable() {
    String tableName = "drop_table";
    createSimpleTable(tableName);
    Assertions.assertEquals(true, tableExists(tableName));

    dropTableIfExists(tableName);
    Assertions.assertEquals(false, tableExists(tableName));

    Assertions.assertThrowsExactly(NoSuchTableException.class, () -> sql("DROP TABLE not_exists"));
  }

  @Test
  void testRenameTable() {
    String tableName = "rename1";
    String newTableName = "rename2";
    dropTableIfExists(tableName);
    dropTableIfExists(newTableName);

    createSimpleTable(tableName);
    Assertions.assertTrue(tableExists(tableName));
    Assertions.assertFalse(tableExists(newTableName));

    sql(String.format("ALTER TABLE %s RENAME TO %s", tableName, newTableName));
    Assertions.assertTrue(tableExists(newTableName));
    Assertions.assertFalse(tableExists(tableName));

    // rename to an existing table
    createSimpleTable(tableName);
    Assertions.assertThrows(
        RuntimeException.class,
        () -> sql(String.format("ALTER TABLE %s RENAME TO %s", tableName, newTableName)));

    // rename a not existing tables
    Assertions.assertThrowsExactly(
        AnalysisException.class, () -> sql("ALTER TABLE not_exists1 RENAME TO not_exist2"));
  }

  @Test
  void testListTable() {
    String table1 = "list1";
    String table2 = "list2";
    createSimpleTable(table1);
    createSimpleTable(table2);
    Set<String> tables = listTableNames();
    Assertions.assertTrue(tables.contains(table1));
    Assertions.assertTrue(tables.contains(table2));

    // show tables from not current db
    String database = "db_list";
    String table3 = "list3";
    String table4 = "list4";
    createDatabaseIfNotExists(database);
    createSimpleTable(String.join(".", database, table3));
    createSimpleTable(String.join(".", database, table4));
    tables = listTableNames(database);

    Assertions.assertTrue(tables.contains(table3));
    Assertions.assertTrue(tables.contains(table4));

    Assertions.assertThrows(NoSuchNamespaceException.class, () -> listTableNames("not_exists_db"));
  }

  @Test
<<<<<<< HEAD
  void testAlterTableAddAndDeleteColumn() {
    String tableName = "test_column";
    dropTableIfExists(tableName);

    createSimpleTable(tableName);
    List<SparkColumnInfo> sparkOldColumnInfos = getTableInfo(tableName).getColumns();
    sparkOldColumnInfos.forEach(
        sparkColumnInfo ->
            Assertions.assertFalse("col1".equalsIgnoreCase(sparkColumnInfo.getName())));

    sql(String.format("ALTER TABLE %S ADD COLUMNS (col1 string)", tableName));
    List<SparkColumnInfo> sparkAddColumnInfos = getTableInfo(tableName).getColumns();
    Assertions.assertTrue(
        sparkAddColumnInfos.stream()
            .anyMatch(sparkColumnInfo -> "col1".equalsIgnoreCase(sparkColumnInfo.getName())));

    sql(String.format("ALTER TABLE %S DROP COLUMNS (col1)", tableName));
    List<SparkColumnInfo> sparkDeleteColumnInfos = getTableInfo(tableName).getColumns();
    sparkDeleteColumnInfos.forEach(
        sparkColumnInfo ->
            Assertions.assertFalse("col1".equalsIgnoreCase(sparkColumnInfo.getName())));
=======
  void testAlterTableSetAndRemoveProperty() {
    String tableName = "test_property";
    dropTableIfExists(tableName);

    createSimpleTable(tableName);
    sql(
        String.format(
            "ALTER TABLE %s SET TBLPROPERTIES('key1'='value1', 'key2'='value2')", tableName));
    Map<String, String> oldProperties = getTableInfo(tableName).getTableProperties();
    Assertions.assertTrue(oldProperties.containsKey("key1") && oldProperties.containsKey("key2"));

    sql(String.format("ALTER TABLE %s UNSET TBLPROPERTIES('key1')", tableName));
    Map<String, String> newProperties = getTableInfo(tableName).getTableProperties();
    Assertions.assertFalse(newProperties.containsKey("key1"));
    Assertions.assertTrue(newProperties.containsKey("key2"));
>>>>>>> 7313c97b
  }

  private void checkTableReadWrite(SparkTableInfo table) {
    String name = table.getTableIdentifier();
    String insertValues =
        table.getColumns().stream()
            .map(columnInfo -> typeConstant.get(columnInfo.getType()))
            .map(Object::toString)
            .collect(Collectors.joining(","));

    sql(String.format(INSERT_WITHOUT_PARTITION_TEMPLATE, name, insertValues));

    // remove "'" from values, such as 'a' is trans to a
    String checkValues =
        table.getColumns().stream()
            .map(columnInfo -> typeConstant.get(columnInfo.getType()))
            .map(Object::toString)
            .map(
                s -> {
                  String tmp = org.apache.commons.lang3.StringUtils.removeEnd(s, "'");
                  tmp = org.apache.commons.lang3.StringUtils.removeStart(tmp, "'");
                  return tmp;
                })
            .collect(Collectors.joining(","));

    List<String> queryResult =
        sql(String.format(SELECT_ALL_TEMPLATE, name)).stream()
            .map(
                line ->
                    Arrays.stream(line)
                        .map(item -> item.toString())
                        .collect(Collectors.joining(",")))
            .collect(Collectors.toList());
    Assertions.assertTrue(
        queryResult.size() == 1, "Should just one row, table content: " + queryResult);
    Assertions.assertEquals(checkValues, queryResult.get(0));
  }

  private String getCreateSimpleTableString(String tableName) {
    return String.format(
        "CREATE TABLE %s (id INT COMMENT 'id comment', name STRING COMMENT '', age INT)",
        tableName);
  }

  private List<SparkColumnInfo> getSimpleTableColumn() {
    return Arrays.asList(
        SparkColumnInfo.of("id", DataTypes.IntegerType, "id comment"),
        SparkColumnInfo.of("name", DataTypes.StringType, ""),
        SparkColumnInfo.of("age", DataTypes.IntegerType, null));
  }

  // Helper method to create a simple table, and could use corresponding
  // getSimpleTableColumn to check table column.
  private void createSimpleTable(String identifier) {
    String createTableSql = getCreateSimpleTableString(identifier);
    sql(createTableSql);
  }
}<|MERGE_RESOLUTION|>--- conflicted
+++ resolved
@@ -261,29 +261,6 @@
   }
 
   @Test
-<<<<<<< HEAD
-  void testAlterTableAddAndDeleteColumn() {
-    String tableName = "test_column";
-    dropTableIfExists(tableName);
-
-    createSimpleTable(tableName);
-    List<SparkColumnInfo> sparkOldColumnInfos = getTableInfo(tableName).getColumns();
-    sparkOldColumnInfos.forEach(
-        sparkColumnInfo ->
-            Assertions.assertFalse("col1".equalsIgnoreCase(sparkColumnInfo.getName())));
-
-    sql(String.format("ALTER TABLE %S ADD COLUMNS (col1 string)", tableName));
-    List<SparkColumnInfo> sparkAddColumnInfos = getTableInfo(tableName).getColumns();
-    Assertions.assertTrue(
-        sparkAddColumnInfos.stream()
-            .anyMatch(sparkColumnInfo -> "col1".equalsIgnoreCase(sparkColumnInfo.getName())));
-
-    sql(String.format("ALTER TABLE %S DROP COLUMNS (col1)", tableName));
-    List<SparkColumnInfo> sparkDeleteColumnInfos = getTableInfo(tableName).getColumns();
-    sparkDeleteColumnInfos.forEach(
-        sparkColumnInfo ->
-            Assertions.assertFalse("col1".equalsIgnoreCase(sparkColumnInfo.getName())));
-=======
   void testAlterTableSetAndRemoveProperty() {
     String tableName = "test_property";
     dropTableIfExists(tableName);
@@ -299,7 +276,30 @@
     Map<String, String> newProperties = getTableInfo(tableName).getTableProperties();
     Assertions.assertFalse(newProperties.containsKey("key1"));
     Assertions.assertTrue(newProperties.containsKey("key2"));
->>>>>>> 7313c97b
+  }
+
+  @Test
+  void testAlterTableAddAndDeleteColumn() {
+    String tableName = "test_column";
+    dropTableIfExists(tableName);
+
+    createSimpleTable(tableName);
+    List<SparkColumnInfo> sparkOldColumnInfos = getTableInfo(tableName).getColumns();
+    sparkOldColumnInfos.forEach(
+            sparkColumnInfo ->
+                    Assertions.assertFalse("col1".equalsIgnoreCase(sparkColumnInfo.getName())));
+
+    sql(String.format("ALTER TABLE %S ADD COLUMNS (col1 string)", tableName));
+    List<SparkColumnInfo> sparkAddColumnInfos = getTableInfo(tableName).getColumns();
+    Assertions.assertTrue(
+            sparkAddColumnInfos.stream()
+                    .anyMatch(sparkColumnInfo -> "col1".equalsIgnoreCase(sparkColumnInfo.getName())));
+
+    sql(String.format("ALTER TABLE %S DROP COLUMNS (col1)", tableName));
+    List<SparkColumnInfo> sparkDeleteColumnInfos = getTableInfo(tableName).getColumns();
+    sparkDeleteColumnInfos.forEach(
+            sparkColumnInfo ->
+                    Assertions.assertFalse("col1".equalsIgnoreCase(sparkColumnInfo.getName())));
   }
 
   private void checkTableReadWrite(SparkTableInfo table) {
