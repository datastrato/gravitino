/*
 *  Copyright 2024 Datastrato Pvt Ltd.
 *  This software is licensed under the Apache License version 2.
 */

package com.datastrato.gravitino.integration.test.util.spark;

import com.datastrato.gravitino.spark.connector.ConnectorConstants;
<<<<<<< HEAD
import com.datastrato.gravitino.spark.connector.SparkTransformConverter;
=======
>>>>>>> b24e9a62
import com.datastrato.gravitino.spark.connector.hive.SparkHiveTable;
import com.datastrato.gravitino.spark.connector.iceberg.SparkIcebergTable;
import java.util.ArrayList;
import java.util.Arrays;
import java.util.HashSet;
import java.util.List;
import java.util.Map;
import java.util.Set;
import java.util.stream.Collectors;
import javax.ws.rs.NotSupportedException;
import lombok.Data;
import org.apache.commons.lang3.StringUtils;
import org.apache.spark.sql.connector.catalog.SupportsMetadataColumns;
import org.apache.spark.sql.connector.catalog.Table;
import org.apache.spark.sql.connector.catalog.TableCatalog;
import org.apache.spark.sql.connector.expressions.ApplyTransform;
import org.apache.spark.sql.connector.expressions.BucketTransform;
import org.apache.spark.sql.connector.expressions.DaysTransform;
import org.apache.spark.sql.connector.expressions.HoursTransform;
import org.apache.spark.sql.connector.expressions.IdentityTransform;
import org.apache.spark.sql.connector.expressions.MonthsTransform;
import org.apache.spark.sql.connector.expressions.SortedBucketTransform;
import org.apache.spark.sql.connector.expressions.Transform;
import org.apache.spark.sql.connector.expressions.YearsTransform;
import org.apache.spark.sql.types.DataType;
import org.apache.spark.sql.types.StructType;
import org.junit.jupiter.api.Assertions;

/** SparkTableInfo is used to check the result in test. */
@Data
public class SparkTableInfo {
  private String tableName;
  private String database;
  private String comment;
  private List<SparkColumnInfo> columns;
  private Map<String, String> tableProperties;
  private List<String> unknownItems = new ArrayList<>();
  private Transform bucket;
  private List<Transform> partitions = new ArrayList<>();
  private Set<String> partitionColumnNames = new HashSet<>();
  private SparkMetadataColumnInfo[] metadataColumns;

  public SparkTableInfo() {}

  public String getTableName() {
    return tableName;
  }

  public String getTableLocation() {
    return tableProperties.get(TableCatalog.PROP_LOCATION);
  }

  // Include database name and table name
  public String getTableIdentifier() {
    if (StringUtils.isNotBlank(database)) {
      return String.join(".", database, tableName);
    } else {
      return tableName;
    }
  }

  public boolean isPartitionTable() {
    return partitions.size() > 0;
  }

  void setBucket(Transform bucket) {
    Assertions.assertNull(this.bucket, "Should only one distribution");
    this.bucket = bucket;
  }

  void addPartition(Transform partition) {
    if (partition instanceof IdentityTransform) {
      partitionColumnNames.add(((IdentityTransform) partition).reference().fieldNames()[0]);
      this.partitions.add(partition);
    } else if (partition instanceof BucketTransform
        || partition instanceof HoursTransform
        || partition instanceof DaysTransform
        || partition instanceof MonthsTransform
        || partition instanceof YearsTransform
        || (partition instanceof ApplyTransform && "truncate".equalsIgnoreCase(partition.name()))) {
      this.partitions.add(partition);
    } else {
      throw new NotSupportedException("Doesn't support " + partition.name());
    }
  }

  static SparkTableInfo create(Table baseTable) {
    SparkTableInfo sparkTableInfo = new SparkTableInfo();
    String identifier = baseTable.name();
    String[] items = identifier.split("\\.");
    Assertions.assertTrue(
        items.length == 2, "Table name format should be $db.$table, but is: " + identifier);
    sparkTableInfo.tableName = items[1];
    sparkTableInfo.database = items[0];
    sparkTableInfo.columns =
<<<<<<< HEAD
=======
        // using `baseTable.schema()` directly will failed because the method named `schema` is
        // Deprecated in Spark Table interface
>>>>>>> b24e9a62
        Arrays.stream(getSchema(baseTable).fields())
            .map(
                sparkField ->
                    new SparkColumnInfo(
                        sparkField.name(),
                        sparkField.dataType(),
                        sparkField.getComment().isDefined() ? sparkField.getComment().get() : null,
                        sparkField.nullable()))
            .collect(Collectors.toList());
    sparkTableInfo.comment = baseTable.properties().remove(ConnectorConstants.COMMENT);
    sparkTableInfo.tableProperties = baseTable.properties();
<<<<<<< HEAD
    boolean supportsBucketPartition =
        getSparkTransformConverter(baseTable).isSupportsBucketPartition();
=======
>>>>>>> b24e9a62
    Arrays.stream(baseTable.partitioning())
        .forEach(
            transform -> {
              if (transform instanceof BucketTransform
                  || transform instanceof SortedBucketTransform) {
                if (isBucketPartition(baseTable, transform)) {
                  sparkTableInfo.addPartition(transform);
                } else {
                  sparkTableInfo.setBucket(transform);
                }
              } else if (transform instanceof IdentityTransform
                  || transform instanceof HoursTransform
                  || transform instanceof DaysTransform
                  || transform instanceof MonthsTransform
                  || transform instanceof YearsTransform
                  || (transform instanceof ApplyTransform
                      && "truncate".equalsIgnoreCase(transform.name()))) {
                sparkTableInfo.addPartition(transform);
              } else {
                throw new NotSupportedException(
                    "Doesn't support Spark transform: " + transform.name());
              }
            });
    if (baseTable instanceof SupportsMetadataColumns) {
      SupportsMetadataColumns supportsMetadataColumns = (SupportsMetadataColumns) baseTable;
      sparkTableInfo.metadataColumns =
          Arrays.stream(supportsMetadataColumns.metadataColumns())
              .map(
                  metadataColumn ->
                      new SparkMetadataColumnInfo(
                          metadataColumn.name(),
                          metadataColumn.dataType(),
                          metadataColumn.isNullable()))
              .toArray(SparkMetadataColumnInfo[]::new);
    }
    return sparkTableInfo;
  }

  public List<SparkColumnInfo> getUnPartitionedColumns() {
    return columns.stream()
        .filter(column -> !partitionColumnNames.contains(column.name))
        .collect(Collectors.toList());
  }

  public List<SparkColumnInfo> getPartitionedColumns() {
    return columns.stream()
        .filter(column -> partitionColumnNames.contains(column.name))
        .collect(Collectors.toList());
  }

<<<<<<< HEAD
  private static boolean isBucketPartition(boolean supportsBucketPartition, Transform transform) {
    return supportsBucketPartition && !(transform instanceof SortedBucketTransform);
  }

  private static SparkTransformConverter getSparkTransformConverter(Table baseTable) {
    if (baseTable instanceof SparkHiveTable) {
      return ((SparkHiveTable) baseTable).getSparkTransformConverter();
    } else if (baseTable instanceof SparkIcebergTable) {
      return ((SparkIcebergTable) baseTable).getSparkTransformConverter();
    } else {
      throw new IllegalArgumentException(
          "Doesn't support Spark table: " + baseTable.getClass().getName());
    }
=======
  private static boolean isBucketPartition(Table baseTable, Transform transform) {
    return baseTable instanceof SparkIcebergTable && !(transform instanceof SortedBucketTransform);
>>>>>>> b24e9a62
  }

  private static StructType getSchema(Table baseTable) {
    if (baseTable instanceof SparkHiveTable) {
      return ((SparkHiveTable) baseTable).schema();
    } else if (baseTable instanceof SparkIcebergTable) {
      return ((SparkIcebergTable) baseTable).schema();
    } else {
      throw new IllegalArgumentException(
          "Doesn't support Spark table: " + baseTable.getClass().getName());
    }
  }

  @Data
  public static class SparkColumnInfo {
    private String name;
    private DataType type;
    private String comment;
    private boolean isNullable;

    private SparkColumnInfo(String name, DataType type, String comment, boolean isNullable) {
      this.name = name;
      this.type = type;
      this.comment = comment;
      this.isNullable = isNullable;
    }

    public static SparkColumnInfo of(String name, DataType type) {
      return of(name, type, null);
    }

    public static SparkColumnInfo of(String name, DataType type, String comment) {
      return new SparkColumnInfo(name, type, comment, true);
    }

    public static SparkColumnInfo of(
        String name, DataType type, String comment, boolean isNullable) {
      return new SparkColumnInfo(name, type, comment, isNullable);
    }
  }
}<|MERGE_RESOLUTION|>--- conflicted
+++ resolved
@@ -6,10 +6,6 @@
 package com.datastrato.gravitino.integration.test.util.spark;
 
 import com.datastrato.gravitino.spark.connector.ConnectorConstants;
-<<<<<<< HEAD
-import com.datastrato.gravitino.spark.connector.SparkTransformConverter;
-=======
->>>>>>> b24e9a62
 import com.datastrato.gravitino.spark.connector.hive.SparkHiveTable;
 import com.datastrato.gravitino.spark.connector.iceberg.SparkIcebergTable;
 import java.util.ArrayList;
@@ -105,11 +101,8 @@
     sparkTableInfo.tableName = items[1];
     sparkTableInfo.database = items[0];
     sparkTableInfo.columns =
-<<<<<<< HEAD
-=======
         // using `baseTable.schema()` directly will failed because the method named `schema` is
         // Deprecated in Spark Table interface
->>>>>>> b24e9a62
         Arrays.stream(getSchema(baseTable).fields())
             .map(
                 sparkField ->
@@ -121,11 +114,6 @@
             .collect(Collectors.toList());
     sparkTableInfo.comment = baseTable.properties().remove(ConnectorConstants.COMMENT);
     sparkTableInfo.tableProperties = baseTable.properties();
-<<<<<<< HEAD
-    boolean supportsBucketPartition =
-        getSparkTransformConverter(baseTable).isSupportsBucketPartition();
-=======
->>>>>>> b24e9a62
     Arrays.stream(baseTable.partitioning())
         .forEach(
             transform -> {
@@ -176,24 +164,8 @@
         .collect(Collectors.toList());
   }
 
-<<<<<<< HEAD
-  private static boolean isBucketPartition(boolean supportsBucketPartition, Transform transform) {
-    return supportsBucketPartition && !(transform instanceof SortedBucketTransform);
-  }
-
-  private static SparkTransformConverter getSparkTransformConverter(Table baseTable) {
-    if (baseTable instanceof SparkHiveTable) {
-      return ((SparkHiveTable) baseTable).getSparkTransformConverter();
-    } else if (baseTable instanceof SparkIcebergTable) {
-      return ((SparkIcebergTable) baseTable).getSparkTransformConverter();
-    } else {
-      throw new IllegalArgumentException(
-          "Doesn't support Spark table: " + baseTable.getClass().getName());
-    }
-=======
   private static boolean isBucketPartition(Table baseTable, Transform transform) {
     return baseTable instanceof SparkIcebergTable && !(transform instanceof SortedBucketTransform);
->>>>>>> b24e9a62
   }
 
   private static StructType getSchema(Table baseTable) {
