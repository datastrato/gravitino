--- conflicted
+++ resolved
@@ -41,19 +41,11 @@
   private Map<String, String> tableProperties;
   private List<String> unknownItems = new ArrayList<>();
   private Transform bucket;
-<<<<<<< HEAD
-  private Transform hourPartition;
-  private Transform dayPartition;
-  private Transform monthPartition;
-  private Transform yearPartition;
-  private Transform truncatePartition;
-=======
   private List<Transform> hourPartitions = new ArrayList<>();
   private List<Transform> dayPartitions = new ArrayList<>();
   private List<Transform> monthPartitions = new ArrayList<>();
   private List<Transform> yearPartitions = new ArrayList<>();
   private List<Transform> truncatePartitions = new ArrayList<>();
->>>>>>> e65b19a3
   private List<Transform> partitions = new ArrayList<>();
   private Set<String> partitionColumnNames = new HashSet<>();
   private SparkMetadataColumn[] metadataColumns;
@@ -86,31 +78,6 @@
     this.bucket = bucket;
   }
 
-<<<<<<< HEAD
-  void setHourPartition(Transform hourPartition) {
-    Assertions.assertNull(this.hourPartition, "HourPartition cannot be set repeatedly");
-    this.hourPartition = hourPartition;
-  }
-
-  void setDayPartition(Transform dayPartition) {
-    Assertions.assertNull(this.dayPartition, "DayPartition cannot be set repeatedly");
-    this.dayPartition = dayPartition;
-  }
-
-  void setMonthPartition(Transform monthPartition) {
-    Assertions.assertNull(this.monthPartition, "MonthPartition cannot be set repeatedly");
-    this.monthPartition = monthPartition;
-  }
-
-  void setYearPartition(Transform yearPartition) {
-    Assertions.assertNull(this.yearPartition, "YearPartition cannot be set repeatedly");
-    this.yearPartition = yearPartition;
-  }
-
-  void setTruncatePartition(Transform truncate) {
-    Assertions.assertNull(this.truncatePartition, "TruncatePartition cannot be set repeatedly");
-    this.truncatePartition = truncate;
-=======
   void addHourPartition(Transform hourPartition) {
     this.hourPartitions.add(hourPartition);
   }
@@ -129,7 +96,6 @@
 
   void addTruncatePartition(Transform truncate) {
     this.truncatePartitions.add(truncate);
->>>>>>> e65b19a3
   }
 
   void addPartition(Transform partition) {
@@ -170,18 +136,6 @@
               } else if (transform instanceof IdentityTransform) {
                 sparkTableInfo.addPartition(transform);
               } else if (transform instanceof HoursTransform) {
-<<<<<<< HEAD
-                sparkTableInfo.setHourPartition(transform);
-              } else if (transform instanceof DaysTransform) {
-                sparkTableInfo.setDayPartition(transform);
-              } else if (transform instanceof MonthsTransform) {
-                sparkTableInfo.setMonthPartition(transform);
-              } else if (transform instanceof YearsTransform) {
-                sparkTableInfo.setYearPartition(transform);
-              } else if (transform instanceof ApplyTransform
-                  && "truncate".equals(transform.name())) {
-                sparkTableInfo.setTruncatePartition(transform);
-=======
                 sparkTableInfo.addHourPartition(transform);
               } else if (transform instanceof DaysTransform) {
                 sparkTableInfo.addDayPartition(transform);
@@ -192,7 +146,6 @@
               } else if (transform instanceof ApplyTransform
                   && "truncate".equals(transform.name())) {
                 sparkTableInfo.addTruncatePartition(transform);
->>>>>>> e65b19a3
               } else {
                 throw new NotSupportedException(
                     "Doesn't support Spark transform: " + transform.name());
