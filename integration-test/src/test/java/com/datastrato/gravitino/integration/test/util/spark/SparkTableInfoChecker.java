--- conflicted
+++ resolved
@@ -33,16 +33,11 @@
   private enum CheckField {
     NAME,
     COLUMN,
-    IDENTITY_PARTITION,
+    PARTITION,
     BUCKET,
-    HOUR_PARTITION,
-    DAY_PARTITION,
-    MONTH_PARTITION,
-    YEAR_PARTITION,
-    TRUNCATE_PARTITION,
-    METADATACOLUMN,
     COMMENT,
     TABLE_PROPERTY,
+    METADATACOLUMN,
   }
 
   public SparkTableInfoChecker withName(String name) {
@@ -57,11 +52,6 @@
     return this;
   }
 
-<<<<<<< HEAD
-  public SparkTableInfoChecker withMetadataColumns(SparkMetadataColumn[] metadataColumns) {
-    this.expectedTableInfo.setMetadataColumns(metadataColumns);
-    this.checkFields.add(CheckField.METADATACOLUMN);
-=======
   public SparkTableInfoChecker withBucket(int bucketNum, List<String> bucketColumns) {
     Transform bucketTransform = Expressions.bucket(bucketNum, bucketColumns.toArray(new String[0]));
     this.expectedTableInfo.setBucket(bucketTransform);
@@ -76,7 +66,6 @@
             bucketNum, bucketColumns.toArray(new String[0]), sortColumns.toArray(new String[0]));
     this.expectedTableInfo.setBucket(sortBucketTransform);
     this.checkFields.add(CheckField.BUCKET);
->>>>>>> 48a830ca
     return this;
   }
 
@@ -87,7 +76,7 @@
               SparkTransformConverter.createSparkIdentityTransform(columnName);
           this.expectedTableInfo.addPartition(identityTransform);
         });
-    this.checkFields.add(CheckField.IDENTITY_PARTITION);
+    this.checkFields.add(CheckField.PARTITION);
     return this;
   }
 
@@ -135,43 +124,6 @@
     return this;
   }
 
-  public SparkTableInfoChecker withHourPartition(String partitionColumn) {
-    Transform hourTransform = Expressions.hours(partitionColumn);
-    this.expectedTableInfo.addHourPartition(hourTransform);
-    this.checkFields.add(CheckField.HOUR_PARTITION);
-    return this;
-  }
-
-  public SparkTableInfoChecker withDayPartition(String partitionColumn) {
-    Transform dayTransform = Expressions.days(partitionColumn);
-    this.expectedTableInfo.addDayPartition(dayTransform);
-    this.checkFields.add(CheckField.DAY_PARTITION);
-    return this;
-  }
-
-  public SparkTableInfoChecker withMonthPartition(String partitionColumn) {
-    Transform monthTransform = Expressions.months(partitionColumn);
-    this.expectedTableInfo.addMonthPartition(monthTransform);
-    this.checkFields.add(CheckField.MONTH_PARTITION);
-    return this;
-  }
-
-  public SparkTableInfoChecker withYearPartition(String partitionColumn) {
-    Transform yearTransform = Expressions.years(partitionColumn);
-    this.expectedTableInfo.addYearPartition(yearTransform);
-    this.checkFields.add(CheckField.YEAR_PARTITION);
-    return this;
-  }
-
-  public SparkTableInfoChecker withTruncatePartition(int width, String partitionColumn) {
-    Transform truncateTransform =
-        Expressions.apply(
-            "truncate", Expressions.literal(width), Expressions.column(partitionColumn));
-    this.expectedTableInfo.addTruncatePartition(truncateTransform);
-    this.checkFields.add(CheckField.TRUNCATE_PARTITION);
-    return this;
-  }
-
   public SparkTableInfoChecker withComment(String comment) {
     this.expectedTableInfo.setComment(comment);
     this.checkFields.add(CheckField.COMMENT);
@@ -181,6 +133,12 @@
   public SparkTableInfoChecker withTableProperties(Map<String, String> properties) {
     this.expectedTableInfo.setTableProperties(properties);
     this.checkFields.add(CheckField.TABLE_PROPERTY);
+    return this;
+  }
+
+  public SparkTableInfoChecker withMetadataColumns(SparkMetadataColumn[] metadataColumns) {
+    this.expectedTableInfo.setMetadataColumns(metadataColumns);
+    this.checkFields.add(CheckField.METADATACOLUMN);
     return this;
   }
 
@@ -197,59 +155,28 @@
                   Assertions.assertEquals(
                       expectedTableInfo.getColumns(), realTableInfo.getColumns());
                   break;
-<<<<<<< HEAD
-                case IDENTITY_PARTITION:
-                  Assertions.assertEquals(
-                      expectedTableInfo.getPartitions(), realTableInfo.getPartitions());
-=======
                 case PARTITION:
                   Assertions.assertArrayEquals(
                       expectedTableInfo.getPartitions().toArray(),
                       realTableInfo.getPartitions().toArray());
->>>>>>> 48a830ca
                   break;
                 case BUCKET:
                   Assertions.assertEquals(expectedTableInfo.getBucket(), realTableInfo.getBucket());
                   break;
-                case HOUR_PARTITION:
-                  Assertions.assertArrayEquals(
-                      expectedTableInfo.getHourPartitions().toArray(),
-                      realTableInfo.getHourPartitions().toArray());
-                  break;
-                case DAY_PARTITION:
-                  Assertions.assertArrayEquals(
-                      expectedTableInfo.getDayPartitions().toArray(),
-                      realTableInfo.getDayPartitions().toArray());
-                  break;
-                case MONTH_PARTITION:
-                  Assertions.assertArrayEquals(
-                      expectedTableInfo.getMonthPartitions().toArray(),
-                      realTableInfo.getMonthPartitions().toArray());
-                  break;
-                case YEAR_PARTITION:
-                  Assertions.assertArrayEquals(
-                      expectedTableInfo.getYearPartitions().toArray(),
-                      realTableInfo.getYearPartitions().toArray());
-                  break;
-                case TRUNCATE_PARTITION:
-                  Assertions.assertArrayEquals(
-                      expectedTableInfo.getTruncatePartitions().toArray(),
-                      realTableInfo.getTruncatePartitions().toArray());
-                  break;
                 case METADATACOLUMN:
                   Assertions.assertEquals(
-                      expectedTableInfo.getMetadataColumns().length,
-                      realTableInfo.getMetadataColumns().length);
+                          expectedTableInfo.getMetadataColumns().length,
+                          realTableInfo.getMetadataColumns().length);
                   for (int i = 0; i < expectedTableInfo.getMetadataColumns().length; i++) {
                     Assertions.assertEquals(
-                        expectedTableInfo.getMetadataColumns()[i].name(),
-                        realTableInfo.getMetadataColumns()[i].name());
+                            expectedTableInfo.getMetadataColumns()[i].name(),
+                            realTableInfo.getMetadataColumns()[i].name());
                     Assertions.assertEquals(
-                        expectedTableInfo.getMetadataColumns()[i].dataType(),
-                        realTableInfo.getMetadataColumns()[i].dataType());
+                            expectedTableInfo.getMetadataColumns()[i].dataType(),
+                            realTableInfo.getMetadataColumns()[i].dataType());
                     Assertions.assertEquals(
-                        expectedTableInfo.getMetadataColumns()[i].isNullable(),
-                        realTableInfo.getMetadataColumns()[i].isNullable());
+                            expectedTableInfo.getMetadataColumns()[i].isNullable(),
+                            realTableInfo.getMetadataColumns()[i].isNullable());
                   }
                   break;
                 case COMMENT:
