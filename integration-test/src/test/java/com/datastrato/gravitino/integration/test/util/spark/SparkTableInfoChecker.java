--- conflicted
+++ resolved
@@ -35,12 +35,6 @@
     COLUMN,
     PARTITION,
     BUCKET,
-    HOUR,
-    DAY,
-    MONTH,
-    YEAR,
-    TRUNCATE,
-    METADATACOLUMN,
     COMMENT,
     TABLE_PROPERTY,
     METADATA_COLUMN
@@ -58,11 +52,6 @@
     return this;
   }
 
-<<<<<<< HEAD
-  public SparkTableInfoChecker withMetadataColumns(SparkMetadataColumn[] metadataColumns) {
-    this.expectedTableInfo.setMetadataColumns(metadataColumns);
-    this.checkFields.add(CheckField.METADATACOLUMN);
-=======
   public SparkTableInfoChecker withBucket(int bucketNum, List<String> bucketColumns) {
     Transform bucketTransform = Expressions.bucket(bucketNum, bucketColumns.toArray(new String[0]));
     this.expectedTableInfo.setBucket(bucketTransform);
@@ -77,7 +66,6 @@
             bucketNum, bucketColumns.toArray(new String[0]), sortColumns.toArray(new String[0]));
     this.expectedTableInfo.setBucket(sortBucketTransform);
     this.checkFields.add(CheckField.BUCKET);
->>>>>>> 299e6664
     return this;
   }
 
@@ -136,43 +124,6 @@
     return this;
   }
 
-  public SparkTableInfoChecker withHourPartition(List<String> partitionColumns) {
-    Transform hourTransform = Expressions.hours(partitionColumns.get(0));
-    this.expectedTableInfo.setHourPartition(hourTransform);
-    this.checkFields.add(CheckField.HOUR);
-    return this;
-  }
-
-  public SparkTableInfoChecker withDayPartition(List<String> partitionColumns) {
-    Transform dayTransform = Expressions.days(partitionColumns.get(0));
-    this.expectedTableInfo.setDayPartition(dayTransform);
-    this.checkFields.add(CheckField.DAY);
-    return this;
-  }
-
-  public SparkTableInfoChecker withMonthPartition(List<String> partitionColumns) {
-    Transform monthTransform = Expressions.months(partitionColumns.get(0));
-    this.expectedTableInfo.setMonthPartition(monthTransform);
-    this.checkFields.add(CheckField.MONTH);
-    return this;
-  }
-
-  public SparkTableInfoChecker withYearPartition(List<String> partitionColumns) {
-    Transform yearTransform = Expressions.years(partitionColumns.get(0));
-    this.expectedTableInfo.setYearPartition(yearTransform);
-    this.checkFields.add(CheckField.YEAR);
-    return this;
-  }
-
-  public SparkTableInfoChecker withTruncatePartition(int width, List<String> partitionColumns) {
-    Transform truncateTransform =
-        Expressions.apply(
-            "truncate", Expressions.literal(width), Expressions.column(partitionColumns.get(0)));
-    this.expectedTableInfo.setTruncatePartition(truncateTransform);
-    this.checkFields.add(CheckField.TRUNCATE);
-    return this;
-  }
-
   public SparkTableInfoChecker withComment(String comment) {
     this.expectedTableInfo.setComment(comment);
     this.checkFields.add(CheckField.COMMENT);
@@ -212,32 +163,7 @@
                 case BUCKET:
                   Assertions.assertEquals(expectedTableInfo.getBucket(), realTableInfo.getBucket());
                   break;
-<<<<<<< HEAD
-                case HOUR:
-                  Assertions.assertEquals(
-                      expectedTableInfo.getHourPartition(), realTableInfo.getHourPartition());
-                  break;
-                case DAY:
-                  Assertions.assertEquals(
-                      expectedTableInfo.getDayPartition(), realTableInfo.getDayPartition());
-                  break;
-                case MONTH:
-                  Assertions.assertEquals(
-                      expectedTableInfo.getMonthPartition(), realTableInfo.getMonthPartition());
-                  break;
-                case YEAR:
-                  Assertions.assertEquals(
-                      expectedTableInfo.getYearPartition(), realTableInfo.getYearPartition());
-                  break;
-                case TRUNCATE:
-                  Assertions.assertEquals(
-                      expectedTableInfo.getTruncatePartition(),
-                      realTableInfo.getTruncatePartition());
-                  break;
-                case METADATACOLUMN:
-=======
                 case METADATA_COLUMN:
->>>>>>> 299e6664
                   Assertions.assertEquals(
                       expectedTableInfo.getMetadataColumns().length,
                       realTableInfo.getMetadataColumns().length);
