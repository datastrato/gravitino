--- conflicted
+++ resolved
@@ -83,18 +83,6 @@
           .filter(catalog -> catalog.name().startsWith("gt_"))
           .forEach(catalog -> TrinoQueryITBase.dropCatalog(catalog.name()));
 
-<<<<<<< HEAD
-      int tries = 30;
-      while (tries-- >= 0) {
-        String[] catalogs = trinoQueryRunner.runQuery("show catalogs").split("\n");
-        LOG.info("Catalogs: {}", Arrays.toString(catalogs));
-        if (Arrays.stream(catalogs).noneMatch(s -> s.startsWith("\"gt_"))) {
-          break;
-        }
-        Thread.sleep(1000);
-        LOG.info("Waiting for test catalogs to be dropped");
-      }
-=======
       await()
           .atMost(30, TimeUnit.SECONDS)
           .pollInterval(1, TimeUnit.SECONDS)
@@ -102,9 +90,8 @@
               () -> {
                 String[] catalogs = trinoQueryRunner.runQuery("show catalogs").split("\n");
                 LOG.info("Catalogs: {}", Arrays.toString(catalogs));
-                return Arrays.stream(catalogs).filter(s -> s.startsWith("\"test.gt_")).count() == 0;
+                return Arrays.stream(catalogs).noneMatch(s -> s.startsWith("\"gt_"));
               });
->>>>>>> 14297cdd
     } catch (Exception e) {
       throw new Exception("Failed to clean up test env: " + e.getMessage(), e);
     }
