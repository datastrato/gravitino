/*
 * Copyright 2024 Datastrato Pvt Ltd.
 * This software is licensed under the Apache License version 2.
 */
package com.datastrato.gravitino.integration.test.spark.hive;

import com.datastrato.gravitino.integration.test.spark.SparkCommonIT;
import com.datastrato.gravitino.integration.test.util.spark.SparkTableInfo;
import com.datastrato.gravitino.integration.test.util.spark.SparkTableInfo.SparkColumnInfo;
import com.datastrato.gravitino.integration.test.util.spark.SparkTableInfoChecker;
import java.util.ArrayList;
import java.util.Arrays;
import java.util.List;
import java.util.Map;
<<<<<<< HEAD
import org.apache.hadoop.fs.Path;
=======
>>>>>>> e434133c
import org.apache.spark.sql.catalyst.analysis.NoSuchNamespaceException;
import org.apache.spark.sql.types.DataTypes;
import org.junit.jupiter.api.Assertions;
import org.junit.jupiter.api.Tag;
import org.junit.jupiter.api.Test;
import org.junit.jupiter.api.TestInstance;
import org.junit.platform.commons.util.StringUtils;

@Tag("gravitino-docker-it")
@TestInstance(TestInstance.Lifecycle.PER_CLASS)
public class SparkHiveCatalogIT extends SparkCommonIT {

  @Override
  protected String getCatalogName() {
    return "hive";
  }

  @Override
  protected String getProvider() {
    return "hive";
  }

  @Test
  void testCreateAndLoadSchema() {
    String testDatabaseName = "t_create1";
    dropDatabaseIfExists(testDatabaseName);
    sql("CREATE DATABASE " + testDatabaseName);
    Map<String, String> databaseMeta = getDatabaseMetadata(testDatabaseName);
    Assertions.assertFalse(databaseMeta.containsKey("Comment"));
    Assertions.assertTrue(databaseMeta.containsKey("Location"));
    Assertions.assertEquals("datastrato", databaseMeta.get("Owner"));
    String properties = databaseMeta.get("Properties");
    Assertions.assertTrue(StringUtils.isBlank(properties));

    testDatabaseName = "t_create2";
    dropDatabaseIfExists(testDatabaseName);
    String testDatabaseLocation = "/tmp/" + testDatabaseName;
    sql(
        String.format(
            "CREATE DATABASE %s COMMENT 'comment' LOCATION '%s'\n" + " WITH DBPROPERTIES (ID=001);",
            testDatabaseName, testDatabaseLocation));
    databaseMeta = getDatabaseMetadata(testDatabaseName);
    String comment = databaseMeta.get("Comment");
    Assertions.assertEquals("comment", comment);
    Assertions.assertEquals("datastrato", databaseMeta.get("Owner"));
    // underlying catalog may change /tmp/t_create2 to file:/tmp/t_create2
    Assertions.assertTrue(databaseMeta.get("Location").contains(testDatabaseLocation));
    properties = databaseMeta.get("Properties");
    Assertions.assertEquals("((ID,001))", properties);
  }

  @Test
  void testAlterSchema() {
    String testDatabaseName = "t_alter";
    sql("CREATE DATABASE " + testDatabaseName);
    Assertions.assertTrue(
        StringUtils.isBlank(getDatabaseMetadata(testDatabaseName).get("Properties")));

    sql(String.format("ALTER DATABASE %s SET DBPROPERTIES ('ID'='001')", testDatabaseName));
    Assertions.assertEquals("((ID,001))", getDatabaseMetadata(testDatabaseName).get("Properties"));

    // Hive metastore doesn't support alter database location, therefore this test method
    // doesn't verify ALTER DATABASE database_name SET LOCATION 'new_location'.

    Assertions.assertThrowsExactly(
        NoSuchNamespaceException.class,
        () -> sql("ALTER DATABASE notExists SET DBPROPERTIES ('ID'='001')"));
  }

  @Override
  protected boolean supportsSparkSQLClusteredBy() {
    return true;
  }

  @Override
  protected boolean supportPartition() {
    return true;
  }

  @Test
  public void testCreateHiveFormatPartitionTable() {
    String tableName = "hive_partition_table";

    dropTableIfExists(tableName);
    String createTableSQL = getCreateSimpleTableString(tableName);
    createTableSQL = createTableSQL + "PARTITIONED BY (age_p1 INT, age_p2 STRING)";
    sql(createTableSQL);

    List<SparkColumnInfo> columns = new ArrayList<>(getSimpleTableColumn());
    columns.add(SparkColumnInfo.of("age_p1", DataTypes.IntegerType));
    columns.add(SparkColumnInfo.of("age_p2", DataTypes.StringType));

    SparkTableInfo tableInfo = getTableInfo(tableName);
    SparkTableInfoChecker checker =
        SparkTableInfoChecker.create()
            .withName(tableName)
            .withColumns(columns)
            .withIdentifyPartition(Arrays.asList("age_p1", "age_p2"));
    checker.check(tableInfo);
    // write to static partition
    checkTableReadWrite(tableInfo);
    checkPartitionDirExists(tableInfo);
  }

  @Test
  void testCreateDatasourceFormatPartitionTable() {
    String tableName = "datasource_partition_table";
<<<<<<< HEAD

    dropTableIfExists(tableName);
    String createTableSQL = getCreateSimpleTableString(tableName);
    createTableSQL = createTableSQL + " USING PARQUET PARTITIONED BY (name, age)";
    sql(createTableSQL);
    SparkTableInfo tableInfo = getTableInfo(tableName);
    SparkTableInfoChecker checker =
        SparkTableInfoChecker.create()
            .withName(tableName)
            .withColumns(getSimpleTableColumn())
            .withIdentifyPartition(Arrays.asList("name", "age"));
    checker.check(tableInfo);
    checkTableReadWrite(tableInfo);
    checkPartitionDirExists(tableInfo);
  }

  @Test
  public void testWriteHiveDynamicPartition() {
    String tableName = "hive_dynamic_partition_table";
=======
>>>>>>> e434133c

    dropTableIfExists(tableName);
    String createTableSQL = getCreateSimpleTableString(tableName);
    createTableSQL = createTableSQL + " USING PARQUET PARTITIONED BY (name, age)";
    sql(createTableSQL);
    SparkTableInfo tableInfo = getTableInfo(tableName);
    SparkTableInfoChecker checker =
        SparkTableInfoChecker.create()
            .withName(tableName)
            .withColumns(getSimpleTableColumn())
            .withIdentifyPartition(Arrays.asList("name", "age"));
    checker.check(tableInfo);
    checkTableReadWrite(tableInfo);
    checkPartitionDirExists(tableInfo);
  }

  @Test
  public void testInsertHiveFormatPartitionTableAsSelect() {
    String tableName = "insert_hive_partition_table";
    String newTableName = "new_" + tableName;

    // create source table
    dropTableIfExists(tableName);
    createSimpleTable(tableName);
    SparkTableInfo tableInfo = getTableInfo(tableName);
    checkTableReadWrite(tableInfo);

    // insert into partition ((name = %s, age = %s) select xx
    dropTableIfExists(newTableName);
    String createTableSql =
        String.format(
            "CREATE TABLE %s (id INT) PARTITIONED BY (name STRING, age INT)", newTableName);
    sql(createTableSql);
    String insertPartitionSql =
        String.format(
            "INSERT OVERWRITE TABLE %s PARTITION (name = %s, age = %s) SELECT id FROM %s",
            newTableName,
            typeConstant.get(DataTypes.StringType),
            typeConstant.get(DataTypes.IntegerType),
            tableName);
    sql(insertPartitionSql);

    SparkTableInfo newTableInfo = getTableInfo(newTableName);
    checkPartitionDirExists(newTableInfo);
    String expectedData = getExpectedTableData(newTableInfo);
    List<String> tableData = getTableData(newTableName);
    Assertions.assertTrue(tableData.size() == 1);
    Assertions.assertEquals(expectedData, tableData.get(0));

    // insert into partition ((name = %s, age) select xx
    dropTableIfExists(newTableName);
    sql(createTableSql);
    insertPartitionSql =
        String.format(
            "INSERT OVERWRITE TABLE %s PARTITION (name = %s, age) SELECT id, age FROM %s",
            newTableName, typeConstant.get(DataTypes.StringType), tableName);
    sql(insertPartitionSql);

    newTableInfo = getTableInfo(newTableName);
    checkPartitionDirExists(newTableInfo);
    tableData = getTableData(newTableName);
    Assertions.assertTrue(tableData.size() == 1);
    Assertions.assertEquals(expectedData, tableData.get(0));

    // insert into partition ((name,  age) select xx
    dropTableIfExists(newTableName);
    sql(createTableSql);
    insertPartitionSql =
        String.format(
            "INSERT OVERWRITE TABLE %s PARTITION (name , age) SELECT * FROM %s",
            newTableName, tableName);
    sql(insertPartitionSql);

    newTableInfo = getTableInfo(newTableName);
    checkPartitionDirExists(newTableInfo);
    tableData = getTableData(newTableName);
    Assertions.assertTrue(tableData.size() == 1);
    Assertions.assertEquals(expectedData, tableData.get(0));
  }

  @Test
  void testCreateAndLoadSchema() {
    String testDatabaseName = "t_create1";
    dropDatabaseIfExists(testDatabaseName);
    sql("CREATE DATABASE " + testDatabaseName);
    Map<String, String> databaseMeta = getDatabaseMetadata(testDatabaseName);
    Assertions.assertFalse(databaseMeta.containsKey("Comment"));
    Assertions.assertTrue(databaseMeta.containsKey("Location"));
    Assertions.assertEquals("datastrato", databaseMeta.get("Owner"));
    String properties = databaseMeta.get("Properties");
    Assertions.assertTrue(StringUtils.isBlank(properties));

    testDatabaseName = "t_create2";
    dropDatabaseIfExists(testDatabaseName);
    String testDatabaseLocation = "/tmp/" + testDatabaseName;
    sql(
        String.format(
            "CREATE DATABASE %s COMMENT 'comment' LOCATION '%s'\n" + " WITH DBPROPERTIES (ID=001);",
            testDatabaseName, testDatabaseLocation));
    databaseMeta = getDatabaseMetadata(testDatabaseName);
    String comment = databaseMeta.get("Comment");
    Assertions.assertEquals("comment", comment);
    Assertions.assertEquals("datastrato", databaseMeta.get("Owner"));
    // underlying catalog may change /tmp/t_create2 to file:/tmp/t_create2
    Assertions.assertTrue(databaseMeta.get("Location").contains(testDatabaseLocation));
    properties = databaseMeta.get("Properties");
    Assertions.assertEquals("((ID,001))", properties);
  }

  @Test
  void testAlterSchema() {
    String testDatabaseName = "t_alter";
    sql("CREATE DATABASE " + testDatabaseName);
    Assertions.assertTrue(
        StringUtils.isBlank(getDatabaseMetadata(testDatabaseName).get("Properties")));

    sql(String.format("ALTER DATABASE %s SET DBPROPERTIES ('ID'='001')", testDatabaseName));
    Assertions.assertEquals("((ID,001))", getDatabaseMetadata(testDatabaseName).get("Properties"));

    // Hive metastore doesn't support alter database location, therefore this test method
    // doesn't verify ALTER DATABASE database_name SET LOCATION 'new_location'.

    Assertions.assertThrowsExactly(
        NoSuchNamespaceException.class,
        () -> sql("ALTER DATABASE notExists SET DBPROPERTIES ('ID'='001')"));
  }
}<|MERGE_RESOLUTION|>--- conflicted
+++ resolved
@@ -12,10 +12,6 @@
 import java.util.Arrays;
 import java.util.List;
 import java.util.Map;
-<<<<<<< HEAD
-import org.apache.hadoop.fs.Path;
-=======
->>>>>>> e434133c
 import org.apache.spark.sql.catalyst.analysis.NoSuchNamespaceException;
 import org.apache.spark.sql.types.DataTypes;
 import org.junit.jupiter.api.Assertions;
@@ -36,53 +32,6 @@
   @Override
   protected String getProvider() {
     return "hive";
-  }
-
-  @Test
-  void testCreateAndLoadSchema() {
-    String testDatabaseName = "t_create1";
-    dropDatabaseIfExists(testDatabaseName);
-    sql("CREATE DATABASE " + testDatabaseName);
-    Map<String, String> databaseMeta = getDatabaseMetadata(testDatabaseName);
-    Assertions.assertFalse(databaseMeta.containsKey("Comment"));
-    Assertions.assertTrue(databaseMeta.containsKey("Location"));
-    Assertions.assertEquals("datastrato", databaseMeta.get("Owner"));
-    String properties = databaseMeta.get("Properties");
-    Assertions.assertTrue(StringUtils.isBlank(properties));
-
-    testDatabaseName = "t_create2";
-    dropDatabaseIfExists(testDatabaseName);
-    String testDatabaseLocation = "/tmp/" + testDatabaseName;
-    sql(
-        String.format(
-            "CREATE DATABASE %s COMMENT 'comment' LOCATION '%s'\n" + " WITH DBPROPERTIES (ID=001);",
-            testDatabaseName, testDatabaseLocation));
-    databaseMeta = getDatabaseMetadata(testDatabaseName);
-    String comment = databaseMeta.get("Comment");
-    Assertions.assertEquals("comment", comment);
-    Assertions.assertEquals("datastrato", databaseMeta.get("Owner"));
-    // underlying catalog may change /tmp/t_create2 to file:/tmp/t_create2
-    Assertions.assertTrue(databaseMeta.get("Location").contains(testDatabaseLocation));
-    properties = databaseMeta.get("Properties");
-    Assertions.assertEquals("((ID,001))", properties);
-  }
-
-  @Test
-  void testAlterSchema() {
-    String testDatabaseName = "t_alter";
-    sql("CREATE DATABASE " + testDatabaseName);
-    Assertions.assertTrue(
-        StringUtils.isBlank(getDatabaseMetadata(testDatabaseName).get("Properties")));
-
-    sql(String.format("ALTER DATABASE %s SET DBPROPERTIES ('ID'='001')", testDatabaseName));
-    Assertions.assertEquals("((ID,001))", getDatabaseMetadata(testDatabaseName).get("Properties"));
-
-    // Hive metastore doesn't support alter database location, therefore this test method
-    // doesn't verify ALTER DATABASE database_name SET LOCATION 'new_location'.
-
-    Assertions.assertThrowsExactly(
-        NoSuchNamespaceException.class,
-        () -> sql("ALTER DATABASE notExists SET DBPROPERTIES ('ID'='001')"));
   }
 
   @Override
@@ -123,7 +72,6 @@
   @Test
   void testCreateDatasourceFormatPartitionTable() {
     String tableName = "datasource_partition_table";
-<<<<<<< HEAD
 
     dropTableIfExists(tableName);
     String createTableSQL = getCreateSimpleTableString(tableName);
@@ -141,27 +89,6 @@
   }
 
   @Test
-  public void testWriteHiveDynamicPartition() {
-    String tableName = "hive_dynamic_partition_table";
-=======
->>>>>>> e434133c
-
-    dropTableIfExists(tableName);
-    String createTableSQL = getCreateSimpleTableString(tableName);
-    createTableSQL = createTableSQL + " USING PARQUET PARTITIONED BY (name, age)";
-    sql(createTableSQL);
-    SparkTableInfo tableInfo = getTableInfo(tableName);
-    SparkTableInfoChecker checker =
-        SparkTableInfoChecker.create()
-            .withName(tableName)
-            .withColumns(getSimpleTableColumn())
-            .withIdentifyPartition(Arrays.asList("name", "age"));
-    checker.check(tableInfo);
-    checkTableReadWrite(tableInfo);
-    checkPartitionDirExists(tableInfo);
-  }
-
-  @Test
   public void testInsertHiveFormatPartitionTableAsSelect() {
     String tableName = "insert_hive_partition_table";
     String newTableName = "new_" + tableName;
