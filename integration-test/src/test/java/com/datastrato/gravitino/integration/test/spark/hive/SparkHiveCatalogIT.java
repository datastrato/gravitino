--- conflicted
+++ resolved
@@ -12,10 +12,6 @@
 import java.util.Arrays;
 import java.util.List;
 import java.util.Map;
-<<<<<<< HEAD
-import org.apache.hadoop.fs.Path;
-=======
->>>>>>> e434133c
 import org.apache.spark.sql.catalyst.analysis.NoSuchNamespaceException;
 import org.apache.spark.sql.types.DataTypes;
 import org.junit.jupiter.api.Assertions;
@@ -123,7 +119,6 @@
   @Test
   void testCreateDatasourceFormatPartitionTable() {
     String tableName = "datasource_partition_table";
-<<<<<<< HEAD
 
     dropTableIfExists(tableName);
     String createTableSQL = getCreateSimpleTableString(tableName);
@@ -141,27 +136,6 @@
   }
 
   @Test
-  public void testWriteHiveDynamicPartition() {
-    String tableName = "hive_dynamic_partition_table";
-=======
->>>>>>> e434133c
-
-    dropTableIfExists(tableName);
-    String createTableSQL = getCreateSimpleTableString(tableName);
-    createTableSQL = createTableSQL + " USING PARQUET PARTITIONED BY (name, age)";
-    sql(createTableSQL);
-    SparkTableInfo tableInfo = getTableInfo(tableName);
-    SparkTableInfoChecker checker =
-        SparkTableInfoChecker.create()
-            .withName(tableName)
-            .withColumns(getSimpleTableColumn())
-            .withIdentifyPartition(Arrays.asList("name", "age"));
-    checker.check(tableInfo);
-    checkTableReadWrite(tableInfo);
-    checkPartitionDirExists(tableInfo);
-  }
-
-  @Test
   public void testInsertHiveFormatPartitionTableAsSelect() {
     String tableName = "insert_hive_partition_table";
     String newTableName = "new_" + tableName;
