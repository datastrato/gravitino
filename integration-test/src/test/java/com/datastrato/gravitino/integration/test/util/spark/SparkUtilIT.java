/*
 * Licensed to the Apache Software Foundation (ASF) under one
 * or more contributor license agreements.  See the NOTICE file
 * distributed with this work for additional information
 * regarding copyright ownership.  The ASF licenses this file
 * to you under the Apache License, Version 2.0 (the
 * "License"); you may not use this file except in compliance
 * with the License.  You may obtain a copy of the License at
 *
 *   http://www.apache.org/licenses/LICENSE-2.0
 *
 * Unless required by applicable law or agreed to in writing,
 * software distributed under the License is distributed on an
 * "AS IS" BASIS, WITHOUT WARRANTIES OR CONDITIONS OF ANY
 * KIND, either express or implied.  See the License for the
 * specific language governing permissions and limitations
 * under the License.
 */

package com.datastrato.gravitino.integration.test.util.spark;

import com.datastrato.gravitino.integration.test.util.AbstractIT;
import com.datastrato.gravitino.spark.connector.table.SparkBaseTable;
import java.util.Arrays;
import java.util.List;
import java.util.Map;
import java.util.Set;
import java.util.stream.Collectors;
import java.util.stream.IntStream;
import org.apache.spark.sql.AnalysisException;
import org.apache.spark.sql.Dataset;
import org.apache.spark.sql.Row;
import org.apache.spark.sql.SparkSession;
import org.apache.spark.sql.catalyst.analysis.ResolvedTable;
import org.apache.spark.sql.catalyst.plans.logical.CommandResult;
import org.apache.spark.sql.catalyst.plans.logical.DescribeRelation;
import org.junit.jupiter.api.Assertions;

/**
 * Provides helper methods to execute SparkSQL and get SparkSQL result, will be reused by SparkIT
 * and IcebergRESTServiceIT
 *
 * <p>Referred from spark/v3.4/spark/src/test/java/org/apache/iceberg/spark/SparkTestBase.java
 */
public abstract class SparkUtilIT extends AbstractIT {

  protected abstract SparkSession getSparkSession();

  protected Set<String> getCatalogs() {
    return convertToStringSet(sql("SHOW CATALOGS"), 0);
  }

  protected Set<String> getDatabases() {
    return convertToStringSet(sql("SHOW DATABASES"), 0);
  }

  protected Set<String> listTableNames() {
    // the first column is namespace, the second column is table name
    return convertToStringSet(sql("SHOW TABLES"), 1);
  }

  protected Set<String> listTableNames(String database) {
    return convertToStringSet(sql("SHOW TABLES in " + database), 1);
  }

  protected void dropDatabaseIfExists(String database) {
    sql("DROP DATABASE IF EXISTS " + database);
  }

  // Specify Location explicitly because the default location is local HDFS, Spark will expand the
  // location to HDFS.
  protected void createDatabaseIfNotExists(String database) {
    sql(
        String.format(
            "CREATE DATABASE IF NOT EXISTS %s LOCATION '/user/hive/%s'", database, database));
  }

  protected Map<String, String> getDatabaseMetadata(String database) {
    return convertToStringMap(sql("DESC DATABASE EXTENDED " + database));
  }

  protected List<Object[]> sql(String query) {
    List<Row> rows = getSparkSession().sql(query).collectAsList();
    return rowsToJava(rows);
  }

  // columns data are joined by ','
  protected List<String> getTableData(String tableName) {
    return sql(getSelectAllSql(tableName)).stream()
        .map(
            line ->
                Arrays.stream(line)
                    .map(
                        item -> {
                          if (item instanceof Object[]) {
                            return Arrays.stream((Object[]) item)
                                .map(Object::toString)
                                .collect(Collectors.joining(","));
                          } else {
                            return item.toString();
                          }
                        })
                    .collect(Collectors.joining(",")))
        .collect(Collectors.toList());
  }

  // Create SparkTableInfo from SparkBaseTable retrieved from LogicalPlan.
  protected SparkTableInfo getTableInfo(String tableName) {
    Dataset ds = getSparkSession().sql("DESC TABLE EXTENDED " + tableName);
    CommandResult result = (CommandResult) ds.logicalPlan();
    DescribeRelation relation = (DescribeRelation) result.commandLogicalPlan();
    ResolvedTable table = (ResolvedTable) relation.child();
    SparkBaseTable baseTable = (SparkBaseTable) table.table();
    return SparkTableInfo.create(baseTable);
  }

  protected void dropTableIfExists(String tableName) {
    sql("DROP TABLE IF EXISTS " + tableName);
  }

  protected boolean tableExists(String tableName) {
    try {
      SparkTableInfo tableInfo = getTableInfo(tableName);
      Assertions.assertEquals(tableName, tableInfo.getTableName());
      return true;
    } catch (Exception e) {
      if (e instanceof AnalysisException) {
        return false;
      }
      throw e;
    }
  }

<<<<<<< HEAD
  protected static String getSelectAllSql(String tableName) {
=======
  protected void createTableAsSelect(String tableName, String newName) {
    sql(String.format("CREATE TABLE %s AS SELECT * FROM %s", newName, tableName));
  }

  protected void insertTableAsSelect(String tableName, String newName) {
    sql(String.format("INSERT INTO TABLE %s SELECT * FROM %s", newName, tableName));
  }

  private static String getSelectAllSql(String tableName) {
>>>>>>> e434133c
    return String.format("SELECT * FROM %s", tableName);
  }

  private List<Object[]> rowsToJava(List<Row> rows) {
    return rows.stream().map(this::toJava).collect(Collectors.toList());
  }

  private Object[] toJava(Row row) {
    return IntStream.range(0, row.size())
        .mapToObj(
            pos -> {
              if (row.isNullAt(pos)) {
                return null;
              }
              Object value = row.get(pos);
              if (value instanceof Row) {
                return toJava((Row) value);
              } else if (value instanceof scala.collection.Seq) {
                return row.getList(pos);
              } else if (value instanceof scala.collection.Map) {
                return row.getJavaMap(pos);
              }
              return value;
            })
        .toArray(Object[]::new);
  }

  private static Set<String> convertToStringSet(List<Object[]> objects, int index) {
    return objects.stream().map(row -> String.valueOf(row[index])).collect(Collectors.toSet());
  }

  private static Map<String, String> convertToStringMap(List<Object[]> objects) {
    return objects.stream()
        .collect(
            Collectors.toMap(
                row -> String.valueOf(row[0]),
                row -> String.valueOf(row[1]),
                (oldValue, newValue) -> oldValue));
  }
}<|MERGE_RESOLUTION|>--- conflicted
+++ resolved
@@ -131,9 +131,6 @@
     }
   }
 
-<<<<<<< HEAD
-  protected static String getSelectAllSql(String tableName) {
-=======
   protected void createTableAsSelect(String tableName, String newName) {
     sql(String.format("CREATE TABLE %s AS SELECT * FROM %s", newName, tableName));
   }
@@ -142,8 +139,7 @@
     sql(String.format("INSERT INTO TABLE %s SELECT * FROM %s", newName, tableName));
   }
 
-  private static String getSelectAllSql(String tableName) {
->>>>>>> e434133c
+  protected static String getSelectAllSql(String tableName) {
     return String.format("SELECT * FROM %s", tableName);
   }
 
