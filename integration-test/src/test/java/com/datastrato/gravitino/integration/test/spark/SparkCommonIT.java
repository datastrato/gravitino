--- conflicted
+++ resolved
@@ -119,12 +119,6 @@
   // hdfs://localhost:9000/xxx which couldn't read write data from SparkCommonIT. Will use default
   // database after spark connector support Alter database xx set location command.
   @BeforeAll
-<<<<<<< HEAD
-  void initDefaultDatabase() {
-    // cleanup the metastore_db directory in embedded mode
-    // to avoid the exception about `ERROR XSDB6: Another instance of Derby may have already booted
-    // the database /home/runner/work/gravitino/gravitino/integration-test/metastore_db`
-=======
   void initDefaultDatabase() throws IOException {
     // In embedded mode, derby acts as the backend database for the hive metastore
     // and creates a directory named metastore_db to store metadata,
@@ -137,19 +131,14 @@
     // The main reason is that the lock file in the metastore_db directory is not cleaned so that a
     // new connection cannot be created,
     // so a clean operation is done here to ensure that a new connection can be created.
->>>>>>> 46ebaf6c
     File hiveLocalMetaStorePath = new File("metastore_db");
     try {
       if (hiveLocalMetaStorePath.exists()) {
         FileUtils.deleteDirectory(hiveLocalMetaStorePath);
       }
     } catch (IOException e) {
-<<<<<<< HEAD
-      LOG.error(e.getMessage(), e);
-=======
       LOG.error(String.format("delete director %s failed.", hiveLocalMetaStorePath), e);
       throw e;
->>>>>>> 46ebaf6c
     }
     sql("USE " + getCatalogName());
     createDatabaseIfNotExists(getDefaultDatabase());
@@ -171,10 +160,7 @@
   @Test
   void testListTables() {
     String tableName = "t_list";
-<<<<<<< HEAD
-=======
-    dropTableIfExists(tableName);
->>>>>>> 46ebaf6c
+    dropTableIfExists(tableName);
     Set<String> tableNames = listTableNames();
     Assertions.assertFalse(tableNames.contains(tableName));
     createSimpleTable(tableName);
