--- conflicted
+++ resolved
@@ -81,35 +81,34 @@
         "INSERT OVERWRITE %s PARTITION (%s) VALUES (%s)", tableName, partitionString, values);
   }
 
-<<<<<<< HEAD
+  private static String getDeleteSql(String tableName, String condition) {
+    return String.format("DELETE FROM %s where %s", tableName, condition);
+  }
+
   private static String getUpdateTableSql(String tableName, String setClause, String whereClause) {
     return String.format("UPDATE %s SET %s WHERE %s", tableName, setClause, whereClause);
   }
 
   private static String getRowLevelUpdateTableSql(
-      String targetTableName, String selectClause, String sourceTableName, String onClause) {
+          String targetTableName, String selectClause, String sourceTableName, String onClause) {
     return String.format(
-        "MERGE INTO %s "
-            + "USING (SELECT %s) %s "
-            + "ON %s "
-            + "WHEN MATCHED THEN UPDATE SET * "
-            + "WHEN NOT MATCHED THEN INSERT *",
-        targetTableName, selectClause, sourceTableName, onClause);
+            "MERGE INTO %s "
+                    + "USING (SELECT %s) %s "
+                    + "ON %s "
+                    + "WHEN MATCHED THEN UPDATE SET * "
+                    + "WHEN NOT MATCHED THEN INSERT *",
+            targetTableName, selectClause, sourceTableName, onClause);
   }
 
   private static String getRowLevelDeleteTableSql(
-      String targetTableName, String selectClause, String sourceTableName, String onClause) {
+          String targetTableName, String selectClause, String sourceTableName, String onClause) {
     return String.format(
-        "MERGE INTO %s "
-            + "USING (SELECT %s) %s "
-            + "ON %s "
-            + "WHEN MATCHED THEN DELETE "
-            + "WHEN NOT MATCHED THEN INSERT *",
-        targetTableName, selectClause, sourceTableName, onClause);
-=======
-  private static String getDeleteSql(String tableName, String condition) {
-    return String.format("DELETE FROM %s where %s", tableName, condition);
->>>>>>> 02754017
+            "MERGE INTO %s "
+                    + "USING (SELECT %s) %s "
+                    + "ON %s "
+                    + "WHEN MATCHED THEN DELETE "
+                    + "WHEN NOT MATCHED THEN INSERT *",
+            targetTableName, selectClause, sourceTableName, onClause);
   }
 
   // Whether supports [CLUSTERED BY col_name3 SORTED BY col_name INTO num_buckets BUCKETS]
