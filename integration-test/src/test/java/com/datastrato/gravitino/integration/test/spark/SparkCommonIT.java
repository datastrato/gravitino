--- conflicted
+++ resolved
@@ -26,11 +26,7 @@
 import org.junit.jupiter.api.BeforeAll;
 import org.junit.jupiter.api.BeforeEach;
 import org.junit.jupiter.api.Test;
-<<<<<<< HEAD
-=======
 import org.junit.jupiter.api.condition.EnabledIf;
-import org.junit.platform.commons.util.StringUtils;
->>>>>>> b3a3e1b8
 
 public abstract class SparkCommonIT extends SparkEnvIT {
 
@@ -51,12 +47,6 @@
                   DataTypes.createStructField("col2", DataTypes.StringType, true))),
           "struct(1, 'a')");
 
-<<<<<<< HEAD
-  protected abstract String getUsingClause();
-
-  // Use a custom database not the original default database because SparkCommonIT couldn't
-  // read&write data to tables in default database. The main reason is default database location is
-=======
   private static String getInsertWithoutPartitionSql(String tableName, String values) {
     return String.format("INSERT INTO %s VALUES (%s)", tableName, values);
   }
@@ -70,9 +60,10 @@
   // Whether supports [CLUSTERED BY col_name3 SORTED BY col_name INTO num_buckets BUCKETS]
   protected abstract boolean supportsSparkSQLClusteredBy();
 
+  protected abstract String getUsingClause();
+
   // Use a custom database not the original default database because SparkIT couldn't read&write
   // data to tables in default database. The main reason is default database location is
->>>>>>> b3a3e1b8
   // determined by `hive.metastore.warehouse.dir` in hive-site.xml which is local HDFS address
   // not real HDFS address. The location of tables created under default database is like
   // hdfs://localhost:9000/xxx which couldn't read write data from SparkCommonIT. Will use default
@@ -89,7 +80,6 @@
     sql("USE " + getDefaultDatabase());
   }
 
-<<<<<<< HEAD
   @AfterAll
   void cleanUp() {
     sql("USE " + getCatalogName());
@@ -98,12 +88,6 @@
             databaseName -> sql(String.format("DROP DATABASE IF EXISTS %s CASCADE", databaseName)));
   }
 
-  protected String getDefaultDatabase() {
-    return "default_db";
-  }
-
-=======
->>>>>>> b3a3e1b8
   @Test
   void testLoadCatalogs() {
     Set<String> catalogs = getCatalogs();
