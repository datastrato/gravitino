/*
 *  Copyright 2024 Datastrato Pvt Ltd.
 *  This software is licensed under the Apache License version 2.
 */

package com.datastrato.gravitino.integration.test.spark;

import com.datastrato.gravitino.Catalog;
import com.datastrato.gravitino.NameIdentifier;
import com.datastrato.gravitino.client.GravitinoMetalake;
import com.datastrato.gravitino.integration.test.container.ContainerSuite;
import com.datastrato.gravitino.integration.test.container.HiveContainer;
import com.datastrato.gravitino.integration.test.util.spark.SparkUtilIT;
import com.datastrato.gravitino.spark.connector.GravitinoSparkConfig;
import com.datastrato.gravitino.spark.connector.plugin.GravitinoSparkPlugin;
import com.google.common.collect.Maps;
import java.io.IOException;
import java.util.Collections;
import java.util.Map;
import org.apache.hadoop.conf.Configuration;
import org.apache.hadoop.fs.FileSystem;
import org.apache.spark.sql.SparkSession;
import org.junit.jupiter.api.AfterAll;
import org.junit.jupiter.api.Assertions;
import org.junit.jupiter.api.BeforeAll;
import org.slf4j.Logger;
import org.slf4j.LoggerFactory;

/** Setup Hive, Gravitino, Spark, Metalake environment to execute SparkSQL. */
public abstract class SparkEnvIT extends SparkUtilIT {
  private static final Logger LOG = LoggerFactory.getLogger(SparkEnvIT.class);
  private final ContainerSuite containerSuite = ContainerSuite.getInstance();

  protected FileSystem hdfs;
  private final String metalakeName = "test";

  private SparkSession sparkSession;
<<<<<<< HEAD
  private String hiveMetastoreUri;
  private String gravitinoUri;
  private String warehouse;
=======
  private String hiveMetastoreUri = "thrift://127.0.0.1:9083";
  private String gravitinoUri = "http://127.0.0.1:8090";
>>>>>>> 5e2237b2

  protected abstract String getCatalogName();

  protected abstract String getProvider();

  @Override
  protected SparkSession getSparkSession() {
    Assertions.assertNotNull(sparkSession);
    return sparkSession;
  }

  @BeforeAll
  void startUp() {
    initHiveEnv();
    initHdfsFileSystem();
    initGravitinoEnv();
    initMetalakeAndCatalogs();
    initSparkEnv();
    LOG.info(
        "Startup Spark env successfully, gravitino uri: {}, hive metastore uri: {}",
        gravitinoUri,
        hiveMetastoreUri);
  }

  @AfterAll
  void stop() {
    if (hdfs != null) {
      try {
        hdfs.close();
      } catch (IOException e) {
        LOG.warn("Close HDFS filesystem failed,", e);
      }
    }
    if (sparkSession != null) {
      sparkSession.close();
    }
  }

  private void initMetalakeAndCatalogs() {
    client.createMetalake(NameIdentifier.of(metalakeName), "", Collections.emptyMap());
    GravitinoMetalake metalake = client.loadMetalake(NameIdentifier.of(metalakeName));
    Map<String, String> properties = Maps.newHashMap();
    properties.put(GravitinoSparkConfig.GRAVITINO_HIVE_METASTORE_URI, hiveMetastoreUri);
    properties.put(GravitinoSparkConfig.LAKEHOUSE_ICEBERG_CATALOG_BACKEND, "hive");
    properties.put(GravitinoSparkConfig.LAKEHOUSE_ICEBERG_CATALOG_WAREHOUSE, warehouse);
    properties.put(GravitinoSparkConfig.LAKEHOUSE_ICEBERG_CATALOG_URI, hiveMetastoreUri);

    metalake.createCatalog(
        NameIdentifier.of(metalakeName, getCatalogName()),
        Catalog.Type.RELATIONAL,
        getProvider(),
        "",
        properties);
  }

  private void initGravitinoEnv() {
    // Gravitino server is already started by AbstractIT, just construct gravitinoUrl
    int gravitinoPort = getGravitinoServerPort();
    gravitinoUri = String.format("http://127.0.0.1:%d", gravitinoPort);
  }

  private void initHiveEnv() {
    containerSuite.startHiveContainer();
    hiveMetastoreUri =
        String.format(
            "thrift://%s:%d",
            containerSuite.getHiveContainer().getContainerIpAddress(),
            HiveContainer.HIVE_METASTORE_PORT);
    warehouse =
        String.format(
            "hdfs://%s:%d/user/hive/warehouse",
            containerSuite.getHiveContainer().getContainerIpAddress(),
            HiveContainer.HDFS_DEFAULTFS_PORT);
  }

  private void initHdfsFileSystem() {
    Configuration conf = new Configuration();
    conf.set(
        "fs.defaultFS",
        String.format(
            "hdfs://%s:%d",
            containerSuite.getHiveContainer().getContainerIpAddress(),
            HiveContainer.HDFS_DEFAULTFS_PORT));
    try {
      hdfs = FileSystem.get(conf);
    } catch (IOException e) {
      LOG.error("Create HDFS filesystem failed", e);
      throw new RuntimeException(e);
    }
  }

  private void initSparkEnv() {
    sparkSession =
        SparkSession.builder()
            .master("local[1]")
            .appName("Spark connector integration test")
            .config("spark.plugins", GravitinoSparkPlugin.class.getName())
            .config(GravitinoSparkConfig.GRAVITINO_URI, gravitinoUri)
            .config(GravitinoSparkConfig.GRAVITINO_METALAKE, metalakeName)
<<<<<<< HEAD
            .config("spark.sql.warehouse.dir", warehouse)
=======
            .config("hive.exec.dynamic.partition.mode", "nonstrict")
            .config(
                "spark.sql.warehouse.dir",
                String.format(
                    "hdfs://%s:%d/user/hive/warehouse",
                    containerSuite.getHiveContainer().getContainerIpAddress(),
                    HiveContainer.HDFS_DEFAULTFS_PORT))
>>>>>>> 5e2237b2
            .enableHiveSupport()
            .getOrCreate();
  }
}<|MERGE_RESOLUTION|>--- conflicted
+++ resolved
@@ -29,20 +29,15 @@
 /** Setup Hive, Gravitino, Spark, Metalake environment to execute SparkSQL. */
 public abstract class SparkEnvIT extends SparkUtilIT {
   private static final Logger LOG = LoggerFactory.getLogger(SparkEnvIT.class);
-  private final ContainerSuite containerSuite = ContainerSuite.getInstance();
+  private static final ContainerSuite containerSuite = ContainerSuite.getInstance();
 
   protected FileSystem hdfs;
   private final String metalakeName = "test";
 
   private SparkSession sparkSession;
-<<<<<<< HEAD
-  private String hiveMetastoreUri;
-  private String gravitinoUri;
-  private String warehouse;
-=======
   private String hiveMetastoreUri = "thrift://127.0.0.1:9083";
   private String gravitinoUri = "http://127.0.0.1:8090";
->>>>>>> 5e2237b2
+  private String warehouse;
 
   protected abstract String getCatalogName();
 
@@ -142,17 +137,8 @@
             .config("spark.plugins", GravitinoSparkPlugin.class.getName())
             .config(GravitinoSparkConfig.GRAVITINO_URI, gravitinoUri)
             .config(GravitinoSparkConfig.GRAVITINO_METALAKE, metalakeName)
-<<<<<<< HEAD
-            .config("spark.sql.warehouse.dir", warehouse)
-=======
             .config("hive.exec.dynamic.partition.mode", "nonstrict")
-            .config(
-                "spark.sql.warehouse.dir",
-                String.format(
-                    "hdfs://%s:%d/user/hive/warehouse",
-                    containerSuite.getHiveContainer().getContainerIpAddress(),
-                    HiveContainer.HDFS_DEFAULTFS_PORT))
->>>>>>> 5e2237b2
+                .config("spark.sql.warehouse.dir", warehouse)
             .enableHiveSupport()
             .getOrCreate();
   }
