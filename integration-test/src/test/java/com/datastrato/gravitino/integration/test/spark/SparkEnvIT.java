--- conflicted
+++ resolved
@@ -144,17 +144,8 @@
             .config("spark.plugins", GravitinoSparkPlugin.class.getName())
             .config(GravitinoSparkConfig.GRAVITINO_URI, gravitinoUri)
             .config(GravitinoSparkConfig.GRAVITINO_METALAKE, metalakeName)
-<<<<<<< HEAD
+            .config("hive.exec.dynamic.partition.mode", "nonstrict")
             .config("spark.sql.warehouse.dir", warehouse)
-=======
-            .config("hive.exec.dynamic.partition.mode", "nonstrict")
-            .config(
-                "spark.sql.warehouse.dir",
-                String.format(
-                    "hdfs://%s:%d/user/hive/warehouse",
-                    containerSuite.getHiveContainer().getContainerIpAddress(),
-                    HiveContainer.HDFS_DEFAULTFS_PORT))
->>>>>>> 2b390582
             .enableHiveSupport()
             .getOrCreate();
   }
