/*
 *  Copyright 2024 Datastrato Pvt Ltd.
 *  This software is licensed under the Apache License version 2.
 */

package com.datastrato.gravitino.integration.test.spark;

import com.datastrato.gravitino.Catalog;
import com.datastrato.gravitino.NameIdentifier;
import com.datastrato.gravitino.auxiliary.AuxiliaryServiceManager;
import com.datastrato.gravitino.client.GravitinoMetalake;
import com.datastrato.gravitino.integration.test.container.ContainerSuite;
import com.datastrato.gravitino.integration.test.container.HiveContainer;
import com.datastrato.gravitino.integration.test.util.AbstractIT;
import com.datastrato.gravitino.integration.test.util.spark.SparkUtilIT;
import com.datastrato.gravitino.server.web.JettyServerConfig;
import com.datastrato.gravitino.spark.connector.GravitinoSparkConfig;
import com.datastrato.gravitino.spark.connector.plugin.GravitinoSparkPlugin;
import java.io.IOException;
import java.util.Collections;
import java.util.Map;
import org.apache.hadoop.conf.Configuration;
import org.apache.hadoop.fs.FileSystem;
import org.apache.spark.sql.SparkSession;
import org.junit.jupiter.api.AfterAll;
import org.junit.jupiter.api.Assertions;
import org.junit.jupiter.api.BeforeAll;
import org.slf4j.Logger;
import org.slf4j.LoggerFactory;

/** Setup Hive, Gravitino, Spark, Metalake environment to execute SparkSQL. */
public abstract class SparkEnvIT extends SparkUtilIT {
  private static final Logger LOG = LoggerFactory.getLogger(SparkEnvIT.class);
  private static final ContainerSuite containerSuite = ContainerSuite.getInstance();

<<<<<<< HEAD
  private final String metalakeName = "test";
  private SparkSession sparkSession;
  private String gravitinoUri = "http://127.0.0.1:8090";

  protected String hiveMetastoreUri = "thrift://127.0.0.1:9083";
  protected String icebergRestServiceUri = "http://127.0.0.1:%d/iceberg/";
  protected String warehouse;
  protected FileSystem hdfs;
=======
  protected String hiveMetastoreUri = "thrift://127.0.0.1:9083";
  protected String warehouse;
  protected FileSystem hdfs;

  private final String metalakeName = "test";
  private SparkSession sparkSession;
  private String gravitinoUri = "http://127.0.0.1:8090";
>>>>>>> 5e09e3e9

  protected abstract String getCatalogName();

  protected abstract String getProvider();

  protected abstract Map<String, String> getCatalogConfigs();

  @Override
  protected SparkSession getSparkSession() {
    Assertions.assertNotNull(sparkSession);
    return sparkSession;
  }

  @BeforeAll
  void startUp() throws Exception {
    if ("lakehouse-iceberg".equalsIgnoreCase(getProvider())) {
      ignoreIcebergRestService = false;
      registerCatalogConfigs();
    }
    // Start Gravitino server
    AbstractIT.startIntegrationTest();
    initHiveEnv();
    initHdfsFileSystem();
    initGravitinoEnv();
    initMetalakeAndCatalogs();
    initSparkEnv();
    LOG.info(
        "Startup Spark env successfully, gravitino uri: {}, hive metastore uri: {}",
        gravitinoUri,
        hiveMetastoreUri);
  }

  @AfterAll
  void stop() throws IOException, InterruptedException {
    if (hdfs != null) {
      try {
        hdfs.close();
      } catch (IOException e) {
        LOG.warn("Close HDFS filesystem failed,", e);
      }
    }
    if (sparkSession != null) {
      sparkSession.close();
    }
    AbstractIT.stopIntegrationTest();
  }

  // AbstractIT#startIntegrationTest() is static, so we couldn't update the value of
  // ignoreIcebergRestService
  // if startIntegrationTest() is auto invoked by Junit. So here we override
  // startIntegrationTest() to disable the auto invoke by junit.
  @BeforeAll
  public static void startIntegrationTest() {}

  @AfterAll
  public static void stopIntegrationTest() {}

  private void initMetalakeAndCatalogs() {
    client.createMetalake(NameIdentifier.of(metalakeName), "", Collections.emptyMap());
    GravitinoMetalake metalake = client.loadMetalake(NameIdentifier.of(metalakeName));
    Map<String, String> properties = getCatalogConfigs();
    metalake.createCatalog(
        NameIdentifier.of(metalakeName, getCatalogName()),
        Catalog.Type.RELATIONAL,
        getProvider(),
        "",
        properties);
  }

  private int getIcebergRestServicePort() {
    JettyServerConfig jettyServerConfig =
        JettyServerConfig.fromConfig(
            serverConfig, AuxiliaryServiceManager.GRAVITINO_AUX_SERVICE_PREFIX + "iceberg-rest.");
    return jettyServerConfig.getHttpPort();
  }

  private void initGravitinoEnv() {
    // Gravitino server is already started by AbstractIT, just construct gravitinoUrl
    int gravitinoPort = getGravitinoServerPort();
    gravitinoUri = String.format("http://127.0.0.1:%d", gravitinoPort);
    int icebergRestServicePort = getIcebergRestServicePort();
    icebergRestServiceUri = String.format(icebergRestServiceUri, icebergRestServicePort);
  }

  private void initHiveEnv() {
    containerSuite.startHiveContainer();
    hiveMetastoreUri =
        String.format(
            "thrift://%s:%d",
            containerSuite.getHiveContainer().getContainerIpAddress(),
            HiveContainer.HIVE_METASTORE_PORT);
    warehouse =
        String.format(
            "hdfs://%s:%d/user/hive/warehouse",
            containerSuite.getHiveContainer().getContainerIpAddress(),
            HiveContainer.HDFS_DEFAULTFS_PORT);
  }

  private void initHdfsFileSystem() {
    Configuration conf = new Configuration();
    conf.set(
        "fs.defaultFS",
        String.format(
            "hdfs://%s:%d",
            containerSuite.getHiveContainer().getContainerIpAddress(),
            HiveContainer.HDFS_DEFAULTFS_PORT));
    try {
      hdfs = FileSystem.get(conf);
    } catch (IOException e) {
      LOG.error("Create HDFS filesystem failed", e);
      throw new RuntimeException(e);
    }
  }

  private void initSparkEnv() {
    sparkSession =
        SparkSession.builder()
            .master("local[1]")
            .appName("Spark connector integration test")
            .config("spark.plugins", GravitinoSparkPlugin.class.getName())
            .config(GravitinoSparkConfig.GRAVITINO_URI, gravitinoUri)
            .config(GravitinoSparkConfig.GRAVITINO_METALAKE, metalakeName)
            .config("hive.exec.dynamic.partition.mode", "nonstrict")
            .config("spark.sql.warehouse.dir", warehouse)
            .config("spark.sql.session.timeZone", TIME_ZONE_UTC)
            .enableHiveSupport()
            .getOrCreate();
  }

  private void registerCatalogConfigs() {
    Map<String, String> icebergConfigs = getCatalogConfigs();
    AbstractIT.registerCustomConfigs(icebergConfigs);
  }
}<|MERGE_RESOLUTION|>--- conflicted
+++ resolved
@@ -33,24 +33,14 @@
   private static final Logger LOG = LoggerFactory.getLogger(SparkEnvIT.class);
   private static final ContainerSuite containerSuite = ContainerSuite.getInstance();
 
-<<<<<<< HEAD
-  private final String metalakeName = "test";
-  private SparkSession sparkSession;
-  private String gravitinoUri = "http://127.0.0.1:8090";
-
   protected String hiveMetastoreUri = "thrift://127.0.0.1:9083";
   protected String icebergRestServiceUri = "http://127.0.0.1:%d/iceberg/";
-  protected String warehouse;
-  protected FileSystem hdfs;
-=======
-  protected String hiveMetastoreUri = "thrift://127.0.0.1:9083";
   protected String warehouse;
   protected FileSystem hdfs;
 
   private final String metalakeName = "test";
   private SparkSession sparkSession;
   private String gravitinoUri = "http://127.0.0.1:8090";
->>>>>>> 5e09e3e9
 
   protected abstract String getCatalogName();
 
@@ -120,13 +110,6 @@
         properties);
   }
 
-  private int getIcebergRestServicePort() {
-    JettyServerConfig jettyServerConfig =
-        JettyServerConfig.fromConfig(
-            serverConfig, AuxiliaryServiceManager.GRAVITINO_AUX_SERVICE_PREFIX + "iceberg-rest.");
-    return jettyServerConfig.getHttpPort();
-  }
-
   private void initGravitinoEnv() {
     // Gravitino server is already started by AbstractIT, just construct gravitinoUrl
     int gravitinoPort = getGravitinoServerPort();
@@ -184,4 +167,11 @@
     Map<String, String> icebergConfigs = getCatalogConfigs();
     AbstractIT.registerCustomConfigs(icebergConfigs);
   }
+
+    private int getIcebergRestServicePort() {
+        JettyServerConfig jettyServerConfig =
+                JettyServerConfig.fromConfig(
+                        serverConfig, AuxiliaryServiceManager.GRAVITINO_AUX_SERVICE_PREFIX + "iceberg-rest.");
+        return jettyServerConfig.getHttpPort();
+    }
 }