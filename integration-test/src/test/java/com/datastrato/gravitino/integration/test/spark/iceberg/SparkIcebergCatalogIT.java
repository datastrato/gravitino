--- conflicted
+++ resolved
@@ -31,12 +31,10 @@
 import org.apache.spark.sql.catalyst.analysis.NoSuchNamespaceException;
 import org.apache.spark.sql.catalyst.analysis.NoSuchTableException;
 import org.apache.spark.sql.catalyst.expressions.Literal;
-import org.apache.spark.sql.connector.catalog.CatalogPlugin;
-import org.apache.spark.sql.connector.catalog.FunctionCatalog;
-import org.apache.spark.sql.connector.catalog.Identifier;
+import org.apache.spark.sql.connector.catalog.*;
+import org.apache.spark.sql.connector.catalog.functions.UnboundFunction;
 import org.apache.spark.sql.connector.catalog.Table;
 import org.apache.spark.sql.connector.catalog.TableCatalog;
-import org.apache.spark.sql.connector.catalog.functions.UnboundFunction;
 import org.apache.spark.sql.types.DataTypes;
 import org.apache.spark.sql.types.StructField;
 import org.junit.jupiter.api.Assertions;
@@ -245,83 +243,83 @@
   }
 
   @Test
-<<<<<<< HEAD
-  void testIcebergTimeTravelQuery() throws NoSuchTableException {
-    String tableName = "test_iceberg_as_of_query";
-    dropTableIfExists(tableName);
-    createSimpleTable(tableName);
-    checkTableColumns(tableName, getSimpleTableColumn(), getTableInfo(tableName));
-
-    sql(String.format("INSERT INTO %s VALUES (1, '1', 1)", tableName));
-    List<String> tableData = getQueryData(getSelectAllSqlWithOrder(tableName, "id"));
-    Assertions.assertEquals(1, tableData.size());
-    Assertions.assertEquals("1,1,1", tableData.get(0));
-
-    SparkIcebergTable sparkIcebergTable = getSparkIcebergTableInstance(tableName);
-    long snapshotId = getCurrentSnapshotId(tableName);
-    sparkIcebergTable.table().manageSnapshots().createBranch("test_branch", snapshotId).commit();
-    sparkIcebergTable.table().manageSnapshots().createTag("test_tag", snapshotId).commit();
-    long snapshotTimestamp = getCurrentSnapshotTimestamp(tableName);
-    long timestamp = waitUntilAfter(snapshotTimestamp + 1000);
-    long timestampInSeconds = TimeUnit.MILLISECONDS.toSeconds(timestamp);
-
-    // create a second snapshot
-    sql(String.format("INSERT INTO %s VALUES (2, '2', 2)", tableName));
-    tableData = getQueryData(getSelectAllSqlWithOrder(tableName, "id"));
-    Assertions.assertEquals(2, tableData.size());
-    Assertions.assertEquals("1,1,1;2,2,2", String.join(";", tableData));
-
-    tableData =
-        getQueryData(
-            String.format("SELECT * FROM %s TIMESTAMP AS OF %s", tableName, timestampInSeconds));
-    Assertions.assertEquals(1, tableData.size());
-    Assertions.assertEquals("1,1,1", tableData.get(0));
-    tableData =
-        getQueryData(
-            String.format(
-                "SELECT * FROM %s FOR SYSTEM_TIME AS OF %s", tableName, timestampInSeconds));
-    Assertions.assertEquals(1, tableData.size());
-    Assertions.assertEquals("1,1,1", tableData.get(0));
-
-    tableData =
-        getQueryData(String.format("SELECT * FROM %s VERSION AS OF %d", tableName, snapshotId));
-    Assertions.assertEquals(1, tableData.size());
-    Assertions.assertEquals("1,1,1", tableData.get(0));
-    tableData =
-        getQueryData(
-            String.format("SELECT * FROM %s FOR SYSTEM_VERSION AS OF %d", tableName, snapshotId));
-    Assertions.assertEquals(1, tableData.size());
-    Assertions.assertEquals("1,1,1", tableData.get(0));
-
-    tableData =
-        getQueryData(String.format("SELECT * FROM %s VERSION AS OF 'test_branch'", tableName));
-    Assertions.assertEquals(1, tableData.size());
-    Assertions.assertEquals("1,1,1", tableData.get(0));
-    tableData =
-        getQueryData(
-            String.format("SELECT * FROM %s FOR SYSTEM_VERSION AS OF 'test_branch'", tableName));
-    Assertions.assertEquals(1, tableData.size());
-    Assertions.assertEquals("1,1,1", tableData.get(0));
-
-    tableData = getQueryData(String.format("SELECT * FROM %s VERSION AS OF 'test_tag'", tableName));
-    Assertions.assertEquals(1, tableData.size());
-    Assertions.assertEquals("1,1,1", tableData.get(0));
-    tableData =
-        getQueryData(
-            String.format("SELECT * FROM %s FOR SYSTEM_VERSION AS OF 'test_tag'", tableName));
-    Assertions.assertEquals(1, tableData.size());
-    Assertions.assertEquals("1,1,1", tableData.get(0));
-=======
   void testIcebergCallOperations() throws NoSuchTableException {
     testIcebergCallRollbackToSnapshot();
     testIcebergCallSetCurrentSnapshot();
     testIcebergCallRewriteDataFiles();
     testIcebergCallRewriteManifests();
     testIcebergCallRewritePositionDeleteFiles();
->>>>>>> f7eb7ac9
-  }
-
-  private void testMetadataColumns() {
+  }
+
+    @Test
+    void testIcebergTimeTravelQuery() throws NoSuchTableException {
+        String tableName = "test_iceberg_as_of_query";
+        dropTableIfExists(tableName);
+        createSimpleTable(tableName);
+        checkTableColumns(tableName, getSimpleTableColumn(), getTableInfo(tableName));
+
+        sql(String.format("INSERT INTO %s VALUES (1, '1', 1)", tableName));
+        List<String> tableData = getQueryData(getSelectAllSqlWithOrder(tableName, "id"));
+        Assertions.assertEquals(1, tableData.size());
+        Assertions.assertEquals("1,1,1", tableData.get(0));
+
+        SparkIcebergTable sparkIcebergTable = getSparkIcebergTableInstance(tableName);
+        long snapshotId = getCurrentSnapshotId(tableName);
+        sparkIcebergTable.table().manageSnapshots().createBranch("test_branch", snapshotId).commit();
+        sparkIcebergTable.table().manageSnapshots().createTag("test_tag", snapshotId).commit();
+        long snapshotTimestamp = getCurrentSnapshotTimestamp(tableName);
+        long timestamp = waitUntilAfter(snapshotTimestamp + 1000);
+        long timestampInSeconds = TimeUnit.MILLISECONDS.toSeconds(timestamp);
+
+        // create a second snapshot
+        sql(String.format("INSERT INTO %s VALUES (2, '2', 2)", tableName));
+        tableData = getQueryData(getSelectAllSqlWithOrder(tableName, "id"));
+        Assertions.assertEquals(2, tableData.size());
+        Assertions.assertEquals("1,1,1;2,2,2", String.join(";", tableData));
+
+        tableData =
+                getQueryData(
+                        String.format("SELECT * FROM %s TIMESTAMP AS OF %s", tableName, timestampInSeconds));
+        Assertions.assertEquals(1, tableData.size());
+        Assertions.assertEquals("1,1,1", tableData.get(0));
+        tableData =
+                getQueryData(
+                        String.format(
+                                "SELECT * FROM %s FOR SYSTEM_TIME AS OF %s", tableName, timestampInSeconds));
+        Assertions.assertEquals(1, tableData.size());
+        Assertions.assertEquals("1,1,1", tableData.get(0));
+
+        tableData =
+                getQueryData(String.format("SELECT * FROM %s VERSION AS OF %d", tableName, snapshotId));
+        Assertions.assertEquals(1, tableData.size());
+        Assertions.assertEquals("1,1,1", tableData.get(0));
+        tableData =
+                getQueryData(
+                        String.format("SELECT * FROM %s FOR SYSTEM_VERSION AS OF %d", tableName, snapshotId));
+        Assertions.assertEquals(1, tableData.size());
+        Assertions.assertEquals("1,1,1", tableData.get(0));
+
+        tableData =
+                getQueryData(String.format("SELECT * FROM %s VERSION AS OF 'test_branch'", tableName));
+        Assertions.assertEquals(1, tableData.size());
+        Assertions.assertEquals("1,1,1", tableData.get(0));
+        tableData =
+                getQueryData(
+                        String.format("SELECT * FROM %s FOR SYSTEM_VERSION AS OF 'test_branch'", tableName));
+        Assertions.assertEquals(1, tableData.size());
+        Assertions.assertEquals("1,1,1", tableData.get(0));
+
+        tableData = getQueryData(String.format("SELECT * FROM %s VERSION AS OF 'test_tag'", tableName));
+        Assertions.assertEquals(1, tableData.size());
+        Assertions.assertEquals("1,1,1", tableData.get(0));
+        tableData =
+                getQueryData(
+                        String.format("SELECT * FROM %s FOR SYSTEM_VERSION AS OF 'test_tag'", tableName));
+        Assertions.assertEquals(1, tableData.size());
+        Assertions.assertEquals("1,1,1", tableData.get(0));
+    }
+
+    private void testMetadataColumns() {
     String tableName = "test_metadata_columns";
     dropTableIfExists(tableName);
     String createTableSQL = getCreateSimpleTableString(tableName);
@@ -791,41 +789,31 @@
     }
   }
 
-<<<<<<< HEAD
-  private SparkIcebergTable getSparkIcebergTableInstance(String tableName)
-      throws NoSuchTableException {
-=======
-  private long getCurrentSnapshotId(String tableName) throws NoSuchTableException {
->>>>>>> f7eb7ac9
-    CatalogPlugin catalogPlugin =
-        getSparkSession().sessionState().catalogManager().catalog(getCatalogName());
-    Assertions.assertInstanceOf(TableCatalog.class, catalogPlugin);
-    TableCatalog catalog = (TableCatalog) catalogPlugin;
-    Table table = catalog.loadTable(Identifier.of(new String[] {getDefaultDatabase()}, tableName));
-<<<<<<< HEAD
-    return (SparkIcebergTable) table;
-  }
-
-  private long getCurrentSnapshotTimestamp(String tableName) throws NoSuchTableException {
-    SparkIcebergTable sparkIcebergTable = getSparkIcebergTableInstance(tableName);
-    return sparkIcebergTable.table().currentSnapshot().timestampMillis();
-  }
-
-  private long getCurrentSnapshotId(String tableName) throws NoSuchTableException {
-    SparkIcebergTable sparkIcebergTable = getSparkIcebergTableInstance(tableName);
-    return sparkIcebergTable.table().currentSnapshot().snapshotId();
-  }
-
-  private long waitUntilAfter(Long timestampMillis) {
-    long current = System.currentTimeMillis();
-    while (current <= timestampMillis) {
-      current = System.currentTimeMillis();
-    }
-    return current;
-  }
-=======
-    SparkIcebergTable sparkIcebergTable = (SparkIcebergTable) table;
-    return sparkIcebergTable.table().currentSnapshot().snapshotId();
-  }
->>>>>>> f7eb7ac9
+    private SparkIcebergTable getSparkIcebergTableInstance(String tableName)
+            throws NoSuchTableException {
+        CatalogPlugin catalogPlugin =
+                getSparkSession().sessionState().catalogManager().catalog(getCatalogName());
+        Assertions.assertInstanceOf(TableCatalog.class, catalogPlugin);
+        TableCatalog catalog = (TableCatalog) catalogPlugin;
+        Table table = catalog.loadTable(Identifier.of(new String[] {getDefaultDatabase()}, tableName));
+        return (SparkIcebergTable) table;
+    }
+
+    private long getCurrentSnapshotTimestamp(String tableName) throws NoSuchTableException {
+        SparkIcebergTable sparkIcebergTable = getSparkIcebergTableInstance(tableName);
+        return sparkIcebergTable.table().currentSnapshot().timestampMillis();
+    }
+
+    private long getCurrentSnapshotId(String tableName) throws NoSuchTableException {
+        SparkIcebergTable sparkIcebergTable = getSparkIcebergTableInstance(tableName);
+        return sparkIcebergTable.table().currentSnapshot().snapshotId();
+    }
+
+    private long waitUntilAfter(Long timestampMillis) {
+        long current = System.currentTimeMillis();
+        while (current <= timestampMillis) {
+            current = System.currentTimeMillis();
+        }
+        return current;
+    }
 }