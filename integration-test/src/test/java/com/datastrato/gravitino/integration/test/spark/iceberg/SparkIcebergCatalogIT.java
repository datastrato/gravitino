/*
 * Copyright 2024 Datastrato Pvt Ltd.
 * This software is licensed under the Apache License version 2.
 */
package com.datastrato.gravitino.integration.test.spark.iceberg;

import com.datastrato.gravitino.integration.test.spark.SparkCommonIT;
import com.datastrato.gravitino.integration.test.util.spark.SparkMetadataColumnInfo;
import com.datastrato.gravitino.integration.test.util.spark.SparkTableInfo;
import com.datastrato.gravitino.integration.test.util.spark.SparkTableInfoChecker;
import com.datastrato.gravitino.spark.connector.iceberg.SparkIcebergTable;
import com.google.common.collect.ImmutableList;
import com.google.common.collect.ImmutableMap;
import java.io.File;
import java.io.IOException;
import java.util.ArrayList;
import java.util.Arrays;
import java.util.Collections;
import java.util.HashMap;
import java.util.List;
import java.util.Map;
<<<<<<< HEAD
import java.util.Set;
=======
import java.util.concurrent.TimeUnit;
>>>>>>> 86f51cd4
import java.util.stream.Collectors;
import lombok.Data;
import org.apache.hadoop.fs.Path;
import org.apache.iceberg.NullOrder;
import org.apache.iceberg.SortOrder;
import org.apache.iceberg.exceptions.ValidationException;
import org.apache.spark.sql.Column;
import org.apache.spark.sql.Dataset;
import org.apache.spark.sql.Encoders;
import org.apache.spark.sql.Row;
import org.apache.spark.sql.catalyst.analysis.NoSuchFunctionException;
import org.apache.spark.sql.catalyst.analysis.NoSuchNamespaceException;
import org.apache.spark.sql.catalyst.analysis.NoSuchTableException;
import org.apache.spark.sql.catalyst.expressions.Literal;
import org.apache.spark.sql.connector.catalog.CatalogPlugin;
import org.apache.spark.sql.connector.catalog.FunctionCatalog;
import org.apache.spark.sql.connector.catalog.Identifier;
import org.apache.spark.sql.connector.catalog.Table;
import org.apache.spark.sql.connector.catalog.TableCatalog;
import org.apache.spark.sql.connector.catalog.functions.UnboundFunction;
import org.apache.spark.sql.types.DataTypes;
import org.apache.spark.sql.types.StructField;
import org.junit.jupiter.api.Assertions;
import org.junit.jupiter.api.Test;
import org.junit.jupiter.params.ParameterizedTest;
import org.junit.jupiter.params.provider.MethodSource;

public abstract class SparkIcebergCatalogIT extends SparkCommonIT {

  private static final String ICEBERG_FORMAT_VERSION = "format-version";
  private static final String ICEBERG_DELETE_MODE = "write.delete.mode";
  private static final String ICEBERG_UPDATE_MODE = "write.update.mode";
  private static final String ICEBERG_MERGE_MODE = "write.merge.mode";
  private static final String ICEBERG_WRITE_DISTRIBUTION_MODE = "write.distribution-mode";
  private static final String ICEBERG_SORT_ORDER = "sort-order";

  @Override
  protected String getCatalogName() {
    return "iceberg";
  }

  @Override
  protected String getProvider() {
    return "lakehouse-iceberg";
  }

  @Override
  protected boolean supportsSparkSQLClusteredBy() {
    return false;
  }

  @Override
  protected boolean supportsPartition() {
    return true;
  }

  @Override
  protected boolean supportsDelete() {
    return true;
  }

  @Override
  protected String getTableLocation(SparkTableInfo table) {
    return String.join(File.separator, table.getTableLocation(), "data");
  }

  @Test
  void testIcebergFileLevelDeleteOperation() {
    String tableName = "test_delete_table";
    dropTableIfExists(tableName);
    createSimpleTable(tableName);

    SparkTableInfo table = getTableInfo(tableName);
    checkTableColumns(tableName, getSimpleTableColumn(), table);
    sql(
        String.format(
            "INSERT INTO %s VALUES (1, '1', 1),(2, '2', 2),(3, '3', 3),(4, '4', 4),(5, '5', 5)",
            tableName));
    List<String> queryResult1 = getTableData(tableName);
    Assertions.assertEquals(5, queryResult1.size());
    Assertions.assertEquals("1,1,1;2,2,2;3,3,3;4,4,4;5,5,5", String.join(";", queryResult1));
    sql(getDeleteSql(tableName, "id < 10"));
    List<String> queryResult2 = getTableData(tableName);
    Assertions.assertEquals(0, queryResult2.size());
  }

  @Test
  void testIcebergListAndLoadFunctions() throws NoSuchNamespaceException, NoSuchFunctionException {
    String[] empty_namespace = new String[] {};
    String[] system_namespace = new String[] {"system"};
    String[] default_namespace = new String[] {getDefaultDatabase()};
    String[] non_exists_namespace = new String[] {"non_existent"};
    List<String> functions =
        Arrays.asList("iceberg_version", "years", "months", "days", "hours", "bucket", "truncate");

    CatalogPlugin catalogPlugin =
        getSparkSession().sessionState().catalogManager().catalog(getCatalogName());
    Assertions.assertInstanceOf(FunctionCatalog.class, catalogPlugin);
    FunctionCatalog functionCatalog = (FunctionCatalog) catalogPlugin;

    for (String[] namespace : ImmutableList.of(empty_namespace, system_namespace)) {
      Arrays.stream(functionCatalog.listFunctions(namespace))
          .map(Identifier::name)
          .forEach(function -> Assertions.assertTrue(functions.contains(function)));
    }
    Arrays.stream(functionCatalog.listFunctions(default_namespace))
        .map(Identifier::name)
        .forEach(function -> Assertions.assertFalse(functions.contains(function)));
    Assertions.assertThrows(
        NoSuchNamespaceException.class, () -> functionCatalog.listFunctions(non_exists_namespace));

    for (String[] namespace : ImmutableList.of(empty_namespace, system_namespace)) {
      for (String function : functions) {
        Identifier identifier = Identifier.of(namespace, function);
        UnboundFunction func = functionCatalog.loadFunction(identifier);
        Assertions.assertEquals(function, func.name());
      }
    }
    functions.forEach(
        function -> {
          Identifier identifier = Identifier.of(new String[] {getDefaultDatabase()}, function);
          Assertions.assertThrows(
              NoSuchFunctionException.class, () -> functionCatalog.loadFunction(identifier));
        });
  }

  @Test
  void testIcebergFunction() {
    String[] catalogAndNamespaces = new String[] {getCatalogName() + ".system", getCatalogName()};
    Arrays.stream(catalogAndNamespaces)
        .forEach(
            catalogAndNamespace -> {
              List<String> bucket =
                  getQueryData(String.format("SELECT %s.bucket(2, 100)", catalogAndNamespace));
              Assertions.assertEquals(1, bucket.size());
              Assertions.assertEquals("0", bucket.get(0));
            });

    Arrays.stream(catalogAndNamespaces)
        .forEach(
            catalogAndNamespace -> {
              List<String> bucket =
                  getQueryData(
                      String.format("SELECT %s.truncate(2, 'abcdef')", catalogAndNamespace));
              Assertions.assertEquals(1, bucket.size());
              Assertions.assertEquals("ab", bucket.get(0));
            });
  }

  @Test
  void testIcebergPartitions() {
    Map<String, String> partitionPaths = new HashMap<>();
    partitionPaths.put("years", "name=a/name_trunc=a/id_bucket=4/ts_year=2024");
    partitionPaths.put("months", "name=a/name_trunc=a/id_bucket=4/ts_month=2024-01");
    partitionPaths.put("days", "name=a/name_trunc=a/id_bucket=4/ts_day=2024-01-01");
    partitionPaths.put("hours", "name=a/name_trunc=a/id_bucket=4/ts_hour=2024-01-01-12");

    partitionPaths
        .keySet()
        .forEach(
            func -> {
              String tableName = String.format("test_iceberg_%s_partition_table", func);
              dropTableIfExists(tableName);
              String createTableSQL = getCreateIcebergSimpleTableString(tableName);
              createTableSQL =
                  createTableSQL
                      + String.format(
                          " PARTITIONED BY (name, truncate(1, name), bucket(16, id), %s(ts));",
                          func);
              sql(createTableSQL);
              SparkTableInfo tableInfo = getTableInfo(tableName);
              SparkTableInfoChecker checker =
                  SparkTableInfoChecker.create()
                      .withName(tableName)
                      .withColumns(getIcebergSimpleTableColumn())
                      .withIdentifyPartition(Collections.singletonList("name"))
                      .withTruncatePartition(1, "name")
                      .withBucketPartition(16, Collections.singletonList("id"));
              switch (func) {
                case "years":
                  checker.withYearPartition("ts");
                  break;
                case "months":
                  checker.withMonthPartition("ts");
                  break;
                case "days":
                  checker.withDayPartition("ts");
                  break;
                case "hours":
                  checker.withHourPartition("ts");
                  break;
                default:
                  throw new IllegalArgumentException("UnSupported partition function: " + func);
              }
              checker.check(tableInfo);

              String insertData =
                  String.format(
                      "INSERT into %s values(2,'a',cast('2024-01-01 12:00:00' as timestamp));",
                      tableName);
              sql(insertData);
              List<String> queryResult = getTableData(tableName);
              Assertions.assertEquals(1, queryResult.size());
              Assertions.assertEquals("2,a,2024-01-01 12:00:00", queryResult.get(0));
              String partitionExpression = partitionPaths.get(func);
              Path partitionPath = new Path(getTableLocation(tableInfo), partitionExpression);
              checkDirExists(partitionPath);
            });
  }

  @Test
  void testIcebergMetadataColumns() throws NoSuchTableException {
    testMetadataColumns();
    testSpecAndPartitionMetadataColumns();
    testPositionMetadataColumn();
    testPartitionMetadataColumnWithUnPartitionedTable();
    testFileMetadataColumn();
    testDeleteMetadataColumn();
  }

  @ParameterizedTest
  @MethodSource("getIcebergTablePropertyValues")
  void testIcebergTableRowLevelOperations(IcebergTableWriteProperties icebergTableWriteProperties) {
    testIcebergDeleteOperation(icebergTableWriteProperties);
    testIcebergUpdateOperation(icebergTableWriteProperties);
    testIcebergMergeIntoDeleteOperation(icebergTableWriteProperties);
    testIcebergMergeIntoUpdateOperation(icebergTableWriteProperties);
  }

  @Test
<<<<<<< HEAD
  void testIcebergSQLExtensions() throws NoSuchTableException, IOException {
    testIcebergPartitionFieldOperations();
    testIcebergBranchOperations();
    testIcebergTagOperations();
    testIcebergIdentifierOperations();
    testIcebergDistributionAndOrderingOperations();
=======
  void testIcebergAsOfQuery() throws NoSuchTableException {
    String tableName = "test_iceberg_as_of_query";
    dropTableIfExists(tableName);
    createSimpleTable(tableName);
    checkTableColumns(tableName, getSimpleTableColumn(), getTableInfo(tableName));

    sql(String.format("INSERT INTO %s VALUES (1, '1', 1)", tableName));
    List<String> tableData = getQueryData(getSelectAllSqlWithOrder(tableName, "id"));
    Assertions.assertEquals(1, tableData.size());
    Assertions.assertEquals("1,1,1", tableData.get(0));

    SparkIcebergTable sparkIcebergTable = getSparkIcebergTableInstance(tableName);
    long snapshotId = getCurrentSnapshotId(tableName);
    sparkIcebergTable.table().manageSnapshots().createBranch("test_branch", snapshotId).commit();
    sparkIcebergTable.table().manageSnapshots().createTag("test_tag", snapshotId).commit();
    long snapshotTimestamp = getCurrentSnapshotTimestamp(tableName);
    long timestamp = waitUntilAfter(snapshotTimestamp + 1000);
    waitUntilAfter(timestamp + 1000);
    long timestampInSeconds = TimeUnit.MILLISECONDS.toSeconds(timestamp);

    // create a second snapshot
    sql(String.format("INSERT INTO %s VALUES (2, '2', 2)", tableName));
    tableData = getQueryData(getSelectAllSqlWithOrder(tableName, "id"));
    Assertions.assertEquals(2, tableData.size());
    Assertions.assertEquals("1,1,1;2,2,2", String.join(";", tableData));

    tableData =
        getQueryData(
            String.format("SELECT * FROM %s TIMESTAMP AS OF %s", tableName, timestampInSeconds));
    Assertions.assertEquals(1, tableData.size());
    Assertions.assertEquals("1,1,1", tableData.get(0));
    tableData =
        getQueryData(
            String.format(
                "SELECT * FROM %s FOR SYSTEM_TIME AS OF %s", tableName, timestampInSeconds));
    Assertions.assertEquals(1, tableData.size());
    Assertions.assertEquals("1,1,1", tableData.get(0));

    tableData =
        getQueryData(String.format("SELECT * FROM %s VERSION AS OF %d", tableName, snapshotId));
    Assertions.assertEquals(1, tableData.size());
    Assertions.assertEquals("1,1,1", tableData.get(0));
    tableData =
        getQueryData(
            String.format("SELECT * FROM %s FOR SYSTEM_VERSION AS OF %d", tableName, snapshotId));
    Assertions.assertEquals(1, tableData.size());
    Assertions.assertEquals("1,1,1", tableData.get(0));

    tableData =
        getQueryData(String.format("SELECT * FROM %s VERSION AS OF 'test_branch'", tableName));
    Assertions.assertEquals(1, tableData.size());
    Assertions.assertEquals("1,1,1", tableData.get(0));
    tableData =
        getQueryData(
            String.format("SELECT * FROM %s FOR SYSTEM_VERSION AS OF 'test_branch'", tableName));
    Assertions.assertEquals(1, tableData.size());
    Assertions.assertEquals("1,1,1", tableData.get(0));

    tableData = getQueryData(String.format("SELECT * FROM %s VERSION AS OF 'test_tag'", tableName));
    Assertions.assertEquals(1, tableData.size());
    Assertions.assertEquals("1,1,1", tableData.get(0));
    tableData =
        getQueryData(
            String.format("SELECT * FROM %s FOR SYSTEM_VERSION AS OF 'test_tag'", tableName));
    Assertions.assertEquals(1, tableData.size());
    Assertions.assertEquals("1,1,1", tableData.get(0));
>>>>>>> 86f51cd4
  }

  private void testMetadataColumns() {
    String tableName = "test_metadata_columns";
    dropTableIfExists(tableName);
    String createTableSQL = getCreateSimpleTableString(tableName);
    createTableSQL = createTableSQL + " PARTITIONED BY (name);";
    sql(createTableSQL);

    SparkTableInfo tableInfo = getTableInfo(tableName);

    SparkMetadataColumnInfo[] metadataColumns = getIcebergMetadataColumns();
    SparkTableInfoChecker checker =
        SparkTableInfoChecker.create()
            .withName(tableName)
            .withColumns(getSimpleTableColumn())
            .withMetadataColumns(metadataColumns);
    checker.check(tableInfo);
  }

  private void testSpecAndPartitionMetadataColumns() {
    String tableName = "test_spec_partition";
    dropTableIfExists(tableName);
    String createTableSQL = getCreateSimpleTableString(tableName);
    createTableSQL = createTableSQL + " PARTITIONED BY (name);";
    sql(createTableSQL);

    SparkTableInfo tableInfo = getTableInfo(tableName);

    SparkMetadataColumnInfo[] metadataColumns = getIcebergMetadataColumns();
    SparkTableInfoChecker checker =
        SparkTableInfoChecker.create()
            .withName(tableName)
            .withColumns(getSimpleTableColumn())
            .withMetadataColumns(metadataColumns);
    checker.check(tableInfo);

    String insertData = String.format("INSERT into %s values(2,'a', 1);", tableName);
    sql(insertData);

    String expectedMetadata = "0,a";
    String getMetadataSQL =
        String.format("SELECT _spec_id, _partition FROM %s ORDER BY _spec_id", tableName);
    List<String> queryResult = getTableMetadata(getMetadataSQL);
    Assertions.assertEquals(1, queryResult.size());
    Assertions.assertEquals(expectedMetadata, queryResult.get(0));
  }

  private void testPositionMetadataColumn() throws NoSuchTableException {
    String tableName = "test_position_metadata_column";
    dropTableIfExists(tableName);
    String createTableSQL = getCreateSimpleTableString(tableName);
    createTableSQL = createTableSQL + " PARTITIONED BY (name);";
    sql(createTableSQL);

    SparkTableInfo tableInfo = getTableInfo(tableName);

    SparkMetadataColumnInfo[] metadataColumns = getIcebergMetadataColumns();
    SparkTableInfoChecker checker =
        SparkTableInfoChecker.create()
            .withName(tableName)
            .withColumns(getSimpleTableColumn())
            .withMetadataColumns(metadataColumns);
    checker.check(tableInfo);

    List<Integer> ids = new ArrayList<>();
    for (int id = 0; id < 200; id++) {
      ids.add(id);
    }
    Dataset<Row> df =
        getSparkSession()
            .createDataset(ids, Encoders.INT())
            .withColumnRenamed("value", "id")
            .withColumn("name", new Column(Literal.create("a", DataTypes.StringType)))
            .withColumn("age", new Column(Literal.create(1, DataTypes.IntegerType)));
    df.coalesce(1).writeTo(tableName).append();

    Assertions.assertEquals(200, getSparkSession().table(tableName).count());

    String getMetadataSQL = String.format("SELECT _pos FROM %s", tableName);
    List<String> expectedRows = ids.stream().map(String::valueOf).collect(Collectors.toList());
    List<String> queryResult = getTableMetadata(getMetadataSQL);
    Assertions.assertEquals(expectedRows.size(), queryResult.size());
    Assertions.assertArrayEquals(expectedRows.toArray(), queryResult.toArray());
  }

  private void testPartitionMetadataColumnWithUnPartitionedTable() {
    String tableName = "test_position_metadata_column_in_unpartitioned_table";
    dropTableIfExists(tableName);
    String createTableSQL = getCreateSimpleTableString(tableName);
    sql(createTableSQL);

    SparkTableInfo tableInfo = getTableInfo(tableName);

    SparkMetadataColumnInfo[] metadataColumns = getIcebergMetadataColumns();
    metadataColumns[1] =
        new SparkMetadataColumnInfo(
            "_partition", DataTypes.createStructType(new StructField[] {}), true);
    SparkTableInfoChecker checker =
        SparkTableInfoChecker.create()
            .withName(tableName)
            .withColumns(getSimpleTableColumn())
            .withMetadataColumns(metadataColumns);
    checker.check(tableInfo);

    String insertData = String.format("INSERT into %s values(2,'a', 1);", tableName);
    sql(insertData);

    String getMetadataSQL = String.format("SELECT _partition FROM %s", tableName);
    Assertions.assertEquals(1, getSparkSession().sql(getMetadataSQL).count());
    Row row = getSparkSession().sql(getMetadataSQL).collectAsList().get(0);
    Assertions.assertNotNull(row);
    Assertions.assertNull(row.get(0));
  }

  private void testFileMetadataColumn() {
    String tableName = "test_file_metadata_column";
    dropTableIfExists(tableName);
    String createTableSQL = getCreateSimpleTableString(tableName);
    createTableSQL = createTableSQL + " PARTITIONED BY (name);";
    sql(createTableSQL);

    SparkTableInfo tableInfo = getTableInfo(tableName);

    SparkMetadataColumnInfo[] metadataColumns = getIcebergMetadataColumns();
    SparkTableInfoChecker checker =
        SparkTableInfoChecker.create()
            .withName(tableName)
            .withColumns(getSimpleTableColumn())
            .withMetadataColumns(metadataColumns);
    checker.check(tableInfo);

    String insertData = String.format("INSERT into %s values(2,'a', 1);", tableName);
    sql(insertData);

    String getMetadataSQL = String.format("SELECT _file FROM %s", tableName);
    List<String> queryResult = getTableMetadata(getMetadataSQL);
    Assertions.assertEquals(1, queryResult.size());
    Assertions.assertTrue(queryResult.get(0).contains(tableName));
  }

  private void testDeleteMetadataColumn() {
    String tableName = "test_delete_metadata_column";
    dropTableIfExists(tableName);
    String createTableSQL = getCreateSimpleTableString(tableName);
    createTableSQL = createTableSQL + " PARTITIONED BY (name);";
    sql(createTableSQL);

    SparkTableInfo tableInfo = getTableInfo(tableName);

    SparkMetadataColumnInfo[] metadataColumns = getIcebergMetadataColumns();
    SparkTableInfoChecker checker =
        SparkTableInfoChecker.create()
            .withName(tableName)
            .withColumns(getSimpleTableColumn())
            .withMetadataColumns(metadataColumns);
    checker.check(tableInfo);

    String insertData = String.format("INSERT into %s values(2,'a', 1);", tableName);
    sql(insertData);

    String getMetadataSQL = String.format("SELECT _deleted FROM %s", tableName);
    List<String> queryResult = getTableMetadata(getMetadataSQL);
    Assertions.assertEquals(1, queryResult.size());
    Assertions.assertEquals("false", queryResult.get(0));

    sql(getDeleteSql(tableName, "1 = 1"));

    List<String> queryResult1 = getTableMetadata(getMetadataSQL);
    Assertions.assertEquals(0, queryResult1.size());
  }

  private void testIcebergDeleteOperation(IcebergTableWriteProperties icebergTableWriteProperties) {
    String tableName =
        String.format(
            "test_iceberg_%s_%s_delete_operation",
            icebergTableWriteProperties.isPartitionedTable,
            icebergTableWriteProperties.formatVersion);
    dropTableIfExists(tableName);
    createIcebergTableWithTableProperties(
        tableName,
        icebergTableWriteProperties.isPartitionedTable,
        ImmutableMap.of(
            ICEBERG_FORMAT_VERSION,
            String.valueOf(icebergTableWriteProperties.formatVersion),
            ICEBERG_DELETE_MODE,
            icebergTableWriteProperties.writeMode));
    checkTableColumns(tableName, getSimpleTableColumn(), getTableInfo(tableName));
    checkRowLevelDelete(tableName);
  }

  private void testIcebergUpdateOperation(IcebergTableWriteProperties icebergTableWriteProperties) {
    String tableName =
        String.format(
            "test_iceberg_%s_%s_update_operation",
            icebergTableWriteProperties.isPartitionedTable,
            icebergTableWriteProperties.formatVersion);
    dropTableIfExists(tableName);
    createIcebergTableWithTableProperties(
        tableName,
        icebergTableWriteProperties.isPartitionedTable,
        ImmutableMap.of(
            ICEBERG_FORMAT_VERSION,
            String.valueOf(icebergTableWriteProperties.formatVersion),
            ICEBERG_UPDATE_MODE,
            icebergTableWriteProperties.writeMode));
    checkTableColumns(tableName, getSimpleTableColumn(), getTableInfo(tableName));
    checkRowLevelUpdate(tableName);
  }

  private void testIcebergMergeIntoDeleteOperation(
      IcebergTableWriteProperties icebergTableWriteProperties) {
    String tableName =
        String.format(
            "test_iceberg_%s_%s_mergeinto_delete_operation",
            icebergTableWriteProperties.isPartitionedTable,
            icebergTableWriteProperties.formatVersion);
    dropTableIfExists(tableName);
    createIcebergTableWithTableProperties(
        tableName,
        icebergTableWriteProperties.isPartitionedTable,
        ImmutableMap.of(
            ICEBERG_FORMAT_VERSION,
            String.valueOf(icebergTableWriteProperties.formatVersion),
            ICEBERG_MERGE_MODE,
            icebergTableWriteProperties.writeMode));
    checkTableColumns(tableName, getSimpleTableColumn(), getTableInfo(tableName));
    checkDeleteByMergeInto(tableName);
  }

  private void testIcebergMergeIntoUpdateOperation(
      IcebergTableWriteProperties icebergTableWriteProperties) {
    String tableName =
        String.format(
            "test_iceberg_%s_%s_mergeinto_update_operation",
            icebergTableWriteProperties.isPartitionedTable,
            icebergTableWriteProperties.formatVersion);
    dropTableIfExists(tableName);
    createIcebergTableWithTableProperties(
        tableName,
        icebergTableWriteProperties.isPartitionedTable,
        ImmutableMap.of(
            ICEBERG_FORMAT_VERSION,
            String.valueOf(icebergTableWriteProperties.formatVersion),
            ICEBERG_MERGE_MODE,
            icebergTableWriteProperties.writeMode));
    checkTableColumns(tableName, getSimpleTableColumn(), getTableInfo(tableName));
    checkTableUpdateByMergeInto(tableName);
  }

  private void testIcebergPartitionFieldOperations() {
    List<String> partitionFields =
        Arrays.asList("name", "truncate(1, name)", "bucket(16, id)", "days(ts)");
    String partitionExpression = "name=a/name_trunc_1=a/id_bucket_16=4/ts_day=2024-01-01";
    String tableName = "test_iceberg_partition_field_operations";
    dropTableIfExists(tableName);
    sql(getCreateIcebergSimpleTableString(tableName));

    // add partition fields
    SparkTableInfo tableInfo = getTableInfo(tableName);
    SparkTableInfoChecker checker =
        SparkTableInfoChecker.create()
            .withName(tableName)
            .withColumns(getIcebergSimpleTableColumn());
    checker.check(tableInfo);

    partitionFields.forEach(
        partitionField ->
            sql(String.format("ALTER TABLE %s ADD PARTITION FIELD %s", tableName, partitionField)));

    tableInfo = getTableInfo(tableName);
    checker =
        SparkTableInfoChecker.create()
            .withName(tableName)
            .withColumns(getIcebergSimpleTableColumn())
            .withIdentifyPartition(Collections.singletonList("name"))
            .withTruncatePartition(1, "name")
            .withBucketPartition(16, Collections.singletonList("id"))
            .withDayPartition("ts");
    checker.check(tableInfo);

    sql(
        String.format(
            "INSERT INTO %s VALUES(2,'a',cast('2024-01-01 12:00:00' as timestamp));", tableName));
    List<String> queryResult = getTableData(tableName);
    Assertions.assertEquals(1, queryResult.size());
    Assertions.assertEquals("2,a,2024-01-01 12:00:00", queryResult.get(0));
    Path partitionPath = new Path(getTableLocation(tableInfo), partitionExpression);
    checkDirExists(partitionPath);

    // replace partition fields
    sql(String.format("ALTER TABLE %s REPLACE PARTITION FIELD ts_day WITH months(ts)", tableName));
    tableInfo = getTableInfo(tableName);
    checker =
        SparkTableInfoChecker.create()
            .withName(tableName)
            .withColumns(getIcebergSimpleTableColumn())
            .withIdentifyPartition(Collections.singletonList("name"))
            .withTruncatePartition(1, "name")
            .withBucketPartition(16, Collections.singletonList("id"))
            .withMonthPartition("ts");
    checker.check(tableInfo);

    // drop partition fields
    sql(String.format("ALTER TABLE %s DROP PARTITION FIELD months(ts)", tableName));
    tableInfo = getTableInfo(tableName);
    checker =
        SparkTableInfoChecker.create()
            .withName(tableName)
            .withColumns(getIcebergSimpleTableColumn())
            .withIdentifyPartition(Collections.singletonList("name"))
            .withTruncatePartition(1, "name")
            .withBucketPartition(16, Collections.singletonList("id"));
    checker.check(tableInfo);
  }

  private void testIcebergBranchOperations() throws NoSuchTableException {
    String tableName = "test_iceberg_branch_operations";
    String branch1 = "branch1";
    dropTableIfExists(tableName);
    createSimpleTable(tableName);

    // create branch and query data using branch
    sql(String.format("INSERT INTO %s VALUES(1, '1', 1);", tableName));
    List<String> tableData = getTableData(tableName);
    Assertions.assertEquals(1, tableData.size());
    Assertions.assertEquals("1,1,1", tableData.get(0));

    long snapshotId = getCurrentSnapshotId(tableName);
    sql(String.format("ALTER TABLE %s CREATE BRANCH IF NOT EXISTS `%s`", tableName, branch1));

    sql(String.format("INSERT INTO %s VALUES(2, '2', 2);", tableName));
    tableData = getQueryData(getSelectAllSqlWithOrder(tableName, "id"));
    Assertions.assertEquals(2, tableData.size());
    Assertions.assertEquals("1,1,1;2,2,2", String.join(";", tableData));

    tableData =
        getQueryData(String.format("SELECT * FROM %s VERSION AS OF '%s'", tableName, branch1));
    Assertions.assertEquals(1, tableData.size());
    Assertions.assertEquals("1,1,1", tableData.get(0));

    sql(String.format("ALTER TABLE %s CREATE OR REPLACE BRANCH `%s`", tableName, branch1));
    tableData =
        getQueryData(
            String.format("SELECT * FROM %s VERSION AS OF '%s' ORDER BY id", tableName, branch1));
    Assertions.assertEquals(2, tableData.size());
    Assertions.assertEquals("1,1,1;2,2,2", String.join(";", tableData));

    // replace branch
    sql(
        String.format(
            "ALTER TABLE %s REPLACE BRANCH `%s` AS OF VERSION %d RETAIN 1 DAYS",
            tableName, branch1, snapshotId));
    tableData =
        getQueryData(String.format("SELECT * FROM %s VERSION AS OF '%s'", tableName, branch1));
    Assertions.assertEquals(1, tableData.size());
    Assertions.assertEquals("1,1,1", tableData.get(0));

    // drop branch
    sql(String.format("ALTER TABLE %s DROP BRANCH `%s`", tableName, branch1));
    Assertions.assertThrows(
        ValidationException.class,
        () -> sql(String.format("SELECT * FROM %s VERSION AS OF '%s'", tableName, branch1)));
  }

  private void testIcebergTagOperations() throws NoSuchTableException {
    String tableName = "test_iceberg_tag_operations";
    String tag1 = "tag1";
    dropTableIfExists(tableName);
    createSimpleTable(tableName);

    // create tag and query data using tag
    sql(String.format("INSERT INTO %s VALUES(1, '1', 1);", tableName));
    List<String> tableData = getTableData(tableName);
    Assertions.assertEquals(1, tableData.size());
    Assertions.assertEquals("1,1,1", tableData.get(0));

    long snapshotId = getCurrentSnapshotId(tableName);
    sql(String.format("ALTER TABLE %s CREATE TAG IF NOT EXISTS `%s`", tableName, tag1));

    sql(String.format("INSERT INTO %s VALUES(2, '2', 2);", tableName));
    tableData = getQueryData(getSelectAllSqlWithOrder(tableName, "id"));
    Assertions.assertEquals(2, tableData.size());
    Assertions.assertEquals("1,1,1;2,2,2", String.join(";", tableData));

    tableData = getQueryData(String.format("SELECT * FROM %s VERSION AS OF '%s'", tableName, tag1));
    Assertions.assertEquals(1, tableData.size());
    Assertions.assertEquals("1,1,1", tableData.get(0));

    sql(String.format("ALTER TABLE %s CREATE OR REPLACE TAG `%s`", tableName, tag1));
    tableData =
        getQueryData(
            String.format("SELECT * FROM %s VERSION AS OF '%s' ORDER BY id", tableName, tag1));
    Assertions.assertEquals(2, tableData.size());
    Assertions.assertEquals("1,1,1;2,2,2", String.join(";", tableData));

    // replace tag
    sql(
        String.format(
            "ALTER TABLE %s REPLACE TAG `%s` AS OF VERSION %d RETAIN 1 DAYS",
            tableName, tag1, snapshotId));
    tableData = getQueryData(String.format("SELECT * FROM %s VERSION AS OF '%s'", tableName, tag1));
    Assertions.assertEquals(1, tableData.size());
    Assertions.assertEquals("1,1,1", tableData.get(0));

    // drop tag
    sql(String.format("ALTER TABLE %s DROP TAG `%s`", tableName, tag1));
    Assertions.assertThrows(
        ValidationException.class,
        () -> sql(String.format("SELECT * FROM %s VERSION AS OF '%s'", tableName, tag1)));
  }

  private void testIcebergIdentifierOperations() throws NoSuchTableException {
    String tableName = "test_iceberg_identifier_operations";
    // The Identifier fields must be non-null, so a new schema with non-null fields is created here.
    List<SparkTableInfo.SparkColumnInfo> columnInfos =
        Arrays.asList(
            SparkTableInfo.SparkColumnInfo.of("id", DataTypes.IntegerType, "id comment", false),
            SparkTableInfo.SparkColumnInfo.of("name", DataTypes.StringType, "", false),
            SparkTableInfo.SparkColumnInfo.of("age", DataTypes.IntegerType, null, true));
    dropTableIfExists(tableName);

    sql(
        String.format(
            "CREATE TABLE %s (id INT COMMENT 'id comment' NOT NULL, name STRING COMMENT '' NOT NULL, age INT)",
            tableName));
    SparkTableInfo tableInfo = getTableInfo(tableName);
    SparkTableInfoChecker checker =
        SparkTableInfoChecker.create().withName(tableName).withColumns(columnInfos);
    checker.check(tableInfo);

    SparkIcebergTable sparkIcebergTable = getSparkIcebergTableInstance(tableName);
    org.apache.iceberg.Table icebergTable = sparkIcebergTable.table();
    Set<String> identifierFieldNames = icebergTable.schema().identifierFieldNames();
    Assertions.assertEquals(0, identifierFieldNames.size());

    // add identifier fields
    sql(String.format("ALTER TABLE %s SET IDENTIFIER FIELDS id, name", tableName));
    icebergTable.refresh();
    identifierFieldNames = icebergTable.schema().identifierFieldNames();
    Assertions.assertTrue(identifierFieldNames.contains("id"));
    Assertions.assertTrue(identifierFieldNames.contains("name"));

    // drop identifier fields
    sql(String.format("ALTER TABLE %s DROP IDENTIFIER FIELDS name", tableName));
    icebergTable.refresh();
    identifierFieldNames = icebergTable.schema().identifierFieldNames();
    Assertions.assertTrue(identifierFieldNames.contains("id"));
    Assertions.assertFalse(identifierFieldNames.contains("name"));
  }

  private void testIcebergDistributionAndOrderingOperations() throws NoSuchTableException {
    String tableName = "test_iceberg_distribution_and_ordering_operations";
    dropTableIfExists(tableName);
    createSimpleTable(tableName);

    SparkTableInfo tableInfo = getTableInfo(tableName);
    Map<String, String> tableProperties = tableInfo.getTableProperties();
    Assertions.assertEquals("none", tableProperties.get(ICEBERG_WRITE_DISTRIBUTION_MODE));
    Assertions.assertNull(tableProperties.get(ICEBERG_SORT_ORDER));

    SparkIcebergTable sparkIcebergTable = getSparkIcebergTableInstance(tableName);
    org.apache.iceberg.Table icebergTable = sparkIcebergTable.table();

    // set globally ordering
    sql(String.format("ALTER TABLE %s WRITE ORDERED BY id DESC", tableName));
    icebergTable.refresh();
    tableInfo = getTableInfo(tableName);
    tableProperties = tableInfo.getTableProperties();
    Assertions.assertEquals("range", tableProperties.get(ICEBERG_WRITE_DISTRIBUTION_MODE));
    SortOrder sortOrder =
        SortOrder.builderFor(icebergTable.schema())
            .withOrderId(1)
            .desc("id", NullOrder.NULLS_LAST)
            .build();
    Assertions.assertEquals(sortOrder, icebergTable.sortOrder());

    // set locally ordering
    sql(String.format("ALTER TABLE %s WRITE LOCALLY ORDERED BY id DESC", tableName));
    icebergTable.refresh();
    tableInfo = getTableInfo(tableName);
    tableProperties = tableInfo.getTableProperties();
    Assertions.assertEquals("none", tableProperties.get(ICEBERG_WRITE_DISTRIBUTION_MODE));
    sortOrder =
        SortOrder.builderFor(icebergTable.schema())
            .withOrderId(1)
            .desc("id", NullOrder.NULLS_LAST)
            .build();
    Assertions.assertEquals(sortOrder, icebergTable.sortOrder());

    // set distribution
    sql(
        String.format(
            "ALTER TABLE %s WRITE ORDERED BY id DESC DISTRIBUTED BY PARTITION", tableName));
    icebergTable.refresh();
    tableInfo = getTableInfo(tableName);
    tableProperties = tableInfo.getTableProperties();
    Assertions.assertEquals("hash", tableProperties.get(ICEBERG_WRITE_DISTRIBUTION_MODE));
    sortOrder =
        SortOrder.builderFor(icebergTable.schema())
            .withOrderId(1)
            .desc("id", NullOrder.NULLS_LAST)
            .build();
    Assertions.assertEquals(sortOrder, icebergTable.sortOrder());

    // set distribution with locally ordering
    sql(
        String.format(
            "ALTER TABLE %s WRITE DISTRIBUTED BY PARTITION LOCALLY ORDERED BY id desc", tableName));
    icebergTable.refresh();
    tableInfo = getTableInfo(tableName);
    tableProperties = tableInfo.getTableProperties();
    Assertions.assertEquals("hash", tableProperties.get(ICEBERG_WRITE_DISTRIBUTION_MODE));
    sortOrder =
        SortOrder.builderFor(icebergTable.schema())
            .withOrderId(1)
            .desc("id", NullOrder.NULLS_LAST)
            .build();
    Assertions.assertEquals(sortOrder, icebergTable.sortOrder());
  }

  private List<SparkTableInfo.SparkColumnInfo> getIcebergSimpleTableColumn() {
    return Arrays.asList(
        SparkTableInfo.SparkColumnInfo.of("id", DataTypes.IntegerType, "id comment"),
        SparkTableInfo.SparkColumnInfo.of("name", DataTypes.StringType, ""),
        SparkTableInfo.SparkColumnInfo.of("ts", DataTypes.TimestampType, null));
  }

  /**
   * Here we build a new `createIcebergSql` String for creating a table with a field of timestamp
   * type to create the year/month,etc partitions
   */
  private String getCreateIcebergSimpleTableString(String tableName) {
    return String.format(
        "CREATE TABLE %s (id INT COMMENT 'id comment', name STRING COMMENT '', ts TIMESTAMP)",
        tableName);
  }

  private SparkMetadataColumnInfo[] getIcebergMetadataColumns() {
    return new SparkMetadataColumnInfo[] {
      new SparkMetadataColumnInfo("_spec_id", DataTypes.IntegerType, false),
      new SparkMetadataColumnInfo(
          "_partition",
          DataTypes.createStructType(
              new StructField[] {DataTypes.createStructField("name", DataTypes.StringType, true)}),
          true),
      new SparkMetadataColumnInfo("_file", DataTypes.StringType, false),
      new SparkMetadataColumnInfo("_pos", DataTypes.LongType, false),
      new SparkMetadataColumnInfo("_deleted", DataTypes.BooleanType, false)
    };
  }

  private List<IcebergTableWriteProperties> getIcebergTablePropertyValues() {
    return Arrays.asList(
        IcebergTableWriteProperties.of(false, 1, "copy-on-write"),
        IcebergTableWriteProperties.of(false, 2, "merge-on-read"),
        IcebergTableWriteProperties.of(true, 1, "copy-on-write"),
        IcebergTableWriteProperties.of(true, 2, "merge-on-read"));
  }

  private void createIcebergTableWithTableProperties(
      String tableName, boolean isPartitioned, ImmutableMap<String, String> tblProperties) {
    String partitionedClause = isPartitioned ? " PARTITIONED BY (name) " : "";
    String tblPropertiesStr =
        tblProperties.entrySet().stream()
            .map(e -> String.format("'%s'='%s'", e.getKey(), e.getValue()))
            .collect(Collectors.joining(","));
    String createSql =
        String.format(
            "CREATE TABLE %s (id INT COMMENT 'id comment', name STRING COMMENT '', age INT) %s TBLPROPERTIES(%s)",
            tableName, partitionedClause, tblPropertiesStr);
    sql(createSql);
  }

  private SparkIcebergTable getSparkIcebergTableInstance(String tableName)
      throws NoSuchTableException {
    CatalogPlugin catalogPlugin =
        getSparkSession().sessionState().catalogManager().catalog(getCatalogName());
    Assertions.assertInstanceOf(TableCatalog.class, catalogPlugin);
    TableCatalog catalog = (TableCatalog) catalogPlugin;
    Table table = catalog.loadTable(Identifier.of(new String[] {getDefaultDatabase()}, tableName));
    return (SparkIcebergTable) table;
  }

  private long getCurrentSnapshotId(String tableName) throws NoSuchTableException {
    SparkIcebergTable sparkIcebergTable = getSparkIcebergTableInstance(tableName);
    return sparkIcebergTable.table().currentSnapshot().snapshotId();
  }

  @Data
  private static class IcebergTableWriteProperties {

    private boolean isPartitionedTable;
    private int formatVersion;
    private String writeMode;

    private IcebergTableWriteProperties(
        boolean isPartitionedTable, int formatVersion, String writeMode) {
      this.isPartitionedTable = isPartitionedTable;
      this.formatVersion = formatVersion;
      this.writeMode = writeMode;
    }

    static IcebergTableWriteProperties of(
        boolean isPartitionedTable, int formatVersion, String writeMode) {
      return new IcebergTableWriteProperties(isPartitionedTable, formatVersion, writeMode);
    }
  }

  private SparkIcebergTable getSparkIcebergTableInstance(String tableName)
      throws NoSuchTableException {
    CatalogPlugin catalogPlugin =
        getSparkSession().sessionState().catalogManager().catalog(getCatalogName());
    Assertions.assertInstanceOf(TableCatalog.class, catalogPlugin);
    TableCatalog catalog = (TableCatalog) catalogPlugin;
    Table table = catalog.loadTable(Identifier.of(new String[] {getDefaultDatabase()}, tableName));
    return (SparkIcebergTable) table;
  }

  private long getCurrentSnapshotTimestamp(String tableName) throws NoSuchTableException {
    SparkIcebergTable sparkIcebergTable = getSparkIcebergTableInstance(tableName);
    return sparkIcebergTable.table().currentSnapshot().timestampMillis();
  }

  private long getCurrentSnapshotId(String tableName) throws NoSuchTableException {
    SparkIcebergTable sparkIcebergTable = getSparkIcebergTableInstance(tableName);
    return sparkIcebergTable.table().currentSnapshot().snapshotId();
  }

  private long waitUntilAfter(Long timestampMillis) {
    long current = System.currentTimeMillis();
    while (current <= timestampMillis) {
      current = System.currentTimeMillis();
    }
    return current;
  }
}<|MERGE_RESOLUTION|>--- conflicted
+++ resolved
@@ -19,11 +19,8 @@
 import java.util.HashMap;
 import java.util.List;
 import java.util.Map;
-<<<<<<< HEAD
+import java.util.concurrent.TimeUnit;
 import java.util.Set;
-=======
-import java.util.concurrent.TimeUnit;
->>>>>>> 86f51cd4
 import java.util.stream.Collectors;
 import lombok.Data;
 import org.apache.hadoop.fs.Path;
@@ -254,14 +251,6 @@
   }
 
   @Test
-<<<<<<< HEAD
-  void testIcebergSQLExtensions() throws NoSuchTableException, IOException {
-    testIcebergPartitionFieldOperations();
-    testIcebergBranchOperations();
-    testIcebergTagOperations();
-    testIcebergIdentifierOperations();
-    testIcebergDistributionAndOrderingOperations();
-=======
   void testIcebergAsOfQuery() throws NoSuchTableException {
     String tableName = "test_iceberg_as_of_query";
     dropTableIfExists(tableName);
@@ -328,10 +317,18 @@
             String.format("SELECT * FROM %s FOR SYSTEM_VERSION AS OF 'test_tag'", tableName));
     Assertions.assertEquals(1, tableData.size());
     Assertions.assertEquals("1,1,1", tableData.get(0));
->>>>>>> 86f51cd4
-  }
-
-  private void testMetadataColumns() {
+  }
+
+    @Test
+    void testIcebergSQLExtensions() throws NoSuchTableException, IOException {
+        testIcebergPartitionFieldOperations();
+        testIcebergBranchOperations();
+        testIcebergTagOperations();
+        testIcebergIdentifierOperations();
+        testIcebergDistributionAndOrderingOperations();
+    }
+
+    private void testMetadataColumns() {
     String tableName = "test_metadata_columns";
     dropTableIfExists(tableName);
     String createTableSQL = getCreateSimpleTableString(tableName);
@@ -903,20 +900,34 @@
     sql(createSql);
   }
 
-  private SparkIcebergTable getSparkIcebergTableInstance(String tableName)
-      throws NoSuchTableException {
-    CatalogPlugin catalogPlugin =
-        getSparkSession().sessionState().catalogManager().catalog(getCatalogName());
-    Assertions.assertInstanceOf(TableCatalog.class, catalogPlugin);
-    TableCatalog catalog = (TableCatalog) catalogPlugin;
-    Table table = catalog.loadTable(Identifier.of(new String[] {getDefaultDatabase()}, tableName));
-    return (SparkIcebergTable) table;
-  }
-
-  private long getCurrentSnapshotId(String tableName) throws NoSuchTableException {
-    SparkIcebergTable sparkIcebergTable = getSparkIcebergTableInstance(tableName);
-    return sparkIcebergTable.table().currentSnapshot().snapshotId();
-  }
+
+    private SparkIcebergTable getSparkIcebergTableInstance(String tableName)
+            throws NoSuchTableException {
+        CatalogPlugin catalogPlugin =
+                getSparkSession().sessionState().catalogManager().catalog(getCatalogName());
+        Assertions.assertInstanceOf(TableCatalog.class, catalogPlugin);
+        TableCatalog catalog = (TableCatalog) catalogPlugin;
+        Table table = catalog.loadTable(Identifier.of(new String[] {getDefaultDatabase()}, tableName));
+        return (SparkIcebergTable) table;
+    }
+
+    private long getCurrentSnapshotTimestamp(String tableName) throws NoSuchTableException {
+        SparkIcebergTable sparkIcebergTable = getSparkIcebergTableInstance(tableName);
+        return sparkIcebergTable.table().currentSnapshot().timestampMillis();
+    }
+
+    private long getCurrentSnapshotId(String tableName) throws NoSuchTableException {
+        SparkIcebergTable sparkIcebergTable = getSparkIcebergTableInstance(tableName);
+        return sparkIcebergTable.table().currentSnapshot().snapshotId();
+    }
+
+    private long waitUntilAfter(Long timestampMillis) {
+        long current = System.currentTimeMillis();
+        while (current <= timestampMillis) {
+            current = System.currentTimeMillis();
+        }
+        return current;
+    }
 
   @Data
   private static class IcebergTableWriteProperties {
@@ -937,32 +948,4 @@
       return new IcebergTableWriteProperties(isPartitionedTable, formatVersion, writeMode);
     }
   }
-
-  private SparkIcebergTable getSparkIcebergTableInstance(String tableName)
-      throws NoSuchTableException {
-    CatalogPlugin catalogPlugin =
-        getSparkSession().sessionState().catalogManager().catalog(getCatalogName());
-    Assertions.assertInstanceOf(TableCatalog.class, catalogPlugin);
-    TableCatalog catalog = (TableCatalog) catalogPlugin;
-    Table table = catalog.loadTable(Identifier.of(new String[] {getDefaultDatabase()}, tableName));
-    return (SparkIcebergTable) table;
-  }
-
-  private long getCurrentSnapshotTimestamp(String tableName) throws NoSuchTableException {
-    SparkIcebergTable sparkIcebergTable = getSparkIcebergTableInstance(tableName);
-    return sparkIcebergTable.table().currentSnapshot().timestampMillis();
-  }
-
-  private long getCurrentSnapshotId(String tableName) throws NoSuchTableException {
-    SparkIcebergTable sparkIcebergTable = getSparkIcebergTableInstance(tableName);
-    return sparkIcebergTable.table().currentSnapshot().snapshotId();
-  }
-
-  private long waitUntilAfter(Long timestampMillis) {
-    long current = System.currentTimeMillis();
-    while (current <= timestampMillis) {
-      current = System.currentTimeMillis();
-    }
-    return current;
-  }
 }