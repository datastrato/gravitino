--- conflicted
+++ resolved
@@ -16,23 +16,17 @@
 import java.util.List;
 import java.util.stream.Collectors;
 import org.apache.hadoop.fs.Path;
-<<<<<<< HEAD
+import org.apache.spark.sql.Column;
 import org.apache.iceberg.RowLevelOperationMode;
 import org.apache.iceberg.TableProperties;
 import org.apache.spark.SparkConf;
-=======
->>>>>>> b21d6988
-import org.apache.spark.sql.Column;
 import org.apache.spark.sql.Dataset;
 import org.apache.spark.sql.Encoders;
 import org.apache.spark.sql.Row;
 import org.apache.spark.sql.SparkSession;
 import org.apache.spark.sql.catalyst.analysis.NoSuchTableException;
 import org.apache.spark.sql.catalyst.expressions.Literal;
-<<<<<<< HEAD
 import org.apache.spark.sql.internal.StaticSQLConf;
-=======
->>>>>>> b21d6988
 import org.apache.spark.sql.types.DataTypes;
 import org.apache.spark.sql.types.StructField;
 import org.junit.jupiter.api.Assertions;
@@ -393,48 +387,6 @@
   }
 
   @Test
-<<<<<<< HEAD
-  public void testPositionMetadataColumnWithMultipleBatches() throws NoSuchTableException {
-    String tableName = "test_position_metadata_column_with_multiple_batches";
-    dropTableIfExists(tableName);
-    String createTableSQL = getCreateSimpleTableString(tableName);
-    createTableSQL = createTableSQL + " PARTITIONED BY (name);";
-    sql(createTableSQL);
-
-    SparkTableInfo tableInfo = getTableInfo(tableName);
-
-    SparkMetadataColumn[] metadataColumns = getIcebergSimpleTableColumnWithPartition();
-    SparkTableInfoChecker checker =
-        SparkTableInfoChecker.create()
-            .withName(tableName)
-            .withColumns(getSimpleTableColumn())
-            .withMetadataColumns(metadataColumns);
-    checker.check(tableInfo);
-
-    List<Integer> ids = new ArrayList<>();
-    for (int id = 0; id < 7500; id++) {
-      ids.add(id);
-    }
-    Dataset<Row> df =
-        getSparkSession()
-            .createDataset(ids, Encoders.INT())
-            .withColumnRenamed("value", "id")
-            .withColumn("name", new Column(Literal.create("a", DataTypes.StringType)))
-            .withColumn("age", new Column(Literal.create(1, DataTypes.IntegerType)));
-    df.coalesce(1).writeTo(tableName).append();
-
-    Assertions.assertEquals(7500, getSparkSession().table(tableName).count());
-
-    String getMetadataSQL = String.format("SELECT _pos FROM %s", tableName);
-    List<String> expectedRows = ids.stream().map(String::valueOf).collect(Collectors.toList());
-    List<String> queryResult = getTableMetadata(getMetadataSQL);
-    Assertions.assertEquals(expectedRows.size(), queryResult.size());
-    Assertions.assertArrayEquals(expectedRows.toArray(), queryResult.toArray());
-  }
-
-  @Test
-=======
->>>>>>> b21d6988
   public void testPartitionMetadataColumnWithUnPartitionedTable() {
     String tableName = "test_position_metadata_column_with_multiple_batches";
     dropTableIfExists(tableName);
