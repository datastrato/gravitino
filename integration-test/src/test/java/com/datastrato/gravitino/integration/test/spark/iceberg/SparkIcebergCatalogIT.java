/*
 * Copyright 2024 Datastrato Pvt Ltd.
 * This software is licensed under the Apache License version 2.
 */
package com.datastrato.gravitino.integration.test.spark.iceberg;

import com.datastrato.gravitino.integration.test.spark.SparkCommonIT;
import com.datastrato.gravitino.integration.test.util.spark.SparkMetadataColumn;
import com.datastrato.gravitino.integration.test.util.spark.SparkTableInfo;
<<<<<<< HEAD
import com.datastrato.gravitino.integration.test.util.spark.SparkTableInfoChecker;
import com.google.common.collect.ImmutableMap;
import java.io.File;
import java.util.ArrayList;
import java.util.Arrays;
import java.util.Collections;
import java.util.List;
import java.util.stream.Collectors;
import org.apache.hadoop.fs.Path;
import org.apache.spark.SparkConf;
import org.apache.spark.sql.Column;
import org.apache.spark.sql.Dataset;
import org.apache.spark.sql.Encoders;
import org.apache.spark.sql.Row;
import org.apache.spark.sql.SparkSession;
import org.apache.spark.sql.catalyst.analysis.NoSuchTableException;
import org.apache.spark.sql.catalyst.expressions.Literal;
import org.apache.spark.sql.internal.StaticSQLConf;
import org.apache.spark.sql.types.DataTypes;
import org.apache.spark.sql.types.StructField;
=======
import com.google.common.collect.ImmutableList;
import java.util.Arrays;
import java.util.List;
import org.apache.spark.sql.catalyst.analysis.NoSuchFunctionException;
import org.apache.spark.sql.catalyst.analysis.NoSuchNamespaceException;
import org.apache.spark.sql.connector.catalog.CatalogPlugin;
import org.apache.spark.sql.connector.catalog.FunctionCatalog;
import org.apache.spark.sql.connector.catalog.Identifier;
import org.apache.spark.sql.connector.catalog.functions.UnboundFunction;
>>>>>>> eb1f11ee
import org.junit.jupiter.api.Assertions;
import org.junit.jupiter.api.Tag;
import org.junit.jupiter.api.Test;
import org.junit.jupiter.api.TestInstance;
import org.junit.platform.commons.util.StringUtils;

@Tag("gravitino-docker-it")
@TestInstance(TestInstance.Lifecycle.PER_CLASS)
public class SparkIcebergCatalogIT extends SparkCommonIT {

  private static final String ICEBERG_FORMAT_VERSION = "format-version";
  private static final String ICEBERG_DELETE_MODE = "write.delete.mode";
  private static final String ICEBERG_UPDATE_MODE = "write.update.mode";
  private static final String ICEBERG_MERGE_MODE = "write.merge.mode";
  private static final String ICEBERG_COPY_ON_WRITE = "copy-on-write";
  private static final String ICEBERG_MERGE_ON_READ = "merge-on-read";

  protected List<SparkTableInfo.SparkColumnInfo> getIcebergSimpleTableColumn() {
    return Arrays.asList(
        SparkTableInfo.SparkColumnInfo.of("id", DataTypes.IntegerType, "id comment"),
        SparkTableInfo.SparkColumnInfo.of("name", DataTypes.StringType, ""),
        SparkTableInfo.SparkColumnInfo.of("ts", DataTypes.TimestampType, null));
  }

  protected SparkMetadataColumn[] getIcebergSimpleTableColumnWithPartition() {
    return new SparkMetadataColumn[] {
      new SparkMetadataColumn("_spec_id", DataTypes.IntegerType, false),
      new SparkMetadataColumn(
          "_partition",
          DataTypes.createStructType(
              new StructField[] {DataTypes.createStructField("name", DataTypes.StringType, true)}),
          true),
      new SparkMetadataColumn("_file", DataTypes.StringType, false),
      new SparkMetadataColumn("_pos", DataTypes.LongType, false),
      new SparkMetadataColumn("_deleted", DataTypes.BooleanType, false)
    };
  }

  private String getCreateIcebergSimpleTableString(String tableName) {
    return String.format(
        "CREATE TABLE %s (id INT COMMENT 'id comment', name STRING COMMENT '', ts TIMESTAMP)",
        tableName);
  }

  private void createIcebergTableWithTabProperties(
      String tableName, boolean isPartitioned, ImmutableMap<String, String> tblProperties) {
    String partitionedClause = isPartitioned ? " PARTITIONED BY (id) " : "";
    String tblPropertiesStr =
        tblProperties.entrySet().stream()
            .map(e -> String.format("'%s'='%s'", e.getKey(), e.getValue()))
            .collect(Collectors.joining(","));
    String createSql =
        String.format(
            "CREATE TABLE %s (id INT COMMENT 'id comment', name STRING COMMENT '', age INT) %s TBLPROPERTIES(%s)",
            tableName, partitionedClause, tblPropertiesStr);
    sql(createSql);
  }

  @Override
  protected String getCatalogName() {
    return "iceberg";
  }

  @Override
  protected String getProvider() {
    return "lakehouse-iceberg";
  }

  @Override
  protected boolean supportsSparkSQLClusteredBy() {
    return false;
  }

  @Override
  protected boolean supportsPartition() {
    return true;
  }

  @Override
  protected boolean supportsDelete() {
    return true;
  }

  @Test
  void testIcebergFileLevelDeleteOperation() {
    String tableName = "test_delete_table";
    dropTableIfExists(tableName);
    createSimpleTable(tableName);

    SparkTableInfo table = getTableInfo(tableName);
    checkTableColumns(tableName, getSimpleTableColumn(), table);
    sql(
        String.format(
            "INSERT INTO %s VALUES (1, '1', 1),(2, '2', 2),(3, '3', 3),(4, '4', 4),(5, '5', 5)",
            tableName));
    List<String> queryResult1 = getTableData(tableName);
    Assertions.assertEquals(5, queryResult1.size());
    Assertions.assertEquals("1,1,1;2,2,2;3,3,3;4,4,4;5,5,5", String.join(";", queryResult1));
    sql(getDeleteSql(tableName, "id < 10"));
    List<String> queryResult2 = getTableData(tableName);
    Assertions.assertEquals(0, queryResult2.size());
  }

  @Test
<<<<<<< HEAD
  void testCreateIcebergBucketPartitionTable() {
    String tableName = "iceberg_bucket_partition_table";
    dropTableIfExists(tableName);
    String createTableSQL = getCreateIcebergSimpleTableString(tableName);
    createTableSQL = createTableSQL + " PARTITIONED BY (bucket(16, id));";
    sql(createTableSQL);
    SparkTableInfo tableInfo = getTableInfo(tableName);
    SparkTableInfoChecker checker =
        SparkTableInfoChecker.create()
            .withName(tableName)
            .withColumns(getIcebergSimpleTableColumn())
            .withBucket(16, Collections.singletonList("id"));
    checker.check(tableInfo);

    String insertData =
        String.format(
            "INSERT into %s values(2,'a',cast('2024-01-01 12:00:00.000' as timestamp));",
            tableName);
    sql(insertData);
    List<String> queryResult = getTableData(tableName);
    Assertions.assertEquals(1, queryResult.size());
    Assertions.assertEquals("2,a,2024-01-01 12:00:00.000", queryResult.get(0));
    String location = tableInfo.getTableLocation() + File.separator + "data";
    String partitionExpression = "id_bucket=4";
    Path partitionPath = new Path(location, partitionExpression);
    checkDirExists(partitionPath);
  }

  @Test
  void testCreateIcebergHourPartitionTable() {
    String tableName = "iceberg_hour_partition_table";
    dropTableIfExists(tableName);
    String createTableSQL = getCreateIcebergSimpleTableString(tableName);
    createTableSQL = createTableSQL + " PARTITIONED BY (hours(ts));";
    sql(createTableSQL);
    SparkTableInfo tableInfo = getTableInfo(tableName);
    SparkTableInfoChecker checker =
        SparkTableInfoChecker.create()
            .withName(tableName)
            .withColumns(getIcebergSimpleTableColumn())
            .withHour(Collections.singletonList("ts"));
    checker.check(tableInfo);

    String insertData =
        String.format(
            "INSERT into %s values(2,'a',cast('2024-01-01 12:00:00.000' as timestamp));",
            tableName);
    sql(insertData);
    List<String> queryResult = getTableData(tableName);
    Assertions.assertEquals(1, queryResult.size());
    Assertions.assertEquals("2,a,2024-01-01 12:00:00.000", queryResult.get(0));
    String location = tableInfo.getTableLocation() + File.separator + "data";
    String partitionExpression = "ts_hour=12";
    Path partitionPath = new Path(location, partitionExpression);
    checkDirExists(partitionPath);
  }

  @Test
  void testCreateIcebergDayPartitionTable() {
    String tableName = "iceberg_day_partition_table";
    dropTableIfExists(tableName);
    String createTableSQL = getCreateIcebergSimpleTableString(tableName);
    createTableSQL = createTableSQL + " PARTITIONED BY (days(ts));";
    sql(createTableSQL);
    SparkTableInfo tableInfo = getTableInfo(tableName);
    SparkTableInfoChecker checker =
        SparkTableInfoChecker.create()
            .withName(tableName)
            .withColumns(getIcebergSimpleTableColumn())
            .withDay(Collections.singletonList("ts"));
    checker.check(tableInfo);

    String insertData =
        String.format(
            "INSERT into %s values(2,'a',cast('2024-01-01 12:00:00.000' as timestamp));",
            tableName);
    sql(insertData);
    List<String> queryResult = getTableData(tableName);
    Assertions.assertEquals(1, queryResult.size());
    Assertions.assertEquals("2,a,2024-01-01 12:00:00.000", queryResult.get(0));
    String location = tableInfo.getTableLocation() + File.separator + "data";
    String partitionExpression = "ts_day=2024-01-01";
    Path partitionPath = new Path(location, partitionExpression);
    checkDirExists(partitionPath);
  }

  @Test
  void testCreateIcebergMonthPartitionTable() {
    String tableName = "iceberg_month_partition_table";
    dropTableIfExists(tableName);
    String createTableSQL = getCreateIcebergSimpleTableString(tableName);
    createTableSQL = createTableSQL + " PARTITIONED BY (months(ts));";
    sql(createTableSQL);
    SparkTableInfo tableInfo = getTableInfo(tableName);
    SparkTableInfoChecker checker =
        SparkTableInfoChecker.create()
            .withName(tableName)
            .withColumns(getIcebergSimpleTableColumn())
            .withMonth(Collections.singletonList("ts"));
    checker.check(tableInfo);

    String insertData =
        String.format(
            "INSERT into %s values(2,'a',cast('2024-01-01 12:00:00.000' as timestamp));",
            tableName);
    sql(insertData);
    List<String> queryResult = getTableData(tableName);
    Assertions.assertEquals(1, queryResult.size());
    Assertions.assertEquals("2,a,2024-01-01 12:00:00.000", queryResult.get(0));
    String location = tableInfo.getTableLocation() + File.separator + "data";
    String partitionExpression = "ts_month=2024-01";
    Path partitionPath = new Path(location, partitionExpression);
    checkDirExists(partitionPath);
  }

  @Test
  void testCreateIcebergYearPartitionTable() {
    String tableName = "iceberg_year_partition_table";
    dropTableIfExists(tableName);
    String createTableSQL = getCreateIcebergSimpleTableString(tableName);
    createTableSQL = createTableSQL + " PARTITIONED BY (years(ts));";
    sql(createTableSQL);
    SparkTableInfo tableInfo = getTableInfo(tableName);
    SparkTableInfoChecker checker =
        SparkTableInfoChecker.create()
            .withName(tableName)
            .withColumns(getIcebergSimpleTableColumn())
            .withYear(Collections.singletonList("ts"));
    checker.check(tableInfo);

    String insertData =
        String.format(
            "INSERT into %s values(2,'a',cast('2024-01-01 12:00:00.000' as timestamp));",
            tableName);
    sql(insertData);
    List<String> queryResult = getTableData(tableName);
    Assertions.assertEquals(1, queryResult.size());
    Assertions.assertEquals("2,a,2024-01-01 12:00:00.000", queryResult.get(0));
    String location = tableInfo.getTableLocation() + File.separator + "data";
    String partitionExpression = "ts_year=2024";
    Path partitionPath = new Path(location, partitionExpression);
    checkDirExists(partitionPath);
  }

  @Test
  void testCreateIcebergTruncatePartitionTable() {
    String tableName = "iceberg_truncate_partition_table";
    dropTableIfExists(tableName);
    String createTableSQL = getCreateIcebergSimpleTableString(tableName);
    createTableSQL = createTableSQL + " PARTITIONED BY (truncate(1, name));";
    sql(createTableSQL);
    SparkTableInfo tableInfo = getTableInfo(tableName);
    SparkTableInfoChecker checker =
        SparkTableInfoChecker.create()
            .withName(tableName)
            .withColumns(getIcebergSimpleTableColumn())
            .withTruncate(1, Collections.singletonList("name"));
    checker.check(tableInfo);

    String insertData =
        String.format(
            "INSERT into %s values(2,'a',cast('2024-01-01 12:00:00.000' as timestamp));",
            tableName);
    sql(insertData);
    List<String> queryResult = getTableData(tableName);
    Assertions.assertEquals(1, queryResult.size());
    Assertions.assertEquals("2,a,2024-01-01 12:00:00.000", queryResult.get(0));
    String location = tableInfo.getTableLocation() + File.separator + "data";
    String partitionExpression = "name_trunc=a";
    Path partitionPath = new Path(location, partitionExpression);
    checkDirExists(partitionPath);
  }

  @Test
  void testMetadataColumns() {
    String tableName = "test_metadata_columns";
    dropTableIfExists(tableName);
    String createTableSQL = getCreateSimpleTableString(tableName);
    createTableSQL = createTableSQL + " PARTITIONED BY (name);";
    sql(createTableSQL);

    SparkTableInfo tableInfo = getTableInfo(tableName);

    SparkMetadataColumn[] metadataColumns = getIcebergSimpleTableColumnWithPartition();
    SparkTableInfoChecker checker =
        SparkTableInfoChecker.create()
            .withName(tableName)
            .withColumns(getSimpleTableColumn())
            .withMetadataColumns(metadataColumns);
    checker.check(tableInfo);
  }

  @Test
  void testSpecAndPartitionMetadataColumns() {
    String tableName = "test_spec_partition";
    dropTableIfExists(tableName);
    String createTableSQL = getCreateSimpleTableString(tableName);
    createTableSQL = createTableSQL + " PARTITIONED BY (name);";
    sql(createTableSQL);

    SparkTableInfo tableInfo = getTableInfo(tableName);

    SparkMetadataColumn[] metadataColumns = getIcebergSimpleTableColumnWithPartition();
    SparkTableInfoChecker checker =
        SparkTableInfoChecker.create()
            .withName(tableName)
            .withColumns(getSimpleTableColumn())
            .withMetadataColumns(metadataColumns);
    checker.check(tableInfo);

    String insertData = String.format("INSERT into %s values(2,'a', 1);", tableName);
    sql(insertData);

    String expectedMetadata = "0,a";
    String getMetadataSQL =
        String.format("SELECT _spec_id, _partition FROM %s ORDER BY _spec_id", tableName);
    List<String> queryResult = getTableMetadata(getMetadataSQL);
    Assertions.assertEquals(1, queryResult.size());
    Assertions.assertEquals(expectedMetadata, queryResult.get(0));
  }

  @Test
  public void testPositionMetadataColumn() throws NoSuchTableException {
    String tableName = "test_position_metadata_column";
    dropTableIfExists(tableName);
    String createTableSQL = getCreateSimpleTableString(tableName);
    createTableSQL = createTableSQL + " PARTITIONED BY (name);";
    sql(createTableSQL);

    SparkTableInfo tableInfo = getTableInfo(tableName);

    SparkMetadataColumn[] metadataColumns = getIcebergSimpleTableColumnWithPartition();
    SparkTableInfoChecker checker =
        SparkTableInfoChecker.create()
            .withName(tableName)
            .withColumns(getSimpleTableColumn())
            .withMetadataColumns(metadataColumns);
    checker.check(tableInfo);

    List<Integer> ids = new ArrayList<>();
    for (int id = 0; id < 200; id++) {
      ids.add(id);
    }
    Dataset<Row> df =
        getSparkSession()
            .createDataset(ids, Encoders.INT())
            .withColumnRenamed("value", "id")
            .withColumn("name", new Column(Literal.create("a", DataTypes.StringType)))
            .withColumn("age", new Column(Literal.create(1, DataTypes.IntegerType)));
    df.coalesce(1).writeTo(tableName).append();

    Assertions.assertEquals(200, getSparkSession().table(tableName).count());

    String getMetadataSQL = String.format("SELECT _pos FROM %s", tableName);
    List<String> expectedRows = ids.stream().map(String::valueOf).collect(Collectors.toList());
    List<String> queryResult = getTableMetadata(getMetadataSQL);
    Assertions.assertEquals(expectedRows.size(), queryResult.size());
    Assertions.assertArrayEquals(expectedRows.toArray(), queryResult.toArray());
  }

  @Test
  public void testPartitionMetadataColumnWithUnPartitionedTable() {
    String tableName = "test_position_metadata_column_with_multiple_batches";
    dropTableIfExists(tableName);
    String createTableSQL = getCreateSimpleTableString(tableName);
    sql(createTableSQL);

    SparkTableInfo tableInfo = getTableInfo(tableName);

    SparkMetadataColumn[] metadataColumns = getIcebergSimpleTableColumnWithPartition();
    metadataColumns[1] =
        new SparkMetadataColumn(
            "_partition", DataTypes.createStructType(new StructField[] {}), true);
    SparkTableInfoChecker checker =
        SparkTableInfoChecker.create()
            .withName(tableName)
            .withColumns(getSimpleTableColumn())
            .withMetadataColumns(metadataColumns);
    checker.check(tableInfo);

    String insertData = String.format("INSERT into %s values(2,'a', 1);", tableName);
    sql(insertData);

    String getMetadataSQL = String.format("SELECT _partition FROM %s", tableName);
    Assertions.assertEquals(1, getSparkSession().sql(getMetadataSQL).count());
    // _partition value is null for unPartitioned table
    Assertions.assertThrows(NullPointerException.class, () -> getTableMetadata(getMetadataSQL));
  }

  @Test
  public void testFileMetadataColumn() {
    String tableName = "test_file_metadata_column";
    dropTableIfExists(tableName);
    String createTableSQL = getCreateSimpleTableString(tableName);
    createTableSQL = createTableSQL + " PARTITIONED BY (name);";
    sql(createTableSQL);

    SparkTableInfo tableInfo = getTableInfo(tableName);

    SparkMetadataColumn[] metadataColumns = getIcebergSimpleTableColumnWithPartition();
    SparkTableInfoChecker checker =
        SparkTableInfoChecker.create()
            .withName(tableName)
            .withColumns(getSimpleTableColumn())
            .withMetadataColumns(metadataColumns);
    checker.check(tableInfo);

    String insertData = String.format("INSERT into %s values(2,'a', 1);", tableName);
    sql(insertData);

    String getMetadataSQL = String.format("SELECT _file FROM %s", tableName);
    List<String> queryResult = getTableMetadata(getMetadataSQL);
    Assertions.assertEquals(1, queryResult.size());
    Assertions.assertTrue(queryResult.get(0).contains(tableName));
  }

  @Test
  void testDeleteMetadataColumn() {
    String tableName = "test_delete_metadata_column";
    dropTableIfExists(tableName);
    String createTableSQL = getCreateSimpleTableString(tableName);
    createTableSQL = createTableSQL + " PARTITIONED BY (name);";
    sql(createTableSQL);

    SparkTableInfo tableInfo = getTableInfo(tableName);

    SparkMetadataColumn[] metadataColumns = getIcebergSimpleTableColumnWithPartition();
    SparkTableInfoChecker checker =
        SparkTableInfoChecker.create()
            .withName(tableName)
            .withColumns(getSimpleTableColumn())
            .withMetadataColumns(metadataColumns);
    checker.check(tableInfo);

    String insertData = String.format("INSERT into %s values(2,'a', 1);", tableName);
    sql(insertData);

    String getMetadataSQL = String.format("SELECT _deleted FROM %s", tableName);
    List<String> queryResult = getTableMetadata(getMetadataSQL);
    Assertions.assertEquals(1, queryResult.size());
    Assertions.assertEquals("false", queryResult.get(0));

    sql(getDeleteSql(tableName, "1 = 1"));

    List<String> queryResult1 = getTableMetadata(getMetadataSQL);
    Assertions.assertEquals(0, queryResult1.size());
  }

  @Test
  void testInjectSparkExtensions() {
    SparkSession sparkSession = getSparkSession();
    SparkConf conf = sparkSession.sparkContext().getConf();
    Assertions.assertTrue(conf.contains(StaticSQLConf.SPARK_SESSION_EXTENSIONS().key()));
    String extensions = conf.get(StaticSQLConf.SPARK_SESSION_EXTENSIONS().key());
    Assertions.assertTrue(StringUtils.isNotBlank(extensions));
    Assertions.assertEquals(
        "org.apache.iceberg.spark.extensions.IcebergSparkSessionExtensions", extensions);
  }

  @Test
  void testCopyOnWriteDeleteInUnPartitionedTable() {
    String tableName = "test_copy_on_write_delete_unpartitioned";
    createIcebergTableWithTabProperties(
        tableName, false, ImmutableMap.of(ICEBERG_DELETE_MODE, ICEBERG_COPY_ON_WRITE));
    SparkTableInfo table = getTableInfo(tableName);
    checkTableColumns(tableName, getSimpleTableColumn(), table);
    checkTableRowLevelDelete(tableName);
  }

  @Test
  void testCopyOnWriteDeleteInPartitionedTable() {
    String tableName = "test_copy_on_write_delete_partitioned";
    createIcebergTableWithTabProperties(
        tableName, true, ImmutableMap.of(ICEBERG_DELETE_MODE, ICEBERG_COPY_ON_WRITE));
    SparkTableInfo table = getTableInfo(tableName);
    checkTableColumns(tableName, getSimpleTableColumn(), table);
    checkTableRowLevelDelete(tableName);
  }

  @Test
  void testMergeOnReadDeleteInUnPartitionedTable() {
    String tableName = "test_merge_on_read_delete_unpartitioned";
    createIcebergTableWithTabProperties(
        tableName,
        false,
        ImmutableMap.of(ICEBERG_FORMAT_VERSION, "2", ICEBERG_DELETE_MODE, ICEBERG_MERGE_ON_READ));
    SparkTableInfo table = getTableInfo(tableName);
    checkTableColumns(tableName, getSimpleTableColumn(), table);
    checkTableRowLevelDelete(tableName);
  }

  @Test
  void testMergeOnReadDeleteInPartitionedTable() {
    String tableName = "test_merge_on_read_delete_partitioned";
    createIcebergTableWithTabProperties(
        tableName,
        true,
        ImmutableMap.of(ICEBERG_FORMAT_VERSION, "2", ICEBERG_DELETE_MODE, ICEBERG_MERGE_ON_READ));
    SparkTableInfo table = getTableInfo(tableName);
    checkTableColumns(tableName, getSimpleTableColumn(), table);
    checkTableRowLevelDelete(tableName);
  }

  @Test
  void testCopyOnWriteUpdateInUnPartitionedTable() {
    String tableName = "test_copy_on_write_update_unpartitioned";
    dropTableIfExists(tableName);
    createIcebergTableWithTabProperties(
        tableName, false, ImmutableMap.of(ICEBERG_UPDATE_MODE, ICEBERG_COPY_ON_WRITE));
    SparkTableInfo table = getTableInfo(tableName);
    checkTableColumns(tableName, getSimpleTableColumn(), table);
    checkTableReadAndUpdate(table);
  }

  @Test
  void testCopyOnWriteUpdateInPartitionedTable() {
    String tableName = "test_copy_on_write_update_partitioned";
    dropTableIfExists(tableName);
    createIcebergTableWithTabProperties(
        tableName, true, ImmutableMap.of(ICEBERG_UPDATE_MODE, ICEBERG_COPY_ON_WRITE));
    SparkTableInfo table = getTableInfo(tableName);
    checkTableColumns(tableName, getSimpleTableColumn(), table);
    checkTableReadAndUpdate(table);
  }

  @Test
  void testMergeOnReadUpdateInUnPartitionedTable() {
    String tableName = "test_merge_on_read_update_unpartitioned";
    dropTableIfExists(tableName);
    createIcebergTableWithTabProperties(
        tableName,
        false,
        ImmutableMap.of(ICEBERG_FORMAT_VERSION, "2", ICEBERG_UPDATE_MODE, ICEBERG_MERGE_ON_READ));
    SparkTableInfo table = getTableInfo(tableName);
    checkTableColumns(tableName, getSimpleTableColumn(), table);
    checkTableReadAndUpdate(table);
  }

  @Test
  void testMergeOnReadUpdateInPartitionedTable() {
    String tableName = "test_merge_on_read_update_partitioned";
    dropTableIfExists(tableName);
    createIcebergTableWithTabProperties(
        tableName,
        true,
        ImmutableMap.of(ICEBERG_FORMAT_VERSION, "2", ICEBERG_UPDATE_MODE, ICEBERG_MERGE_ON_READ));
    SparkTableInfo table = getTableInfo(tableName);
    checkTableColumns(tableName, getSimpleTableColumn(), table);
    checkTableReadAndUpdate(table);
  }

  @Test
  void testCopyOnWriteMergeUpdateInUnPartitionedTable() {
    String tableName = "test_copy_on_write_merge_update_unpartitioned";
    dropTableIfExists(tableName);
    createIcebergTableWithTabProperties(
        tableName, false, ImmutableMap.of(ICEBERG_MERGE_MODE, ICEBERG_COPY_ON_WRITE));

    SparkTableInfo table = getTableInfo(tableName);
    checkTableColumns(tableName, getSimpleTableColumn(), table);
    checkTableUpdateInMerge(table);
  }

  @Test
  void testCopyOnWriteMergeUpdateInPartitionedTable() {
    String tableName = "test_copy_on_write_merge_update_partitioned";
    dropTableIfExists(tableName);
    createIcebergTableWithTabProperties(
        tableName, true, ImmutableMap.of(ICEBERG_MERGE_MODE, ICEBERG_COPY_ON_WRITE));

    SparkTableInfo table = getTableInfo(tableName);
    checkTableColumns(tableName, getSimpleTableColumn(), table);
    checkTableUpdateInMerge(table);
  }

  @Test
  void testMergeOnReadMergeUpdateInUnPartitionedTable() {
    String tableName = "test_merge_on_read_merge_update_unpartitioned";
    dropTableIfExists(tableName);
    createIcebergTableWithTabProperties(
        tableName,
        false,
        ImmutableMap.of(ICEBERG_FORMAT_VERSION, "2", ICEBERG_MERGE_MODE, ICEBERG_MERGE_ON_READ));
    SparkTableInfo table = getTableInfo(tableName);
    checkTableColumns(tableName, getSimpleTableColumn(), table);
    checkTableUpdateInMerge(table);
  }

  @Test
  void testMergeOnReadMergeUpdateInPartitionedTable() {
    String tableName = "test_merge_on_read_merge_update_unpartitioned";
    dropTableIfExists(tableName);
    createIcebergTableWithTabProperties(
        tableName,
        true,
        ImmutableMap.of(ICEBERG_FORMAT_VERSION, "2", ICEBERG_MERGE_MODE, ICEBERG_MERGE_ON_READ));
    SparkTableInfo table = getTableInfo(tableName);
    checkTableColumns(tableName, getSimpleTableColumn(), table);
    checkTableUpdateInMerge(table);
  }

  @Test
  void testCopyOnWriteInMergeDeleteInUnPartitionedTable() {
    String tableName = "test_copy_on_write_merge_delete_unpartitioned";
    dropTableIfExists(tableName);
    createIcebergTableWithTabProperties(
        tableName, false, ImmutableMap.of(ICEBERG_MERGE_MODE, ICEBERG_COPY_ON_WRITE));

    SparkTableInfo table = getTableInfo(tableName);
    checkTableColumns(tableName, getSimpleTableColumn(), table);
    checkTableDeleteInMerge(table);
  }

  @Test
  void testCopyOnWriteInMergeDeleteInPartitionedTable() {
    String tableName = "test_copy_on_write_merge_delete_partitioned";
    dropTableIfExists(tableName);
    createIcebergTableWithTabProperties(
        tableName, true, ImmutableMap.of(ICEBERG_MERGE_MODE, ICEBERG_COPY_ON_WRITE));

    SparkTableInfo table = getTableInfo(tableName);
    checkTableColumns(tableName, getSimpleTableColumn(), table);
    checkTableDeleteInMerge(table);
  }

  @Test
  void testMergeOnReadInMergeDeleteInUnPartitionedTable() {
    String tableName = "test_merge_on_read_merge_delete_unpartitioned";
    dropTableIfExists(tableName);
    createIcebergTableWithTabProperties(
        tableName,
        false,
        ImmutableMap.of(ICEBERG_FORMAT_VERSION, "2", ICEBERG_MERGE_MODE, ICEBERG_MERGE_ON_READ));

    SparkTableInfo table = getTableInfo(tableName);
    checkTableColumns(tableName, getSimpleTableColumn(), table);
    checkTableDeleteInMerge(table);
  }

  @Test
  void testMergeOnReadInMergeDeleteInPartitionedTable() {
    String tableName = "test_merge_on_read_merge_delete_partitioned";
    dropTableIfExists(tableName);
    createIcebergTableWithTabProperties(
        tableName,
        true,
        ImmutableMap.of(ICEBERG_FORMAT_VERSION, "2", ICEBERG_MERGE_MODE, ICEBERG_MERGE_ON_READ));

    SparkTableInfo table = getTableInfo(tableName);
    checkTableColumns(tableName, getSimpleTableColumn(), table);
    checkTableDeleteInMerge(table);
  }

  @Test
  void testCopyOnWriteInsertInMergeInUnPartitionedTable() {
    String tableName = "test_copy_on_write_merge_insert_unpartitioned";
    dropTableIfExists(tableName);
    createIcebergTableWithTabProperties(
        tableName, false, ImmutableMap.of(ICEBERG_MERGE_MODE, ICEBERG_COPY_ON_WRITE));

    SparkTableInfo table = getTableInfo(tableName);
    checkTableColumns(tableName, getSimpleTableColumn(), table);
    checkTableInsertInMerge(table);
  }

  @Test
  void testCopyOnWriteInsertInMergeInPartitionedTable() {
    String tableName = "test_copy_on_write_merge_insert_partitioned";
    dropTableIfExists(tableName);
    createIcebergTableWithTabProperties(
        tableName, true, ImmutableMap.of(ICEBERG_MERGE_MODE, ICEBERG_COPY_ON_WRITE));

    SparkTableInfo table = getTableInfo(tableName);
    checkTableColumns(tableName, getSimpleTableColumn(), table);
    checkTableInsertInMerge(table);
  }

  @Test
  void testMergeOnReadInsertInMergeInUnPartitionedTable() {
    String tableName = "test_copy_on_write_merge_insert_unpartitioned";
    dropTableIfExists(tableName);
    createIcebergTableWithTabProperties(
        tableName,
        false,
        ImmutableMap.of(ICEBERG_FORMAT_VERSION, "2", ICEBERG_MERGE_MODE, ICEBERG_MERGE_ON_READ));

    SparkTableInfo table = getTableInfo(tableName);
    checkTableColumns(tableName, getSimpleTableColumn(), table);
    checkTableInsertInMerge(table);
  }

  @Test
  void testMergeOnReadInsertInMergeInPartitionedTable() {
    String tableName = "test_copy_on_write_merge_insert_partitioned";
    dropTableIfExists(tableName);
    createIcebergTableWithTabProperties(
        tableName,
        true,
        ImmutableMap.of(ICEBERG_FORMAT_VERSION, "2", ICEBERG_MERGE_MODE, ICEBERG_MERGE_ON_READ));

    SparkTableInfo table = getTableInfo(tableName);
    checkTableColumns(tableName, getSimpleTableColumn(), table);
    checkTableInsertInMerge(table);
=======
  void testIcebergListAndLoadFunctions() throws NoSuchNamespaceException, NoSuchFunctionException {
    String[] empty_namespace = new String[] {};
    String[] system_namespace = new String[] {"system"};
    String[] default_namespace = new String[] {getDefaultDatabase()};
    String[] non_exists_namespace = new String[] {"non_existent"};
    List<String> functions =
        Arrays.asList("iceberg_version", "years", "months", "days", "hours", "bucket", "truncate");

    CatalogPlugin catalogPlugin =
        getSparkSession().sessionState().catalogManager().catalog(getCatalogName());
    Assertions.assertInstanceOf(FunctionCatalog.class, catalogPlugin);
    FunctionCatalog functionCatalog = (FunctionCatalog) catalogPlugin;

    for (String[] namespace : ImmutableList.of(empty_namespace, system_namespace)) {
      Arrays.stream(functionCatalog.listFunctions(namespace))
          .map(Identifier::name)
          .forEach(function -> Assertions.assertTrue(functions.contains(function)));
    }
    Arrays.stream(functionCatalog.listFunctions(default_namespace))
        .map(Identifier::name)
        .forEach(function -> Assertions.assertFalse(functions.contains(function)));
    Assertions.assertThrows(
        NoSuchNamespaceException.class, () -> functionCatalog.listFunctions(non_exists_namespace));

    for (String[] namespace : ImmutableList.of(empty_namespace, system_namespace)) {
      for (String function : functions) {
        Identifier identifier = Identifier.of(namespace, function);
        UnboundFunction func = functionCatalog.loadFunction(identifier);
        Assertions.assertEquals(function, func.name());
      }
    }
    functions.forEach(
        function -> {
          Identifier identifier = Identifier.of(new String[] {getDefaultDatabase()}, function);
          Assertions.assertThrows(
              NoSuchFunctionException.class, () -> functionCatalog.loadFunction(identifier));
        });
  }

  @Test
  void testIcebergFunction() {
    String[] catalogAndNamespaces = new String[] {getCatalogName() + ".system", getCatalogName()};
    Arrays.stream(catalogAndNamespaces)
        .forEach(
            catalogAndNamespace -> {
              List<String> bucket =
                  getQueryData(String.format("SELECT %s.bucket(2, 100)", catalogAndNamespace));
              Assertions.assertEquals(1, bucket.size());
              Assertions.assertEquals("0", bucket.get(0));
            });

    Arrays.stream(catalogAndNamespaces)
        .forEach(
            catalogAndNamespace -> {
              List<String> bucket =
                  getQueryData(
                      String.format("SELECT %s.truncate(2, 'abcdef')", catalogAndNamespace));
              Assertions.assertEquals(1, bucket.size());
              Assertions.assertEquals("ab", bucket.get(0));
            });
>>>>>>> eb1f11ee
  }
}<|MERGE_RESOLUTION|>--- conflicted
+++ resolved
@@ -7,30 +7,9 @@
 import com.datastrato.gravitino.integration.test.spark.SparkCommonIT;
 import com.datastrato.gravitino.integration.test.util.spark.SparkMetadataColumn;
 import com.datastrato.gravitino.integration.test.util.spark.SparkTableInfo;
-<<<<<<< HEAD
-import com.datastrato.gravitino.integration.test.util.spark.SparkTableInfoChecker;
-import com.google.common.collect.ImmutableMap;
-import java.io.File;
-import java.util.ArrayList;
-import java.util.Arrays;
-import java.util.Collections;
-import java.util.List;
-import java.util.stream.Collectors;
-import org.apache.hadoop.fs.Path;
-import org.apache.spark.SparkConf;
-import org.apache.spark.sql.Column;
-import org.apache.spark.sql.Dataset;
-import org.apache.spark.sql.Encoders;
-import org.apache.spark.sql.Row;
-import org.apache.spark.sql.SparkSession;
-import org.apache.spark.sql.catalyst.analysis.NoSuchTableException;
-import org.apache.spark.sql.catalyst.expressions.Literal;
-import org.apache.spark.sql.internal.StaticSQLConf;
-import org.apache.spark.sql.types.DataTypes;
-import org.apache.spark.sql.types.StructField;
-=======
 import com.google.common.collect.ImmutableList;
 import java.util.Arrays;
+import com.google.common.collect.ImmutableMap;
 import java.util.List;
 import org.apache.spark.sql.catalyst.analysis.NoSuchFunctionException;
 import org.apache.spark.sql.catalyst.analysis.NoSuchNamespaceException;
@@ -38,7 +17,12 @@
 import org.apache.spark.sql.connector.catalog.FunctionCatalog;
 import org.apache.spark.sql.connector.catalog.Identifier;
 import org.apache.spark.sql.connector.catalog.functions.UnboundFunction;
->>>>>>> eb1f11ee
+import java.util.stream.Collectors;
+import org.apache.spark.SparkConf;
+import org.apache.spark.sql.SparkSession;
+import org.apache.spark.sql.internal.StaticSQLConf;
+import org.apache.spark.sql.types.DataTypes;
+import org.apache.spark.sql.types.StructField;
 import org.junit.jupiter.api.Assertions;
 import org.junit.jupiter.api.Tag;
 import org.junit.jupiter.api.Test;
@@ -143,611 +127,6 @@
   }
 
   @Test
-<<<<<<< HEAD
-  void testCreateIcebergBucketPartitionTable() {
-    String tableName = "iceberg_bucket_partition_table";
-    dropTableIfExists(tableName);
-    String createTableSQL = getCreateIcebergSimpleTableString(tableName);
-    createTableSQL = createTableSQL + " PARTITIONED BY (bucket(16, id));";
-    sql(createTableSQL);
-    SparkTableInfo tableInfo = getTableInfo(tableName);
-    SparkTableInfoChecker checker =
-        SparkTableInfoChecker.create()
-            .withName(tableName)
-            .withColumns(getIcebergSimpleTableColumn())
-            .withBucket(16, Collections.singletonList("id"));
-    checker.check(tableInfo);
-
-    String insertData =
-        String.format(
-            "INSERT into %s values(2,'a',cast('2024-01-01 12:00:00.000' as timestamp));",
-            tableName);
-    sql(insertData);
-    List<String> queryResult = getTableData(tableName);
-    Assertions.assertEquals(1, queryResult.size());
-    Assertions.assertEquals("2,a,2024-01-01 12:00:00.000", queryResult.get(0));
-    String location = tableInfo.getTableLocation() + File.separator + "data";
-    String partitionExpression = "id_bucket=4";
-    Path partitionPath = new Path(location, partitionExpression);
-    checkDirExists(partitionPath);
-  }
-
-  @Test
-  void testCreateIcebergHourPartitionTable() {
-    String tableName = "iceberg_hour_partition_table";
-    dropTableIfExists(tableName);
-    String createTableSQL = getCreateIcebergSimpleTableString(tableName);
-    createTableSQL = createTableSQL + " PARTITIONED BY (hours(ts));";
-    sql(createTableSQL);
-    SparkTableInfo tableInfo = getTableInfo(tableName);
-    SparkTableInfoChecker checker =
-        SparkTableInfoChecker.create()
-            .withName(tableName)
-            .withColumns(getIcebergSimpleTableColumn())
-            .withHour(Collections.singletonList("ts"));
-    checker.check(tableInfo);
-
-    String insertData =
-        String.format(
-            "INSERT into %s values(2,'a',cast('2024-01-01 12:00:00.000' as timestamp));",
-            tableName);
-    sql(insertData);
-    List<String> queryResult = getTableData(tableName);
-    Assertions.assertEquals(1, queryResult.size());
-    Assertions.assertEquals("2,a,2024-01-01 12:00:00.000", queryResult.get(0));
-    String location = tableInfo.getTableLocation() + File.separator + "data";
-    String partitionExpression = "ts_hour=12";
-    Path partitionPath = new Path(location, partitionExpression);
-    checkDirExists(partitionPath);
-  }
-
-  @Test
-  void testCreateIcebergDayPartitionTable() {
-    String tableName = "iceberg_day_partition_table";
-    dropTableIfExists(tableName);
-    String createTableSQL = getCreateIcebergSimpleTableString(tableName);
-    createTableSQL = createTableSQL + " PARTITIONED BY (days(ts));";
-    sql(createTableSQL);
-    SparkTableInfo tableInfo = getTableInfo(tableName);
-    SparkTableInfoChecker checker =
-        SparkTableInfoChecker.create()
-            .withName(tableName)
-            .withColumns(getIcebergSimpleTableColumn())
-            .withDay(Collections.singletonList("ts"));
-    checker.check(tableInfo);
-
-    String insertData =
-        String.format(
-            "INSERT into %s values(2,'a',cast('2024-01-01 12:00:00.000' as timestamp));",
-            tableName);
-    sql(insertData);
-    List<String> queryResult = getTableData(tableName);
-    Assertions.assertEquals(1, queryResult.size());
-    Assertions.assertEquals("2,a,2024-01-01 12:00:00.000", queryResult.get(0));
-    String location = tableInfo.getTableLocation() + File.separator + "data";
-    String partitionExpression = "ts_day=2024-01-01";
-    Path partitionPath = new Path(location, partitionExpression);
-    checkDirExists(partitionPath);
-  }
-
-  @Test
-  void testCreateIcebergMonthPartitionTable() {
-    String tableName = "iceberg_month_partition_table";
-    dropTableIfExists(tableName);
-    String createTableSQL = getCreateIcebergSimpleTableString(tableName);
-    createTableSQL = createTableSQL + " PARTITIONED BY (months(ts));";
-    sql(createTableSQL);
-    SparkTableInfo tableInfo = getTableInfo(tableName);
-    SparkTableInfoChecker checker =
-        SparkTableInfoChecker.create()
-            .withName(tableName)
-            .withColumns(getIcebergSimpleTableColumn())
-            .withMonth(Collections.singletonList("ts"));
-    checker.check(tableInfo);
-
-    String insertData =
-        String.format(
-            "INSERT into %s values(2,'a',cast('2024-01-01 12:00:00.000' as timestamp));",
-            tableName);
-    sql(insertData);
-    List<String> queryResult = getTableData(tableName);
-    Assertions.assertEquals(1, queryResult.size());
-    Assertions.assertEquals("2,a,2024-01-01 12:00:00.000", queryResult.get(0));
-    String location = tableInfo.getTableLocation() + File.separator + "data";
-    String partitionExpression = "ts_month=2024-01";
-    Path partitionPath = new Path(location, partitionExpression);
-    checkDirExists(partitionPath);
-  }
-
-  @Test
-  void testCreateIcebergYearPartitionTable() {
-    String tableName = "iceberg_year_partition_table";
-    dropTableIfExists(tableName);
-    String createTableSQL = getCreateIcebergSimpleTableString(tableName);
-    createTableSQL = createTableSQL + " PARTITIONED BY (years(ts));";
-    sql(createTableSQL);
-    SparkTableInfo tableInfo = getTableInfo(tableName);
-    SparkTableInfoChecker checker =
-        SparkTableInfoChecker.create()
-            .withName(tableName)
-            .withColumns(getIcebergSimpleTableColumn())
-            .withYear(Collections.singletonList("ts"));
-    checker.check(tableInfo);
-
-    String insertData =
-        String.format(
-            "INSERT into %s values(2,'a',cast('2024-01-01 12:00:00.000' as timestamp));",
-            tableName);
-    sql(insertData);
-    List<String> queryResult = getTableData(tableName);
-    Assertions.assertEquals(1, queryResult.size());
-    Assertions.assertEquals("2,a,2024-01-01 12:00:00.000", queryResult.get(0));
-    String location = tableInfo.getTableLocation() + File.separator + "data";
-    String partitionExpression = "ts_year=2024";
-    Path partitionPath = new Path(location, partitionExpression);
-    checkDirExists(partitionPath);
-  }
-
-  @Test
-  void testCreateIcebergTruncatePartitionTable() {
-    String tableName = "iceberg_truncate_partition_table";
-    dropTableIfExists(tableName);
-    String createTableSQL = getCreateIcebergSimpleTableString(tableName);
-    createTableSQL = createTableSQL + " PARTITIONED BY (truncate(1, name));";
-    sql(createTableSQL);
-    SparkTableInfo tableInfo = getTableInfo(tableName);
-    SparkTableInfoChecker checker =
-        SparkTableInfoChecker.create()
-            .withName(tableName)
-            .withColumns(getIcebergSimpleTableColumn())
-            .withTruncate(1, Collections.singletonList("name"));
-    checker.check(tableInfo);
-
-    String insertData =
-        String.format(
-            "INSERT into %s values(2,'a',cast('2024-01-01 12:00:00.000' as timestamp));",
-            tableName);
-    sql(insertData);
-    List<String> queryResult = getTableData(tableName);
-    Assertions.assertEquals(1, queryResult.size());
-    Assertions.assertEquals("2,a,2024-01-01 12:00:00.000", queryResult.get(0));
-    String location = tableInfo.getTableLocation() + File.separator + "data";
-    String partitionExpression = "name_trunc=a";
-    Path partitionPath = new Path(location, partitionExpression);
-    checkDirExists(partitionPath);
-  }
-
-  @Test
-  void testMetadataColumns() {
-    String tableName = "test_metadata_columns";
-    dropTableIfExists(tableName);
-    String createTableSQL = getCreateSimpleTableString(tableName);
-    createTableSQL = createTableSQL + " PARTITIONED BY (name);";
-    sql(createTableSQL);
-
-    SparkTableInfo tableInfo = getTableInfo(tableName);
-
-    SparkMetadataColumn[] metadataColumns = getIcebergSimpleTableColumnWithPartition();
-    SparkTableInfoChecker checker =
-        SparkTableInfoChecker.create()
-            .withName(tableName)
-            .withColumns(getSimpleTableColumn())
-            .withMetadataColumns(metadataColumns);
-    checker.check(tableInfo);
-  }
-
-  @Test
-  void testSpecAndPartitionMetadataColumns() {
-    String tableName = "test_spec_partition";
-    dropTableIfExists(tableName);
-    String createTableSQL = getCreateSimpleTableString(tableName);
-    createTableSQL = createTableSQL + " PARTITIONED BY (name);";
-    sql(createTableSQL);
-
-    SparkTableInfo tableInfo = getTableInfo(tableName);
-
-    SparkMetadataColumn[] metadataColumns = getIcebergSimpleTableColumnWithPartition();
-    SparkTableInfoChecker checker =
-        SparkTableInfoChecker.create()
-            .withName(tableName)
-            .withColumns(getSimpleTableColumn())
-            .withMetadataColumns(metadataColumns);
-    checker.check(tableInfo);
-
-    String insertData = String.format("INSERT into %s values(2,'a', 1);", tableName);
-    sql(insertData);
-
-    String expectedMetadata = "0,a";
-    String getMetadataSQL =
-        String.format("SELECT _spec_id, _partition FROM %s ORDER BY _spec_id", tableName);
-    List<String> queryResult = getTableMetadata(getMetadataSQL);
-    Assertions.assertEquals(1, queryResult.size());
-    Assertions.assertEquals(expectedMetadata, queryResult.get(0));
-  }
-
-  @Test
-  public void testPositionMetadataColumn() throws NoSuchTableException {
-    String tableName = "test_position_metadata_column";
-    dropTableIfExists(tableName);
-    String createTableSQL = getCreateSimpleTableString(tableName);
-    createTableSQL = createTableSQL + " PARTITIONED BY (name);";
-    sql(createTableSQL);
-
-    SparkTableInfo tableInfo = getTableInfo(tableName);
-
-    SparkMetadataColumn[] metadataColumns = getIcebergSimpleTableColumnWithPartition();
-    SparkTableInfoChecker checker =
-        SparkTableInfoChecker.create()
-            .withName(tableName)
-            .withColumns(getSimpleTableColumn())
-            .withMetadataColumns(metadataColumns);
-    checker.check(tableInfo);
-
-    List<Integer> ids = new ArrayList<>();
-    for (int id = 0; id < 200; id++) {
-      ids.add(id);
-    }
-    Dataset<Row> df =
-        getSparkSession()
-            .createDataset(ids, Encoders.INT())
-            .withColumnRenamed("value", "id")
-            .withColumn("name", new Column(Literal.create("a", DataTypes.StringType)))
-            .withColumn("age", new Column(Literal.create(1, DataTypes.IntegerType)));
-    df.coalesce(1).writeTo(tableName).append();
-
-    Assertions.assertEquals(200, getSparkSession().table(tableName).count());
-
-    String getMetadataSQL = String.format("SELECT _pos FROM %s", tableName);
-    List<String> expectedRows = ids.stream().map(String::valueOf).collect(Collectors.toList());
-    List<String> queryResult = getTableMetadata(getMetadataSQL);
-    Assertions.assertEquals(expectedRows.size(), queryResult.size());
-    Assertions.assertArrayEquals(expectedRows.toArray(), queryResult.toArray());
-  }
-
-  @Test
-  public void testPartitionMetadataColumnWithUnPartitionedTable() {
-    String tableName = "test_position_metadata_column_with_multiple_batches";
-    dropTableIfExists(tableName);
-    String createTableSQL = getCreateSimpleTableString(tableName);
-    sql(createTableSQL);
-
-    SparkTableInfo tableInfo = getTableInfo(tableName);
-
-    SparkMetadataColumn[] metadataColumns = getIcebergSimpleTableColumnWithPartition();
-    metadataColumns[1] =
-        new SparkMetadataColumn(
-            "_partition", DataTypes.createStructType(new StructField[] {}), true);
-    SparkTableInfoChecker checker =
-        SparkTableInfoChecker.create()
-            .withName(tableName)
-            .withColumns(getSimpleTableColumn())
-            .withMetadataColumns(metadataColumns);
-    checker.check(tableInfo);
-
-    String insertData = String.format("INSERT into %s values(2,'a', 1);", tableName);
-    sql(insertData);
-
-    String getMetadataSQL = String.format("SELECT _partition FROM %s", tableName);
-    Assertions.assertEquals(1, getSparkSession().sql(getMetadataSQL).count());
-    // _partition value is null for unPartitioned table
-    Assertions.assertThrows(NullPointerException.class, () -> getTableMetadata(getMetadataSQL));
-  }
-
-  @Test
-  public void testFileMetadataColumn() {
-    String tableName = "test_file_metadata_column";
-    dropTableIfExists(tableName);
-    String createTableSQL = getCreateSimpleTableString(tableName);
-    createTableSQL = createTableSQL + " PARTITIONED BY (name);";
-    sql(createTableSQL);
-
-    SparkTableInfo tableInfo = getTableInfo(tableName);
-
-    SparkMetadataColumn[] metadataColumns = getIcebergSimpleTableColumnWithPartition();
-    SparkTableInfoChecker checker =
-        SparkTableInfoChecker.create()
-            .withName(tableName)
-            .withColumns(getSimpleTableColumn())
-            .withMetadataColumns(metadataColumns);
-    checker.check(tableInfo);
-
-    String insertData = String.format("INSERT into %s values(2,'a', 1);", tableName);
-    sql(insertData);
-
-    String getMetadataSQL = String.format("SELECT _file FROM %s", tableName);
-    List<String> queryResult = getTableMetadata(getMetadataSQL);
-    Assertions.assertEquals(1, queryResult.size());
-    Assertions.assertTrue(queryResult.get(0).contains(tableName));
-  }
-
-  @Test
-  void testDeleteMetadataColumn() {
-    String tableName = "test_delete_metadata_column";
-    dropTableIfExists(tableName);
-    String createTableSQL = getCreateSimpleTableString(tableName);
-    createTableSQL = createTableSQL + " PARTITIONED BY (name);";
-    sql(createTableSQL);
-
-    SparkTableInfo tableInfo = getTableInfo(tableName);
-
-    SparkMetadataColumn[] metadataColumns = getIcebergSimpleTableColumnWithPartition();
-    SparkTableInfoChecker checker =
-        SparkTableInfoChecker.create()
-            .withName(tableName)
-            .withColumns(getSimpleTableColumn())
-            .withMetadataColumns(metadataColumns);
-    checker.check(tableInfo);
-
-    String insertData = String.format("INSERT into %s values(2,'a', 1);", tableName);
-    sql(insertData);
-
-    String getMetadataSQL = String.format("SELECT _deleted FROM %s", tableName);
-    List<String> queryResult = getTableMetadata(getMetadataSQL);
-    Assertions.assertEquals(1, queryResult.size());
-    Assertions.assertEquals("false", queryResult.get(0));
-
-    sql(getDeleteSql(tableName, "1 = 1"));
-
-    List<String> queryResult1 = getTableMetadata(getMetadataSQL);
-    Assertions.assertEquals(0, queryResult1.size());
-  }
-
-  @Test
-  void testInjectSparkExtensions() {
-    SparkSession sparkSession = getSparkSession();
-    SparkConf conf = sparkSession.sparkContext().getConf();
-    Assertions.assertTrue(conf.contains(StaticSQLConf.SPARK_SESSION_EXTENSIONS().key()));
-    String extensions = conf.get(StaticSQLConf.SPARK_SESSION_EXTENSIONS().key());
-    Assertions.assertTrue(StringUtils.isNotBlank(extensions));
-    Assertions.assertEquals(
-        "org.apache.iceberg.spark.extensions.IcebergSparkSessionExtensions", extensions);
-  }
-
-  @Test
-  void testCopyOnWriteDeleteInUnPartitionedTable() {
-    String tableName = "test_copy_on_write_delete_unpartitioned";
-    createIcebergTableWithTabProperties(
-        tableName, false, ImmutableMap.of(ICEBERG_DELETE_MODE, ICEBERG_COPY_ON_WRITE));
-    SparkTableInfo table = getTableInfo(tableName);
-    checkTableColumns(tableName, getSimpleTableColumn(), table);
-    checkTableRowLevelDelete(tableName);
-  }
-
-  @Test
-  void testCopyOnWriteDeleteInPartitionedTable() {
-    String tableName = "test_copy_on_write_delete_partitioned";
-    createIcebergTableWithTabProperties(
-        tableName, true, ImmutableMap.of(ICEBERG_DELETE_MODE, ICEBERG_COPY_ON_WRITE));
-    SparkTableInfo table = getTableInfo(tableName);
-    checkTableColumns(tableName, getSimpleTableColumn(), table);
-    checkTableRowLevelDelete(tableName);
-  }
-
-  @Test
-  void testMergeOnReadDeleteInUnPartitionedTable() {
-    String tableName = "test_merge_on_read_delete_unpartitioned";
-    createIcebergTableWithTabProperties(
-        tableName,
-        false,
-        ImmutableMap.of(ICEBERG_FORMAT_VERSION, "2", ICEBERG_DELETE_MODE, ICEBERG_MERGE_ON_READ));
-    SparkTableInfo table = getTableInfo(tableName);
-    checkTableColumns(tableName, getSimpleTableColumn(), table);
-    checkTableRowLevelDelete(tableName);
-  }
-
-  @Test
-  void testMergeOnReadDeleteInPartitionedTable() {
-    String tableName = "test_merge_on_read_delete_partitioned";
-    createIcebergTableWithTabProperties(
-        tableName,
-        true,
-        ImmutableMap.of(ICEBERG_FORMAT_VERSION, "2", ICEBERG_DELETE_MODE, ICEBERG_MERGE_ON_READ));
-    SparkTableInfo table = getTableInfo(tableName);
-    checkTableColumns(tableName, getSimpleTableColumn(), table);
-    checkTableRowLevelDelete(tableName);
-  }
-
-  @Test
-  void testCopyOnWriteUpdateInUnPartitionedTable() {
-    String tableName = "test_copy_on_write_update_unpartitioned";
-    dropTableIfExists(tableName);
-    createIcebergTableWithTabProperties(
-        tableName, false, ImmutableMap.of(ICEBERG_UPDATE_MODE, ICEBERG_COPY_ON_WRITE));
-    SparkTableInfo table = getTableInfo(tableName);
-    checkTableColumns(tableName, getSimpleTableColumn(), table);
-    checkTableReadAndUpdate(table);
-  }
-
-  @Test
-  void testCopyOnWriteUpdateInPartitionedTable() {
-    String tableName = "test_copy_on_write_update_partitioned";
-    dropTableIfExists(tableName);
-    createIcebergTableWithTabProperties(
-        tableName, true, ImmutableMap.of(ICEBERG_UPDATE_MODE, ICEBERG_COPY_ON_WRITE));
-    SparkTableInfo table = getTableInfo(tableName);
-    checkTableColumns(tableName, getSimpleTableColumn(), table);
-    checkTableReadAndUpdate(table);
-  }
-
-  @Test
-  void testMergeOnReadUpdateInUnPartitionedTable() {
-    String tableName = "test_merge_on_read_update_unpartitioned";
-    dropTableIfExists(tableName);
-    createIcebergTableWithTabProperties(
-        tableName,
-        false,
-        ImmutableMap.of(ICEBERG_FORMAT_VERSION, "2", ICEBERG_UPDATE_MODE, ICEBERG_MERGE_ON_READ));
-    SparkTableInfo table = getTableInfo(tableName);
-    checkTableColumns(tableName, getSimpleTableColumn(), table);
-    checkTableReadAndUpdate(table);
-  }
-
-  @Test
-  void testMergeOnReadUpdateInPartitionedTable() {
-    String tableName = "test_merge_on_read_update_partitioned";
-    dropTableIfExists(tableName);
-    createIcebergTableWithTabProperties(
-        tableName,
-        true,
-        ImmutableMap.of(ICEBERG_FORMAT_VERSION, "2", ICEBERG_UPDATE_MODE, ICEBERG_MERGE_ON_READ));
-    SparkTableInfo table = getTableInfo(tableName);
-    checkTableColumns(tableName, getSimpleTableColumn(), table);
-    checkTableReadAndUpdate(table);
-  }
-
-  @Test
-  void testCopyOnWriteMergeUpdateInUnPartitionedTable() {
-    String tableName = "test_copy_on_write_merge_update_unpartitioned";
-    dropTableIfExists(tableName);
-    createIcebergTableWithTabProperties(
-        tableName, false, ImmutableMap.of(ICEBERG_MERGE_MODE, ICEBERG_COPY_ON_WRITE));
-
-    SparkTableInfo table = getTableInfo(tableName);
-    checkTableColumns(tableName, getSimpleTableColumn(), table);
-    checkTableUpdateInMerge(table);
-  }
-
-  @Test
-  void testCopyOnWriteMergeUpdateInPartitionedTable() {
-    String tableName = "test_copy_on_write_merge_update_partitioned";
-    dropTableIfExists(tableName);
-    createIcebergTableWithTabProperties(
-        tableName, true, ImmutableMap.of(ICEBERG_MERGE_MODE, ICEBERG_COPY_ON_WRITE));
-
-    SparkTableInfo table = getTableInfo(tableName);
-    checkTableColumns(tableName, getSimpleTableColumn(), table);
-    checkTableUpdateInMerge(table);
-  }
-
-  @Test
-  void testMergeOnReadMergeUpdateInUnPartitionedTable() {
-    String tableName = "test_merge_on_read_merge_update_unpartitioned";
-    dropTableIfExists(tableName);
-    createIcebergTableWithTabProperties(
-        tableName,
-        false,
-        ImmutableMap.of(ICEBERG_FORMAT_VERSION, "2", ICEBERG_MERGE_MODE, ICEBERG_MERGE_ON_READ));
-    SparkTableInfo table = getTableInfo(tableName);
-    checkTableColumns(tableName, getSimpleTableColumn(), table);
-    checkTableUpdateInMerge(table);
-  }
-
-  @Test
-  void testMergeOnReadMergeUpdateInPartitionedTable() {
-    String tableName = "test_merge_on_read_merge_update_unpartitioned";
-    dropTableIfExists(tableName);
-    createIcebergTableWithTabProperties(
-        tableName,
-        true,
-        ImmutableMap.of(ICEBERG_FORMAT_VERSION, "2", ICEBERG_MERGE_MODE, ICEBERG_MERGE_ON_READ));
-    SparkTableInfo table = getTableInfo(tableName);
-    checkTableColumns(tableName, getSimpleTableColumn(), table);
-    checkTableUpdateInMerge(table);
-  }
-
-  @Test
-  void testCopyOnWriteInMergeDeleteInUnPartitionedTable() {
-    String tableName = "test_copy_on_write_merge_delete_unpartitioned";
-    dropTableIfExists(tableName);
-    createIcebergTableWithTabProperties(
-        tableName, false, ImmutableMap.of(ICEBERG_MERGE_MODE, ICEBERG_COPY_ON_WRITE));
-
-    SparkTableInfo table = getTableInfo(tableName);
-    checkTableColumns(tableName, getSimpleTableColumn(), table);
-    checkTableDeleteInMerge(table);
-  }
-
-  @Test
-  void testCopyOnWriteInMergeDeleteInPartitionedTable() {
-    String tableName = "test_copy_on_write_merge_delete_partitioned";
-    dropTableIfExists(tableName);
-    createIcebergTableWithTabProperties(
-        tableName, true, ImmutableMap.of(ICEBERG_MERGE_MODE, ICEBERG_COPY_ON_WRITE));
-
-    SparkTableInfo table = getTableInfo(tableName);
-    checkTableColumns(tableName, getSimpleTableColumn(), table);
-    checkTableDeleteInMerge(table);
-  }
-
-  @Test
-  void testMergeOnReadInMergeDeleteInUnPartitionedTable() {
-    String tableName = "test_merge_on_read_merge_delete_unpartitioned";
-    dropTableIfExists(tableName);
-    createIcebergTableWithTabProperties(
-        tableName,
-        false,
-        ImmutableMap.of(ICEBERG_FORMAT_VERSION, "2", ICEBERG_MERGE_MODE, ICEBERG_MERGE_ON_READ));
-
-    SparkTableInfo table = getTableInfo(tableName);
-    checkTableColumns(tableName, getSimpleTableColumn(), table);
-    checkTableDeleteInMerge(table);
-  }
-
-  @Test
-  void testMergeOnReadInMergeDeleteInPartitionedTable() {
-    String tableName = "test_merge_on_read_merge_delete_partitioned";
-    dropTableIfExists(tableName);
-    createIcebergTableWithTabProperties(
-        tableName,
-        true,
-        ImmutableMap.of(ICEBERG_FORMAT_VERSION, "2", ICEBERG_MERGE_MODE, ICEBERG_MERGE_ON_READ));
-
-    SparkTableInfo table = getTableInfo(tableName);
-    checkTableColumns(tableName, getSimpleTableColumn(), table);
-    checkTableDeleteInMerge(table);
-  }
-
-  @Test
-  void testCopyOnWriteInsertInMergeInUnPartitionedTable() {
-    String tableName = "test_copy_on_write_merge_insert_unpartitioned";
-    dropTableIfExists(tableName);
-    createIcebergTableWithTabProperties(
-        tableName, false, ImmutableMap.of(ICEBERG_MERGE_MODE, ICEBERG_COPY_ON_WRITE));
-
-    SparkTableInfo table = getTableInfo(tableName);
-    checkTableColumns(tableName, getSimpleTableColumn(), table);
-    checkTableInsertInMerge(table);
-  }
-
-  @Test
-  void testCopyOnWriteInsertInMergeInPartitionedTable() {
-    String tableName = "test_copy_on_write_merge_insert_partitioned";
-    dropTableIfExists(tableName);
-    createIcebergTableWithTabProperties(
-        tableName, true, ImmutableMap.of(ICEBERG_MERGE_MODE, ICEBERG_COPY_ON_WRITE));
-
-    SparkTableInfo table = getTableInfo(tableName);
-    checkTableColumns(tableName, getSimpleTableColumn(), table);
-    checkTableInsertInMerge(table);
-  }
-
-  @Test
-  void testMergeOnReadInsertInMergeInUnPartitionedTable() {
-    String tableName = "test_copy_on_write_merge_insert_unpartitioned";
-    dropTableIfExists(tableName);
-    createIcebergTableWithTabProperties(
-        tableName,
-        false,
-        ImmutableMap.of(ICEBERG_FORMAT_VERSION, "2", ICEBERG_MERGE_MODE, ICEBERG_MERGE_ON_READ));
-
-    SparkTableInfo table = getTableInfo(tableName);
-    checkTableColumns(tableName, getSimpleTableColumn(), table);
-    checkTableInsertInMerge(table);
-  }
-
-  @Test
-  void testMergeOnReadInsertInMergeInPartitionedTable() {
-    String tableName = "test_copy_on_write_merge_insert_partitioned";
-    dropTableIfExists(tableName);
-    createIcebergTableWithTabProperties(
-        tableName,
-        true,
-        ImmutableMap.of(ICEBERG_FORMAT_VERSION, "2", ICEBERG_MERGE_MODE, ICEBERG_MERGE_ON_READ));
-
-    SparkTableInfo table = getTableInfo(tableName);
-    checkTableColumns(tableName, getSimpleTableColumn(), table);
-    checkTableInsertInMerge(table);
-=======
   void testIcebergListAndLoadFunctions() throws NoSuchNamespaceException, NoSuchFunctionException {
     String[] empty_namespace = new String[] {};
     String[] system_namespace = new String[] {"system"};
@@ -808,6 +187,263 @@
               Assertions.assertEquals(1, bucket.size());
               Assertions.assertEquals("ab", bucket.get(0));
             });
->>>>>>> eb1f11ee
+  }
+
+
+  @Test
+  void testInjectSparkExtensions() {
+    SparkSession sparkSession = getSparkSession();
+    SparkConf conf = sparkSession.sparkContext().getConf();
+    Assertions.assertTrue(conf.contains(StaticSQLConf.SPARK_SESSION_EXTENSIONS().key()));
+    String extensions = conf.get(StaticSQLConf.SPARK_SESSION_EXTENSIONS().key());
+    Assertions.assertTrue(StringUtils.isNotBlank(extensions));
+    Assertions.assertEquals(
+            "org.apache.iceberg.spark.extensions.IcebergSparkSessionExtensions", extensions);
+  }
+
+  @Test
+  void testCopyOnWriteDeleteInUnPartitionedTable() {
+    String tableName = "test_copy_on_write_delete_unpartitioned";
+    createIcebergTableWithTabProperties(
+            tableName, false, ImmutableMap.of(ICEBERG_DELETE_MODE, ICEBERG_COPY_ON_WRITE));
+    SparkTableInfo table = getTableInfo(tableName);
+    checkTableColumns(tableName, getSimpleTableColumn(), table);
+    checkTableRowLevelDelete(tableName);
+  }
+
+  @Test
+  void testCopyOnWriteDeleteInPartitionedTable() {
+    String tableName = "test_copy_on_write_delete_partitioned";
+    createIcebergTableWithTabProperties(
+            tableName, true, ImmutableMap.of(ICEBERG_DELETE_MODE, ICEBERG_COPY_ON_WRITE));
+    SparkTableInfo table = getTableInfo(tableName);
+    checkTableColumns(tableName, getSimpleTableColumn(), table);
+    checkTableRowLevelDelete(tableName);
+  }
+
+  @Test
+  void testMergeOnReadDeleteInUnPartitionedTable() {
+    String tableName = "test_merge_on_read_delete_unpartitioned";
+    createIcebergTableWithTabProperties(
+            tableName,
+            false,
+            ImmutableMap.of(ICEBERG_FORMAT_VERSION, "2", ICEBERG_DELETE_MODE, ICEBERG_MERGE_ON_READ));
+    SparkTableInfo table = getTableInfo(tableName);
+    checkTableColumns(tableName, getSimpleTableColumn(), table);
+    checkTableRowLevelDelete(tableName);
+  }
+
+  @Test
+  void testMergeOnReadDeleteInPartitionedTable() {
+    String tableName = "test_merge_on_read_delete_partitioned";
+    createIcebergTableWithTabProperties(
+            tableName,
+            true,
+            ImmutableMap.of(ICEBERG_FORMAT_VERSION, "2", ICEBERG_DELETE_MODE, ICEBERG_MERGE_ON_READ));
+    SparkTableInfo table = getTableInfo(tableName);
+    checkTableColumns(tableName, getSimpleTableColumn(), table);
+    checkTableRowLevelDelete(tableName);
+  }
+
+  @Test
+  void testCopyOnWriteUpdateInUnPartitionedTable() {
+    String tableName = "test_copy_on_write_update_unpartitioned";
+    dropTableIfExists(tableName);
+    createIcebergTableWithTabProperties(
+            tableName, false, ImmutableMap.of(ICEBERG_UPDATE_MODE, ICEBERG_COPY_ON_WRITE));
+    SparkTableInfo table = getTableInfo(tableName);
+    checkTableColumns(tableName, getSimpleTableColumn(), table);
+    checkTableReadAndUpdate(table);
+  }
+
+  @Test
+  void testCopyOnWriteUpdateInPartitionedTable() {
+    String tableName = "test_copy_on_write_update_partitioned";
+    dropTableIfExists(tableName);
+    createIcebergTableWithTabProperties(
+            tableName, true, ImmutableMap.of(ICEBERG_UPDATE_MODE, ICEBERG_COPY_ON_WRITE));
+    SparkTableInfo table = getTableInfo(tableName);
+    checkTableColumns(tableName, getSimpleTableColumn(), table);
+    checkTableReadAndUpdate(table);
+  }
+
+  @Test
+  void testMergeOnReadUpdateInUnPartitionedTable() {
+    String tableName = "test_merge_on_read_update_unpartitioned";
+    dropTableIfExists(tableName);
+    createIcebergTableWithTabProperties(
+            tableName,
+            false,
+            ImmutableMap.of(ICEBERG_FORMAT_VERSION, "2", ICEBERG_UPDATE_MODE, ICEBERG_MERGE_ON_READ));
+    SparkTableInfo table = getTableInfo(tableName);
+    checkTableColumns(tableName, getSimpleTableColumn(), table);
+    checkTableReadAndUpdate(table);
+  }
+
+  @Test
+  void testMergeOnReadUpdateInPartitionedTable() {
+    String tableName = "test_merge_on_read_update_partitioned";
+    dropTableIfExists(tableName);
+    createIcebergTableWithTabProperties(
+            tableName,
+            true,
+            ImmutableMap.of(ICEBERG_FORMAT_VERSION, "2", ICEBERG_UPDATE_MODE, ICEBERG_MERGE_ON_READ));
+    SparkTableInfo table = getTableInfo(tableName);
+    checkTableColumns(tableName, getSimpleTableColumn(), table);
+    checkTableReadAndUpdate(table);
+  }
+
+  @Test
+  void testCopyOnWriteMergeUpdateInUnPartitionedTable() {
+    String tableName = "test_copy_on_write_merge_update_unpartitioned";
+    dropTableIfExists(tableName);
+    createIcebergTableWithTabProperties(
+            tableName, false, ImmutableMap.of(ICEBERG_MERGE_MODE, ICEBERG_COPY_ON_WRITE));
+
+    SparkTableInfo table = getTableInfo(tableName);
+    checkTableColumns(tableName, getSimpleTableColumn(), table);
+    checkTableUpdateInMerge(table);
+  }
+
+  @Test
+  void testCopyOnWriteMergeUpdateInPartitionedTable() {
+    String tableName = "test_copy_on_write_merge_update_partitioned";
+    dropTableIfExists(tableName);
+    createIcebergTableWithTabProperties(
+            tableName, true, ImmutableMap.of(ICEBERG_MERGE_MODE, ICEBERG_COPY_ON_WRITE));
+
+    SparkTableInfo table = getTableInfo(tableName);
+    checkTableColumns(tableName, getSimpleTableColumn(), table);
+    checkTableUpdateInMerge(table);
+  }
+
+  @Test
+  void testMergeOnReadMergeUpdateInUnPartitionedTable() {
+    String tableName = "test_merge_on_read_merge_update_unpartitioned";
+    dropTableIfExists(tableName);
+    createIcebergTableWithTabProperties(
+            tableName,
+            false,
+            ImmutableMap.of(ICEBERG_FORMAT_VERSION, "2", ICEBERG_MERGE_MODE, ICEBERG_MERGE_ON_READ));
+    SparkTableInfo table = getTableInfo(tableName);
+    checkTableColumns(tableName, getSimpleTableColumn(), table);
+    checkTableUpdateInMerge(table);
+  }
+
+  @Test
+  void testMergeOnReadMergeUpdateInPartitionedTable() {
+    String tableName = "test_merge_on_read_merge_update_unpartitioned";
+    dropTableIfExists(tableName);
+    createIcebergTableWithTabProperties(
+            tableName,
+            true,
+            ImmutableMap.of(ICEBERG_FORMAT_VERSION, "2", ICEBERG_MERGE_MODE, ICEBERG_MERGE_ON_READ));
+    SparkTableInfo table = getTableInfo(tableName);
+    checkTableColumns(tableName, getSimpleTableColumn(), table);
+    checkTableUpdateInMerge(table);
+  }
+
+  @Test
+  void testCopyOnWriteInMergeDeleteInUnPartitionedTable() {
+    String tableName = "test_copy_on_write_merge_delete_unpartitioned";
+    dropTableIfExists(tableName);
+    createIcebergTableWithTabProperties(
+            tableName, false, ImmutableMap.of(ICEBERG_MERGE_MODE, ICEBERG_COPY_ON_WRITE));
+
+    SparkTableInfo table = getTableInfo(tableName);
+    checkTableColumns(tableName, getSimpleTableColumn(), table);
+    checkTableDeleteInMerge(table);
+  }
+
+  @Test
+  void testCopyOnWriteInMergeDeleteInPartitionedTable() {
+    String tableName = "test_copy_on_write_merge_delete_partitioned";
+    dropTableIfExists(tableName);
+    createIcebergTableWithTabProperties(
+            tableName, true, ImmutableMap.of(ICEBERG_MERGE_MODE, ICEBERG_COPY_ON_WRITE));
+
+    SparkTableInfo table = getTableInfo(tableName);
+    checkTableColumns(tableName, getSimpleTableColumn(), table);
+    checkTableDeleteInMerge(table);
+  }
+
+  @Test
+  void testMergeOnReadInMergeDeleteInUnPartitionedTable() {
+    String tableName = "test_merge_on_read_merge_delete_unpartitioned";
+    dropTableIfExists(tableName);
+    createIcebergTableWithTabProperties(
+            tableName,
+            false,
+            ImmutableMap.of(ICEBERG_FORMAT_VERSION, "2", ICEBERG_MERGE_MODE, ICEBERG_MERGE_ON_READ));
+
+    SparkTableInfo table = getTableInfo(tableName);
+    checkTableColumns(tableName, getSimpleTableColumn(), table);
+    checkTableDeleteInMerge(table);
+  }
+
+  @Test
+  void testMergeOnReadInMergeDeleteInPartitionedTable() {
+    String tableName = "test_merge_on_read_merge_delete_partitioned";
+    dropTableIfExists(tableName);
+    createIcebergTableWithTabProperties(
+            tableName,
+            true,
+            ImmutableMap.of(ICEBERG_FORMAT_VERSION, "2", ICEBERG_MERGE_MODE, ICEBERG_MERGE_ON_READ));
+
+    SparkTableInfo table = getTableInfo(tableName);
+    checkTableColumns(tableName, getSimpleTableColumn(), table);
+    checkTableDeleteInMerge(table);
+  }
+
+  @Test
+  void testCopyOnWriteInsertInMergeInUnPartitionedTable() {
+    String tableName = "test_copy_on_write_merge_insert_unpartitioned";
+    dropTableIfExists(tableName);
+    createIcebergTableWithTabProperties(
+            tableName, false, ImmutableMap.of(ICEBERG_MERGE_MODE, ICEBERG_COPY_ON_WRITE));
+
+    SparkTableInfo table = getTableInfo(tableName);
+    checkTableColumns(tableName, getSimpleTableColumn(), table);
+    checkTableInsertInMerge(table);
+  }
+
+  @Test
+  void testCopyOnWriteInsertInMergeInPartitionedTable() {
+    String tableName = "test_copy_on_write_merge_insert_partitioned";
+    dropTableIfExists(tableName);
+    createIcebergTableWithTabProperties(
+            tableName, true, ImmutableMap.of(ICEBERG_MERGE_MODE, ICEBERG_COPY_ON_WRITE));
+
+    SparkTableInfo table = getTableInfo(tableName);
+    checkTableColumns(tableName, getSimpleTableColumn(), table);
+    checkTableInsertInMerge(table);
+  }
+
+  @Test
+  void testMergeOnReadInsertInMergeInUnPartitionedTable() {
+    String tableName = "test_copy_on_write_merge_insert_unpartitioned";
+    dropTableIfExists(tableName);
+    createIcebergTableWithTabProperties(
+            tableName,
+            false,
+            ImmutableMap.of(ICEBERG_FORMAT_VERSION, "2", ICEBERG_MERGE_MODE, ICEBERG_MERGE_ON_READ));
+
+    SparkTableInfo table = getTableInfo(tableName);
+    checkTableColumns(tableName, getSimpleTableColumn(), table);
+    checkTableInsertInMerge(table);
+  }
+
+  @Test
+  void testMergeOnReadInsertInMergeInPartitionedTable() {
+    String tableName = "test_copy_on_write_merge_insert_partitioned";
+    dropTableIfExists(tableName);
+    createIcebergTableWithTabProperties(
+            tableName,
+            true,
+            ImmutableMap.of(ICEBERG_FORMAT_VERSION, "2", ICEBERG_MERGE_MODE, ICEBERG_MERGE_ON_READ));
+
+    SparkTableInfo table = getTableInfo(tableName);
+    checkTableColumns(tableName, getSimpleTableColumn(), table);
+    checkTableInsertInMerge(table);
   }
 }