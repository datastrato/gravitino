--- conflicted
+++ resolved
@@ -8,32 +8,23 @@
 import com.datastrato.gravitino.integration.test.util.spark.SparkMetadataColumn;
 import com.datastrato.gravitino.integration.test.util.spark.SparkTableInfo;
 import com.datastrato.gravitino.integration.test.util.spark.SparkTableInfoChecker;
-<<<<<<< HEAD
+import com.datastrato.gravitino.shaded.com.google.common.collect.Lists;
 import java.io.File;
 import java.util.ArrayList;
 import java.util.Arrays;
 import java.util.Collections;
 import java.util.List;
+import java.util.stream.Collectors;
 import org.apache.hadoop.fs.Path;
 import org.apache.spark.SparkConf;
 import org.apache.spark.sql.SparkSession;
 import org.apache.spark.sql.internal.StaticSQLConf;
-import org.apache.spark.sql.types.DataTypes;
-=======
-import com.datastrato.gravitino.shaded.com.google.common.collect.Lists;
-import java.io.File;
-import java.util.Arrays;
-import java.util.Collections;
-import java.util.List;
-import java.util.stream.Collectors;
-import org.apache.hadoop.fs.Path;
 import org.apache.spark.sql.Dataset;
 import org.apache.spark.sql.Encoders;
 import org.apache.spark.sql.Row;
 import org.apache.spark.sql.catalyst.analysis.NoSuchTableException;
 import org.apache.spark.sql.types.DataTypes;
 import org.apache.spark.sql.types.StructField;
->>>>>>> c7b69fe0
 import org.junit.jupiter.api.Assertions;
 import org.junit.jupiter.api.Tag;
 import org.junit.jupiter.api.Test;
@@ -51,8 +42,6 @@
         SparkTableInfo.SparkColumnInfo.of("ts", DataTypes.TimestampType, null));
   }
 
-<<<<<<< HEAD
-=======
   protected SparkMetadataColumn[] getIcebergSimpleTableColumnWithPartition() {
     return new SparkMetadataColumn[] {
       new SparkMetadataColumn("_spec_id", DataTypes.IntegerType, false),
@@ -67,14 +56,12 @@
     };
   }
 
->>>>>>> c7b69fe0
   private String getCreateIcebergSimpleTableString(String tableName) {
     return String.format(
         "CREATE TABLE %s (id INT COMMENT 'id comment', name STRING COMMENT '', ts TIMESTAMP)",
         tableName);
   }
 
-<<<<<<< HEAD
   private void createIcebergV2SimpleTable(String tableName) {
     String createSql =
         String.format(
@@ -83,8 +70,6 @@
     sql(createSql);
   }
 
-=======
->>>>>>> c7b69fe0
   @Override
   protected String getCatalogName() {
     return "iceberg";
@@ -103,14 +88,11 @@
   @Override
   protected boolean supportsPartition() {
     return true;
-<<<<<<< HEAD
   }
 
   @Override
   protected boolean supportsDelete() {
     return true;
-=======
->>>>>>> c7b69fe0
   }
 
   @Test
@@ -308,103 +290,6 @@
   }
 
   @Test
-<<<<<<< HEAD
-  void testInjectSparkExtensions() {
-    SparkSession sparkSession = getSparkSession();
-    SparkConf conf = sparkSession.sparkContext().getConf();
-    Assertions.assertTrue(conf.contains(StaticSQLConf.SPARK_SESSION_EXTENSIONS().key()));
-    String extensions = conf.get(StaticSQLConf.SPARK_SESSION_EXTENSIONS().key());
-    Assertions.assertTrue(StringUtils.isNotBlank(extensions));
-    Assertions.assertEquals(
-        "org.apache.iceberg.spark.extensions.IcebergSparkSessionExtensions", extensions);
-  }
-
-  @Test
-  void testUpdateOperations() {
-    String tableName = "test_update_v2_table";
-    dropTableIfExists(tableName);
-    createIcebergV2SimpleTable(tableName);
-
-    SparkTableInfo table = getTableInfo(tableName);
-
-    List<SparkTableInfo.SparkColumnInfo> simpleTableColumnInfos =
-        new ArrayList<>(getSimpleTableColumn());
-    simpleTableColumnInfos.remove(0);
-    List<SparkTableInfo.SparkColumnInfo> realTableColumnInfos = new ArrayList<>();
-    realTableColumnInfos.add(
-        SparkTableInfo.SparkColumnInfo.of("id", DataTypes.IntegerType, "id comment", false));
-    realTableColumnInfos.addAll(simpleTableColumnInfos);
-    checkTableColumns(tableName, realTableColumnInfos, table);
-    checkTableReadAndUpdate(table);
-  }
-
-  @Test
-  void testRowLevelUpdateOperations() {
-    String tableName = "test_merge_update_v2_table";
-    dropTableIfExists(tableName);
-    createIcebergV2SimpleTable(tableName);
-
-    SparkTableInfo table = getTableInfo(tableName);
-
-    List<SparkTableInfo.SparkColumnInfo> simpleTableColumnInfos =
-        new ArrayList<>(getSimpleTableColumn());
-    simpleTableColumnInfos.remove(0);
-    List<SparkTableInfo.SparkColumnInfo> realTableColumnInfos = new ArrayList<>();
-    realTableColumnInfos.add(
-        SparkTableInfo.SparkColumnInfo.of("id", DataTypes.IntegerType, "id comment", false));
-    realTableColumnInfos.addAll(simpleTableColumnInfos);
-    checkTableColumns(tableName, realTableColumnInfos, table);
-    checkTableRowLevelUpdate(table);
-  }
-
-  @Test
-  void testRowLevelDeleteOperations() {
-    String tableName = "test_merge_delete_v2_table";
-    dropTableIfExists(tableName);
-    createIcebergV2SimpleTable(tableName);
-
-    SparkTableInfo table = getTableInfo(tableName);
-
-    List<SparkTableInfo.SparkColumnInfo> simpleTableColumnInfos =
-        new ArrayList<>(getSimpleTableColumn());
-    simpleTableColumnInfos.remove(0);
-    List<SparkTableInfo.SparkColumnInfo> realTableColumnInfos = new ArrayList<>();
-    realTableColumnInfos.add(
-        SparkTableInfo.SparkColumnInfo.of("id", DataTypes.IntegerType, "id comment", false));
-    realTableColumnInfos.addAll(simpleTableColumnInfos);
-    checkTableColumns(tableName, realTableColumnInfos, table);
-    checkTableRowLevelDelete(table);
-  }
-
-  @Test
-  void testRowLevelInsertOperations() {
-    String tableName = "test_merge_insert_v2_table";
-    dropTableIfExists(tableName);
-    createIcebergV2SimpleTable(tableName);
-
-    SparkTableInfo table = getTableInfo(tableName);
-
-    List<SparkTableInfo.SparkColumnInfo> simpleTableColumnInfos =
-        new ArrayList<>(getSimpleTableColumn());
-    simpleTableColumnInfos.remove(0);
-    List<SparkTableInfo.SparkColumnInfo> realTableColumnInfos = new ArrayList<>();
-    realTableColumnInfos.add(
-        SparkTableInfo.SparkColumnInfo.of("id", DataTypes.IntegerType, "id comment", false));
-    realTableColumnInfos.addAll(simpleTableColumnInfos);
-    checkTableColumns(tableName, realTableColumnInfos, table);
-    checkTableRowLevelInsert(table);
-  }
-
-  @Test
-  void testInsertForV1Table() {
-    String tableName = "test_insert_v1_table";
-    dropTableIfExists(tableName);
-    createSimpleTable(tableName);
-
-    SparkTableInfo table = getTableInfo(tableName);
-    checkTableColumns(tableName, getSimpleTableColumn(), table);
-    checkTableReadWrite(table);
-=======
   void testMetadataColumns() {
     String tableName = "test_metadata_columns";
     dropTableIfExists(tableName);
@@ -615,6 +500,103 @@
 
     List<String> queryResult1 = getTableMetadata(getMetadataSQL);
     Assertions.assertEquals(0, queryResult1.size());
->>>>>>> c7b69fe0
+  }
+
+  @Test
+  void testInjectSparkExtensions() {
+    SparkSession sparkSession = getSparkSession();
+    SparkConf conf = sparkSession.sparkContext().getConf();
+    Assertions.assertTrue(conf.contains(StaticSQLConf.SPARK_SESSION_EXTENSIONS().key()));
+    String extensions = conf.get(StaticSQLConf.SPARK_SESSION_EXTENSIONS().key());
+    Assertions.assertTrue(StringUtils.isNotBlank(extensions));
+    Assertions.assertEquals(
+            "org.apache.iceberg.spark.extensions.IcebergSparkSessionExtensions", extensions);
+  }
+
+  @Test
+  void testUpdateOperations() {
+    String tableName = "test_update_v2_table";
+    dropTableIfExists(tableName);
+    createIcebergV2SimpleTable(tableName);
+
+    SparkTableInfo table = getTableInfo(tableName);
+
+    List<SparkTableInfo.SparkColumnInfo> simpleTableColumnInfos =
+            new ArrayList<>(getSimpleTableColumn());
+    simpleTableColumnInfos.remove(0);
+    List<SparkTableInfo.SparkColumnInfo> realTableColumnInfos = new ArrayList<>();
+    realTableColumnInfos.add(
+            SparkTableInfo.SparkColumnInfo.of("id", DataTypes.IntegerType, "id comment", false));
+    realTableColumnInfos.addAll(simpleTableColumnInfos);
+    checkTableColumns(tableName, realTableColumnInfos, table);
+    checkTableReadAndUpdate(table);
+  }
+
+  @Test
+  void testRowLevelUpdateOperations() {
+    String tableName = "test_merge_update_v2_table";
+    dropTableIfExists(tableName);
+    createIcebergV2SimpleTable(tableName);
+
+    SparkTableInfo table = getTableInfo(tableName);
+
+    List<SparkTableInfo.SparkColumnInfo> simpleTableColumnInfos =
+            new ArrayList<>(getSimpleTableColumn());
+    simpleTableColumnInfos.remove(0);
+    List<SparkTableInfo.SparkColumnInfo> realTableColumnInfos = new ArrayList<>();
+    realTableColumnInfos.add(
+            SparkTableInfo.SparkColumnInfo.of("id", DataTypes.IntegerType, "id comment", false));
+    realTableColumnInfos.addAll(simpleTableColumnInfos);
+    checkTableColumns(tableName, realTableColumnInfos, table);
+    checkTableRowLevelUpdate(table);
+  }
+
+  @Test
+  void testRowLevelDeleteOperations() {
+    String tableName = "test_merge_delete_v2_table";
+    dropTableIfExists(tableName);
+    createIcebergV2SimpleTable(tableName);
+
+    SparkTableInfo table = getTableInfo(tableName);
+
+    List<SparkTableInfo.SparkColumnInfo> simpleTableColumnInfos =
+            new ArrayList<>(getSimpleTableColumn());
+    simpleTableColumnInfos.remove(0);
+    List<SparkTableInfo.SparkColumnInfo> realTableColumnInfos = new ArrayList<>();
+    realTableColumnInfos.add(
+            SparkTableInfo.SparkColumnInfo.of("id", DataTypes.IntegerType, "id comment", false));
+    realTableColumnInfos.addAll(simpleTableColumnInfos);
+    checkTableColumns(tableName, realTableColumnInfos, table);
+    checkTableRowLevelDelete(table);
+  }
+
+  @Test
+  void testRowLevelInsertOperations() {
+    String tableName = "test_merge_insert_v2_table";
+    dropTableIfExists(tableName);
+    createIcebergV2SimpleTable(tableName);
+
+    SparkTableInfo table = getTableInfo(tableName);
+
+    List<SparkTableInfo.SparkColumnInfo> simpleTableColumnInfos =
+            new ArrayList<>(getSimpleTableColumn());
+    simpleTableColumnInfos.remove(0);
+    List<SparkTableInfo.SparkColumnInfo> realTableColumnInfos = new ArrayList<>();
+    realTableColumnInfos.add(
+            SparkTableInfo.SparkColumnInfo.of("id", DataTypes.IntegerType, "id comment", false));
+    realTableColumnInfos.addAll(simpleTableColumnInfos);
+    checkTableColumns(tableName, realTableColumnInfos, table);
+    checkTableRowLevelInsert(table);
+  }
+
+  @Test
+  void testInsertForV1Table() {
+    String tableName = "test_insert_v1_table";
+    dropTableIfExists(tableName);
+    createSimpleTable(tableName);
+
+    SparkTableInfo table = getTableInfo(tableName);
+    checkTableColumns(tableName, getSimpleTableColumn(), table);
+    checkTableReadWrite(table);
   }
 }