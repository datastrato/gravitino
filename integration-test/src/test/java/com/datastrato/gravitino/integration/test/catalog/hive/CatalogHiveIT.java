--- conflicted
+++ resolved
@@ -1128,8 +1128,6 @@
     Assertions.assertThrows(
         NoSuchMetalakeException.class, () -> client.loadMetalake(NameIdentifier.of(metalakeName1)));
   }
-<<<<<<< HEAD
-=======
 
   @Test
   public void testPurgeHiveManagedTable() throws TException, InterruptedException, IOException {
@@ -1189,5 +1187,4 @@
     Assertions.assertTrue(
         hdfs.listStatus(tableDirectory).length > 0, "The table should not be empty");
   }
->>>>>>> 6ebd4e59
 }