--- conflicted
+++ resolved
@@ -58,11 +58,7 @@
   public void start() {
     try {
       super.start();
-<<<<<<< HEAD
-      Preconditions.check("Hive container startup failed!", checkContainerStatus(20));
-=======
       Preconditions.check("Hive container startup failed!", checkContainerStatus(10));
->>>>>>> 604e345a
     } finally {
       copyHiveLog();
     }
