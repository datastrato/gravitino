/*
 * Licensed to the Apache Software Foundation (ASF) under one
 * or more contributor license agreements.  See the NOTICE file
 * distributed with this work for additional information
 * regarding copyright ownership.  The ASF licenses this file
 * to you under the Apache License, Version 2.0 (the
 * "License"); you may not use this file except in compliance
 * with the License.  You may obtain a copy of the License at
 *
 *  http://www.apache.org/licenses/LICENSE-2.0
 *
 * Unless required by applicable law or agreed to in writing,
 * software distributed under the License is distributed on an
 * "AS IS" BASIS, WITHOUT WARRANTIES OR CONDITIONS OF ANY
 * KIND, either express or implied.  See the License for the
 * specific language governing permissions and limitations
 * under the License.
 */
package org.apache.gravitino.integration.test.util;

import static org.apache.gravitino.Configs.ENTITY_RELATIONAL_JDBC_BACKEND_PATH;
import static org.apache.gravitino.server.GravitinoServer.WEBSERVER_CONF_PREFIX;

import java.io.File;
import java.io.IOException;
import java.nio.charset.StandardCharsets;
import java.nio.file.Files;
import java.nio.file.Path;
import java.nio.file.Paths;
import java.sql.Connection;
import java.sql.DriverManager;
import java.sql.Statement;
import java.util.Arrays;
import java.util.HashMap;
import java.util.Map;
import java.util.concurrent.TimeUnit;
import org.apache.commons.io.FileUtils;
import org.apache.commons.lang3.ArrayUtils;
import org.apache.commons.lang3.StringUtils;
import org.apache.gravitino.Config;
import org.apache.gravitino.Configs;
import org.apache.gravitino.auth.AuthenticatorType;
import org.apache.gravitino.client.GravitinoAdminClient;
import org.apache.gravitino.config.ConfigConstants;
import org.apache.gravitino.integration.test.MiniGravitino;
import org.apache.gravitino.integration.test.MiniGravitinoContext;
import org.apache.gravitino.integration.test.container.ContainerSuite;
import org.apache.gravitino.integration.test.container.MySQLContainer;
import org.apache.gravitino.server.GravitinoServer;
import org.apache.gravitino.server.ServerConfig;
import org.apache.gravitino.server.web.JettyServerConfig;
import org.junit.jupiter.api.AfterAll;
import org.junit.jupiter.api.BeforeAll;
import org.junit.jupiter.api.extension.ExtendWith;
import org.junit.jupiter.params.ParameterizedTest;
import org.junit.jupiter.params.provider.CsvSource;
import org.slf4j.Logger;
import org.slf4j.LoggerFactory;
import org.testcontainers.shaded.org.awaitility.Awaitility;

@ExtendWith({PrintFuncNameExtension.class, CloseContainerExtension.class})
public class AbstractIT {
  protected static final ContainerSuite containerSuite = ContainerSuite.getInstance();

  private static final Logger LOG = LoggerFactory.getLogger(AbstractIT.class);
  protected static GravitinoAdminClient client;

  private static final OAuthMockDataProvider mockDataProvider = OAuthMockDataProvider.getInstance();

  protected static final CloseableGroup closer = CloseableGroup.create();

  private static MiniGravitino miniGravitino;

  protected static Config serverConfig;

  public static String testMode = "";

  protected static Map<String, String> customConfigs = new HashMap<>();

  protected static boolean ignoreIcebergRestService = true;

  public static final String DOWNLOAD_MYSQL_JDBC_DRIVER_URL =
      "https://repo1.maven.org/maven2/mysql/mysql-connector-java/8.0.26/mysql-connector-java-8.0.26.jar";

  public static final String DOWNLOAD_POSTGRESQL_JDBC_DRIVER_URL =
      "https://jdbc.postgresql.org/download/postgresql-42.7.0.jar";

  private static TestDatabaseName META_DATA;
  private static MySQLContainer MYSQL_CONTAINER;

  protected static String serverUri;

  protected static String originConfig;

  public static int getGravitinoServerPort() {
    JettyServerConfig jettyServerConfig =
        JettyServerConfig.fromConfig(serverConfig, WEBSERVER_CONF_PREFIX);
    return jettyServerConfig.getHttpPort();
  }

  public static void registerCustomConfigs(Map<String, String> configs) {
    customConfigs.putAll(configs);
  }

  private static void rewriteGravitinoServerConfig() throws IOException {
    String gravitinoHome = System.getenv("GRAVITINO_HOME");
    Path configPath = Paths.get(gravitinoHome, "conf", GravitinoServer.CONF_FILE);
    if (originConfig == null) {
      originConfig = FileUtils.readFileToString(configPath.toFile(), StandardCharsets.UTF_8);
    }

    if (customConfigs.isEmpty()) return;

    String tmpFileName = GravitinoServer.CONF_FILE + ".tmp";
    Path tmpPath = Paths.get(gravitinoHome, "conf", tmpFileName);
    Files.deleteIfExists(tmpPath);

    Files.move(configPath, tmpPath);
    ITUtils.rewriteConfigFile(tmpPath.toString(), configPath.toString(), customConfigs);
  }

  private static void recoverGravitinoServerConfig() throws IOException {
    String gravitinoHome = System.getenv("GRAVITINO_HOME");
    Path configPath = Paths.get(gravitinoHome, "conf", GravitinoServer.CONF_FILE);

    if (originConfig != null) {
      Files.deleteIfExists(configPath);
      FileUtils.write(configPath.toFile(), originConfig, StandardCharsets.UTF_8);
    }
  }

  protected static void downLoadJDBCDriver() throws IOException {
    String gravitinoHome = System.getenv("GRAVITINO_HOME");
    if (!ITUtils.EMBEDDED_TEST_MODE.equals(testMode)) {
      String serverPath = ITUtils.joinPath(gravitinoHome, "libs");
      String icebergCatalogPath =
          ITUtils.joinPath(gravitinoHome, "catalogs", "lakehouse-iceberg", "libs");
      JdbcDriverDownloader.downloadJdbcDriver(
          DOWNLOAD_MYSQL_JDBC_DRIVER_URL, serverPath, icebergCatalogPath);
      JdbcDriverDownloader.downloadJdbcDriver(
          DOWNLOAD_POSTGRESQL_JDBC_DRIVER_URL, serverPath, icebergCatalogPath);
    } else {
      Path icebergLibsPath =
          Paths.get(gravitinoHome, "catalogs", "catalog-lakehouse-iceberg", "build", "libs");
      JdbcDriverDownloader.downloadJdbcDriver(
          DOWNLOAD_MYSQL_JDBC_DRIVER_URL, icebergLibsPath.toString());

      JdbcDriverDownloader.downloadJdbcDriver(
          DOWNLOAD_POSTGRESQL_JDBC_DRIVER_URL, icebergLibsPath.toString());
    }
  }

  private static void setMySQLBackend() {
    String mysqlUrl = MYSQL_CONTAINER.getJdbcUrl(META_DATA);
    customConfigs.put(Configs.ENTITY_STORE_KEY, "relational");
    customConfigs.put(Configs.ENTITY_RELATIONAL_STORE_KEY, "JDBCBackend");
    customConfigs.put(Configs.ENTITY_RELATIONAL_JDBC_BACKEND_URL_KEY, mysqlUrl);
    customConfigs.put(
        Configs.ENTITY_RELATIONAL_JDBC_BACKEND_DRIVER_KEY, "com.mysql.cj.jdbc.Driver");
    customConfigs.put(Configs.ENTITY_RELATIONAL_JDBC_BACKEND_USER_KEY, "root");
    customConfigs.put(Configs.ENTITY_RELATIONAL_JDBC_BACKEND_PASSWORD_KEY, "root");

    LOG.info("MySQL URL: {}", mysqlUrl);
    // Connect to the mysql docker and create a databases
    try (Connection connection =
            DriverManager.getConnection(
                StringUtils.substring(mysqlUrl, 0, mysqlUrl.lastIndexOf("/")), "root", "root");
        final Statement statement = connection.createStatement()) {
      statement.execute("drop database if exists " + META_DATA);
      statement.execute("create database " + META_DATA);
      String gravitinoHome = System.getenv("GRAVITINO_ROOT_DIR");
      String mysqlContent =
          FileUtils.readFileToString(
              new File(
                  gravitinoHome
                      + String.format(
                          "/scripts/mysql/schema-%s-mysql.sql", ConfigConstants.VERSION_0_6_0)),
              "UTF-8");

      String[] initMySQLBackendSqls =
          Arrays.stream(mysqlContent.split(";"))
              .map(String::trim)
              .filter(s -> !s.isEmpty())
              .toArray(String[]::new);

      initMySQLBackendSqls = ArrayUtils.addFirst(initMySQLBackendSqls, "use " + META_DATA + ";");
      for (String sql : initMySQLBackendSqls) {
        statement.execute(sql);
      }
    } catch (Exception e) {
      LOG.error("Failed to create database in mysql", e);
      throw new RuntimeException(e);
    }
  }

  @ParameterizedTest
  @CsvSource({
    "embedded, jdbcBackend",
    "embedded, kvBackend",
    "deploy, jdbcBackend",
    "deploy, kvBackend"
  })
  @BeforeAll
  public static void startIntegrationTest() throws Exception {
    testMode =
        System.getProperty(ITUtils.TEST_MODE) == null
            ? ITUtils.EMBEDDED_TEST_MODE
            : System.getProperty(ITUtils.TEST_MODE);

    LOG.info("Running Gravitino Server in {} mode", testMode);

    if ("MySQL".equalsIgnoreCase(System.getenv("jdbcBackend"))) {
      // Start MySQL docker instance.
      META_DATA = TestDatabaseName.MYSQL_JDBC_BACKEND;
      containerSuite.startMySQLContainer(META_DATA);
      MYSQL_CONTAINER = containerSuite.getMySQLContainer();

      setMySQLBackend();
    }

    File baseDir = new File(System.getProperty("java.io.tmpdir"));
    File file = Files.createTempDirectory(baseDir.toPath(), "test").toFile();
    file.mkdir();
    file.deleteOnExit();

    serverConfig = new ServerConfig();
    customConfigs.put(ENTITY_RELATIONAL_JDBC_BACKEND_PATH.getKey(), file.getAbsolutePath());
    if (testMode != null && testMode.equals(ITUtils.EMBEDDED_TEST_MODE)) {
      MiniGravitinoContext context =
          new MiniGravitinoContext(customConfigs, ignoreIcebergRestService);
      miniGravitino = new MiniGravitino(context);
      miniGravitino.start();
      serverConfig = miniGravitino.getServerConfig();
    } else {
      rewriteGravitinoServerConfig();
      serverConfig.loadFromFile(GravitinoServer.CONF_FILE);
      downLoadJDBCDriver();

      GravitinoITUtils.startGravitinoServer();

      JettyServerConfig jettyServerConfig =
          JettyServerConfig.fromConfig(serverConfig, WEBSERVER_CONF_PREFIX);
      String checkServerUrl =
          "http://"
              + jettyServerConfig.getHost()
              + ":"
              + jettyServerConfig.getHttpPort()
              + "/metrics";
      Awaitility.await()
          .atMost(60, TimeUnit.SECONDS)
          .pollInterval(1, TimeUnit.SECONDS)
          .until(() -> HttpUtils.isHttpServerUp(checkServerUrl));
    }

    JettyServerConfig jettyServerConfig =
        JettyServerConfig.fromConfig(serverConfig, WEBSERVER_CONF_PREFIX);

    serverUri = "http://" + jettyServerConfig.getHost() + ":" + jettyServerConfig.getHttpPort();
    if (AuthenticatorType.OAUTH
        .name()
        .toLowerCase()
        .equals(customConfigs.get(Configs.AUTHENTICATOR.getKey()))) {
      client = GravitinoAdminClient.builder(serverUri).withOAuth(mockDataProvider).build();
    } else if (AuthenticatorType.SIMPLE
        .name()
        .toLowerCase()
        .equals(customConfigs.get(Configs.AUTHENTICATOR.getKey()))) {
      client = GravitinoAdminClient.builder(serverUri).withSimpleAuth().build();
    } else if (AuthenticatorType.KERBEROS
        .name()
        .toLowerCase()
        .equals(customConfigs.get(Configs.AUTHENTICATOR.getKey()))) {
      serverUri = "http://localhost:" + jettyServerConfig.getHttpPort();
      client = null;
    } else {
      client = GravitinoAdminClient.builder(serverUri).build();
    }
  }

  @AfterAll
  public static void stopIntegrationTest() throws IOException, InterruptedException {
    if (testMode != null && testMode.equals(ITUtils.EMBEDDED_TEST_MODE) && miniGravitino != null) {
      miniGravitino.stop();
    } else {
      GravitinoITUtils.stopGravitinoServer();
      recoverGravitinoServerConfig();
    }
    if (client != null) {
      client.close();
    }
    customConfigs.clear();
    LOG.info("Tearing down Gravitino Server");
  }

  public static GravitinoAdminClient getGravitinoClient() {
    return client;
  }

  protected String readGitCommitIdFromGitFile() {
    try {
      String gravitinoHome = System.getenv("GRAVITINO_HOME");
      String gitFolder = gravitinoHome + File.separator + ".git" + File.separator;
      String headFileContent = FileUtils.readFileToString(new File(gitFolder + "HEAD"), "UTF-8");
      String[] refAndBranch = headFileContent.split(":");
      if (refAndBranch.length == 1) {
        return refAndBranch[0].trim();
      }
      return FileUtils.readFileToString(new File(gitFolder + refAndBranch[1].trim()), "UTF-8")
          .trim();
    } catch (IOException e) {
      LOG.warn("Can't get git commit id for:", e);
      return "";
    }
  }
<<<<<<< HEAD

  /**
   * Check if the http server is up. If http response status code is 200, then we're assuming the
   * server is up. Or else we assume the server is not ready.
   *
   * <p>Note: The method will ignore the response body and only check the status code.
   *
   * @param testUrl An url that we want to test ignore the response body.
   * @return true if the server is up, false otherwise.
   */
  public static boolean isHttpServerUp(String testUrl) {
    try (CloseableHttpClient httpClient = HttpClients.createDefault()) {
      HttpGet request = new HttpGet(testUrl);
      ClassicHttpResponse response = httpClient.execute(request, a -> a);
      return response.getCode() == 200;
    } catch (Exception e) {
      LOG.warn("Http server is not ready yet", e);
      return false;
    }
  }
=======
>>>>>>> 3448dca2
}<|MERGE_RESOLUTION|>--- conflicted
+++ resolved
@@ -312,27 +312,4 @@
       return "";
     }
   }
-<<<<<<< HEAD
-
-  /**
-   * Check if the http server is up. If http response status code is 200, then we're assuming the
-   * server is up. Or else we assume the server is not ready.
-   *
-   * <p>Note: The method will ignore the response body and only check the status code.
-   *
-   * @param testUrl An url that we want to test ignore the response body.
-   * @return true if the server is up, false otherwise.
-   */
-  public static boolean isHttpServerUp(String testUrl) {
-    try (CloseableHttpClient httpClient = HttpClients.createDefault()) {
-      HttpGet request = new HttpGet(testUrl);
-      ClassicHttpResponse response = httpClient.execute(request, a -> a);
-      return response.getCode() == 200;
-    } catch (Exception e) {
-      LOG.warn("Http server is not ready yet", e);
-      return false;
-    }
-  }
-=======
->>>>>>> 3448dca2
 }