/*
 * Licensed to the Apache Software Foundation (ASF) under one
 * or more contributor license agreements.  See the NOTICE file
 * distributed with this work for additional information
 * regarding copyright ownership.  The ASF licenses this file
 * to you under the Apache License, Version 2.0 (the
 * "License"); you may not use this file except in compliance
 * with the License.  You may obtain a copy of the License at
 *
 *  http://www.apache.org/licenses/LICENSE-2.0
 *
 * Unless required by applicable law or agreed to in writing,
 * software distributed under the License is distributed on an
 * "AS IS" BASIS, WITHOUT WARRANTIES OR CONDITIONS OF ANY
 * KIND, either express or implied.  See the License for the
 * specific language governing permissions and limitations
 * under the License.
 */
package org.apache.gravitino.integration.test.container;

import com.github.dockerjava.api.DockerClient;
import com.github.dockerjava.api.command.RemoveNetworkCmd;
import com.github.dockerjava.api.model.Info;
import com.github.dockerjava.api.model.Network.Ipam.Config;
import com.google.common.collect.ImmutableMap;
import com.google.common.collect.ImmutableSet;
import java.io.Closeable;
import java.io.IOException;
import java.net.InetAddress;
import java.nio.ByteBuffer;
import java.util.EnumMap;
import java.util.List;
import java.util.Map;
import java.util.NoSuchElementException;
import org.apache.gravitino.integration.test.util.CloseableGroup;
import org.apache.gravitino.integration.test.util.TestDatabaseName;
import org.slf4j.Logger;
import org.slf4j.LoggerFactory;
import org.testcontainers.DockerClientFactory;
import org.testcontainers.containers.Network;

public class ContainerSuite implements Closeable {
  public static final Logger LOG = LoggerFactory.getLogger(ContainerSuite.class);
  private static volatile ContainerSuite instance = null;

  // The subnet must match the configuration in
  // `dev/docker/tools/mac-docker-connector.conf`
  public static final String CONTAINER_NETWORK_SUBNET = "10.20.30.0/28";
  private static final String CONTAINER_NETWORK_GATEWAY = "10.20.30.1";
  private static final String CONTAINER_NETWORK_IPRANGE = "10.20.30.0/28";
  private static final String NETWORK_NAME = "gravitino-ci-network";

  private static Network network = null;
  private static volatile HiveContainer hiveContainer;
  private static volatile TrinoContainer trinoContainer;
  private static volatile TrinoITContainers trinoITContainers;
  private static volatile RangerContainer rangerContainer;
  private static volatile KafkaContainer kafkaContainer;
  private static volatile DorisContainer dorisContainer;
  private static volatile HiveContainer kerberosHiveContainer;

  private static volatile MySQLContainer mySQLContainer;
  private static volatile MySQLContainer mySQLVersion5Container;
  private static volatile Map<PGImageName, PostgreSQLContainer> pgContainerMap =
      new EnumMap<>(PGImageName.class);

  protected static final CloseableGroup closer = CloseableGroup.create();

  private static void init() {
    try {
      // Check if docker is available and you should never close the global DockerClient!
      DockerClient dockerClient = DockerClientFactory.instance().client();
      Info info = dockerClient.infoCmd().exec();
      LOG.info("Docker info: {}", info);

      if ("true".equalsIgnoreCase(System.getenv("NEED_CREATE_DOCKER_NETWORK"))) {
        network = createDockerNetwork();
      }
    } catch (Exception e) {
      throw new RuntimeException("Failed to initialize ContainerSuite", e);
    }
  }

  public static ContainerSuite getInstance() {
    if (instance == null) {
      synchronized (ContainerSuite.class) {
        if (instance == null) {
          init();
          instance = new ContainerSuite();
        }
      }
    }
    return instance;
  }

  public Network getNetwork() {
    return network;
  }

  public void startHiveContainer() {
    startHiveContainer(
        ImmutableMap.<String, String>builder().put("HADOOP_USER_NAME", "datastrato").build());
  }

  /**
   * To start the Hive container, you can to specify environment variables: HIVE_RUNTIME_VERSION:
   * Hive version, currently support `hive2`(default) and `hive3` DOCKER_ENV_RANGER_SERVER_URL:
   * Ranger server URL DOCKER_ENV_RANGER_HIVE_REPOSITORY_NAME: Ranger Hive repository name
   * DOCKER_ENV_RANGER_HDFS_REPOSITORY_NAME: Ranger HDFS repository name
   */
  public void startHiveContainer(Map<String, String> envVars) {
    if (hiveContainer == null) {
      synchronized (ContainerSuite.class) {
        if (hiveContainer == null) {
          // Start Hive container
          HiveContainer.Builder hiveBuilder =
              HiveContainer.builder()
                  .withHostName("gravitino-ci-hive")
<<<<<<< HEAD
                  .withEnvVars(
                      ImmutableMap.<String, String>builder()
                          .put("HADOOP_USER_NAME", "anonymous")
                          .build())
=======
                  .withEnvVars(envVars)
>>>>>>> 3c4d9067
                  .withNetwork(network);
          HiveContainer container = closer.register(hiveBuilder.build());
          container.start();
          hiveContainer = container;
        }
      }
    }
  }

  public void startKerberosHiveContainer() {
    if (kerberosHiveContainer == null) {
      synchronized (ContainerSuite.class) {
        if (kerberosHiveContainer == null) {
          // Start Hive container
          HiveContainer.Builder hiveBuilder =
              HiveContainer.builder()
                  .withHostName("gravitino-ci-kerberos-hive")
                  .withKerberosEnabled(true)
                  .withNetwork(network);
          HiveContainer container = closer.register(hiveBuilder.build());
          container.start();
          kerberosHiveContainer = container;
        }
      }
    }
  }

  public void startTrinoContainer(
      String trinoConfDir,
      String trinoConnectorLibDir,
      int gravitinoServerPort,
      String metalakeName) {
    if (trinoContainer == null) {
      synchronized (ContainerSuite.class) {
        if (trinoContainer == null) {
          // Start Trino container
          String hiveContainerIp = hiveContainer.getContainerIpAddress();
          TrinoContainer.Builder trinoBuilder =
              TrinoContainer.builder()
                  .withEnvVars(
                      ImmutableMap.<String, String>builder()
                          .put("HADOOP_USER_NAME", "anonymous")
                          .put("GRAVITINO_HOST_IP", "host.docker.internal")
                          .put("GRAVITINO_HOST_PORT", String.valueOf(gravitinoServerPort))
                          .put("GRAVITINO_METALAKE_NAME", metalakeName)
                          .build())
                  .withNetwork(getNetwork())
                  .withExtraHosts(
                      ImmutableMap.<String, String>builder()
                          .put("host.docker.internal", "host-gateway")
                          .put(HiveContainer.HOST_NAME, hiveContainerIp)
                          .build())
                  .withFilesToMount(
                      ImmutableMap.<String, String>builder()
                          .put(
                              TrinoContainer.TRINO_CONTAINER_PLUGIN_GRAVITINO_DIR,
                              trinoConnectorLibDir)
                          .build())
                  .withExposePorts(ImmutableSet.of(TrinoContainer.TRINO_PORT))
                  .withTrinoConfDir(trinoConfDir)
                  .withMetalakeName(metalakeName)
                  .withHiveContainerIP(hiveContainerIp);

          TrinoContainer container = closer.register(trinoBuilder.build());
          container.start();
          trinoContainer = container;
        }
      }
    }
  }

  public void startDorisContainer() {
    if (dorisContainer == null) {
      synchronized (ContainerSuite.class) {
        if (dorisContainer == null) {
          // Start Doris container
          DorisContainer.Builder dorisBuilder =
              DorisContainer.builder().withHostName("gravitino-ci-doris").withNetwork(network);
          DorisContainer container = closer.register(dorisBuilder.build());
          container.start();
          dorisContainer = container;
        }
      }
    }
  }

  public void startMySQLContainer(TestDatabaseName testDatabaseName) {
    if (mySQLContainer == null) {
      synchronized (ContainerSuite.class) {
        if (mySQLContainer == null) {
          // Start MySQL container
          MySQLContainer.Builder mysqlBuilder =
              MySQLContainer.builder()
                  .withHostName("gravitino-ci-mysql")
                  .withEnvVars(
                      ImmutableMap.<String, String>builder()
                          .put("MYSQL_ROOT_PASSWORD", "root")
                          .build())
                  .withExposePorts(ImmutableSet.of(MySQLContainer.MYSQL_PORT))
                  .withNetwork(network);

          MySQLContainer container = closer.register(mysqlBuilder.build());
          container.start();
          mySQLContainer = container;
        }
      }
    }
    synchronized (MySQLContainer.class) {
      mySQLContainer.createDatabase(testDatabaseName);
    }
  }

  public void startMySQLVersion5Container(TestDatabaseName testDatabaseName) {
    if (mySQLVersion5Container == null) {
      synchronized (ContainerSuite.class) {
        if (mySQLVersion5Container == null) {
          // Start MySQL container
          MySQLContainer.Builder mysqlBuilder =
              MySQLContainer.builder()
                  .withImage("mysql:5.7")
                  .withHostName("gravitino-ci-mysql-v5")
                  .withEnvVars(
                      ImmutableMap.<String, String>builder()
                          .put("MYSQL_ROOT_PASSWORD", "root")
                          .build())
                  .withExposePorts(ImmutableSet.of(MySQLContainer.MYSQL_PORT))
                  .withNetwork(network);

          MySQLContainer container = closer.register(mysqlBuilder.build());
          container.start();
          mySQLVersion5Container = container;
        }
      }
    }
    synchronized (MySQLContainer.class) {
      mySQLVersion5Container.createDatabase(testDatabaseName);
    }
  }

  public void startPostgreSQLContainer(TestDatabaseName testDatabaseName, PGImageName pgImageName) {
    if (!pgContainerMap.containsKey(pgImageName)) {
      synchronized (ContainerSuite.class) {
        if (!pgContainerMap.containsKey(pgImageName)) {
          // Start PostgreSQL container
          PostgreSQLContainer.Builder pgBuilder =
              PostgreSQLContainer.builder()
                  .withImage(pgImageName.toString())
                  .withHostName(PostgreSQLContainer.HOST_NAME)
                  .withEnvVars(
                      ImmutableMap.<String, String>builder()
                          .put("POSTGRES_USER", PostgreSQLContainer.USER_NAME)
                          .put("POSTGRES_PASSWORD", PostgreSQLContainer.PASSWORD)
                          .build())
                  .withExposePorts(ImmutableSet.of(PostgreSQLContainer.PG_PORT))
                  .withNetwork(network);

          PostgreSQLContainer container = closer.register(pgBuilder.build());
          container.start();
          pgContainerMap.put(pgImageName, container);
        }
      }
    }
    synchronized (PostgreSQLContainer.class) {
      pgContainerMap.get(pgImageName).createDatabase(testDatabaseName);
    }
  }

  public void startPostgreSQLContainer(TestDatabaseName testDatabaseName) {
    // Apply default image
    startPostgreSQLContainer(testDatabaseName, PGImageName.VERSION_13);
  }

  public void startKafkaContainer() {
    if (kafkaContainer == null) {
      synchronized (ContainerSuite.class) {
        if (kafkaContainer == null) {
          KafkaContainer.Builder builder = KafkaContainer.builder().withNetwork(network);
          KafkaContainer container = closer.register(builder.build());
          try {
            container.start();
          } catch (Exception e) {
            LOG.error("Failed to start Kafka container", e);
            throw new RuntimeException("Failed to start Kafka container", e);
          }
          kafkaContainer = container;
        }
      }
    }
  }

  public KafkaContainer getKafkaContainer() {
    return kafkaContainer;
  }

  public TrinoContainer getTrinoContainer() {
    return trinoContainer;
  }

  public static TrinoITContainers getTrinoITContainers() {
    if (trinoITContainers == null) {
      trinoITContainers = new TrinoITContainers();
      closer.register(trinoITContainers);
    }
    return trinoITContainers;
  }

  public HiveContainer getHiveContainer() {
    return hiveContainer;
  }

  public void startRangerContainer() {
    if (rangerContainer == null) {
      synchronized (ContainerSuite.class) {
        if (rangerContainer == null) {
          // Start Ranger container
          RangerContainer.Builder rangerBuilder = RangerContainer.builder().withNetwork(network);
          RangerContainer container = closer.register(rangerBuilder.build());
          try {
            container.start();
          } catch (Exception e) {
            LOG.error("Failed to start Ranger container", e);
            throw new RuntimeException("Failed to start Ranger container", e);
          }
          rangerContainer = container;
        }
      }
    }
  }

  public RangerContainer getRangerContainer() {
    return rangerContainer;
  }

  public HiveContainer getKerberosHiveContainer() {
    return kerberosHiveContainer;
  }

  public DorisContainer getDorisContainer() {
    return dorisContainer;
  }

  public MySQLContainer getMySQLContainer() {
    return mySQLContainer;
  }

  public MySQLContainer getMySQLVersion5Container() {
    return mySQLVersion5Container;
  }

  public PostgreSQLContainer getPostgreSQLContainer() throws NoSuchElementException {
    return getPostgreSQLContainer(PGImageName.VERSION_13);
  }

  public PostgreSQLContainer getPostgreSQLContainer(PGImageName pgImageName)
      throws NoSuchElementException {
    if (!pgContainerMap.containsKey(pgImageName)) {
      throw new NoSuchElementException(
          String.format(
              "PostgreSQL container %s not found, please create it by calling startPostgreSQLContainer() first",
              pgImageName));
    }
    return pgContainerMap.get(pgImageName);
  }

  // Let containers assign addresses in a fixed subnet to avoid
  // `mac-docker-connector` needing to
  // refresh the configuration
  private static Network createDockerNetwork() {
    DockerClient dockerClient = DockerClientFactory.instance().client();

    // Remove the `gravitino-ci-network` if it exists
    boolean networkExists =
        dockerClient.listNetworksCmd().withNameFilter(NETWORK_NAME).exec().stream()
            .anyMatch(network -> network.getName().equals(NETWORK_NAME));
    if (networkExists) {
      RemoveNetworkCmd removeNetworkCmd = dockerClient.removeNetworkCmd(NETWORK_NAME);
      removeNetworkCmd.exec();
    }

    // Check if the subnet of the network conflicts with `gravitino-ci-network`
    List<com.github.dockerjava.api.model.Network> networks = dockerClient.listNetworksCmd().exec();

    for (com.github.dockerjava.api.model.Network network : networks) {
      List<Config> ipamConfigs = network.getIpam().getConfig();
      if (ipamConfigs == null) {
        continue;
      }
      for (Config ipamConfig : ipamConfigs) {
        try {
          if (ipRangesOverlap(ipamConfig.getSubnet(), CONTAINER_NETWORK_SUBNET)) {
            LOG.error(
                "The Docker of the network {} subnet {} conflicts with the `gravitino-ci-network` {}, "
                    + "You can either remove {} network from Docker, or modify the `ContainerSuite.CONTAINER_NETWORK_SUBNET` variable",
                network.getName(),
                ipamConfig.getSubnet(),
                CONTAINER_NETWORK_SUBNET,
                network.getName());
            throw new RuntimeException(
                "The Docker of the network "
                    + network.getName()
                    + " subnet "
                    + ipamConfig.getSubnet()
                    + " conflicts with the `gravitino-ci-network` "
                    + CONTAINER_NETWORK_SUBNET);
          }
        } catch (Exception e) {
          throw new RuntimeException(e);
        }
      }
    }

    com.github.dockerjava.api.model.Network.Ipam.Config ipamConfig =
        new com.github.dockerjava.api.model.Network.Ipam.Config();
    ipamConfig
        .withSubnet(CONTAINER_NETWORK_SUBNET)
        .withGateway(CONTAINER_NETWORK_GATEWAY)
        .withIpRange(CONTAINER_NETWORK_IPRANGE)
        .setNetworkID("gravitino-ci-network");

    return closer.register(
        Network.builder()
            .createNetworkCmdModifier(
                cmd ->
                    cmd.withIpam(
                        new com.github.dockerjava.api.model.Network.Ipam().withConfig(ipamConfig)))
            .build());
  }

  public static boolean ipRangesOverlap(String cidr1, String cidr2) throws Exception {
    long[] net1 = cidrToRange(cidr1);
    long[] net2 = cidrToRange(cidr2);

    long startIp1 = net1[0];
    long endIp1 = net1[1];
    long startIp2 = net2[0];
    long endIp2 = net2[1];

    LOG.info("Subnet1: {} allocate IP ranger [{} ~ {}]", cidr1, long2Ip(startIp1), long2Ip(endIp1));
    LOG.info("Subnet2: {} allocate IP ranger [{} ~ {}]", cidr2, long2Ip(startIp2), long2Ip(endIp2));

    if (startIp1 > endIp2 || endIp1 < startIp2) {
      return false;
    } else {
      return true;
    }
  }

  public static String long2Ip(final long ip) {
    final StringBuilder result = new StringBuilder(15);
    result.append(ip >> 24 & 0xff).append(".");
    result.append(ip >> 16 & 0xff).append(".");
    result.append(ip >> 8 & 0xff).append(".");
    result.append(ip & 0xff);

    return result.toString();
  }

  // Classless Inter-Domain Routing (CIDR)
  // https://en.wikipedia.org/wiki/Classless_Inter-Domain_Routing
  private static long[] cidrToRange(String cidr) throws Exception {
    String[] parts = cidr.split("/");
    InetAddress inetAddress = InetAddress.getByName(parts[0]);
    int prefixLength = Integer.parseInt(parts[1]);

    ByteBuffer buffer = ByteBuffer.wrap(inetAddress.getAddress());
    long ip =
        (inetAddress.getAddress().length == 4) ? buffer.getInt() & 0xFFFFFFFFL : buffer.getLong();
    long mask = -(1L << (32 - prefixLength));

    long startIp = ip & mask;

    long endIp;
    if (inetAddress.getAddress().length == 4) {
      // IPv4
      endIp = startIp + ((1L << (32 - prefixLength)) - 1);
    } else {
      // IPv6
      endIp = startIp + ((1L << (128 - prefixLength)) - 1);
    }

    return new long[] {startIp, endIp};
  }

  @Override
  public void close() throws IOException {
    try {
      closer.close();
    } catch (Exception e) {
      LOG.error("Failed to close ContainerEnvironment", e);
    }
  }
}<|MERGE_RESOLUTION|>--- conflicted
+++ resolved
@@ -99,7 +99,7 @@
 
   public void startHiveContainer() {
     startHiveContainer(
-        ImmutableMap.<String, String>builder().put("HADOOP_USER_NAME", "datastrato").build());
+        ImmutableMap.<String, String>builder().put("HADOOP_USER_NAME", "anonymous").build());
   }
 
   /**
@@ -116,14 +116,7 @@
           HiveContainer.Builder hiveBuilder =
               HiveContainer.builder()
                   .withHostName("gravitino-ci-hive")
-<<<<<<< HEAD
-                  .withEnvVars(
-                      ImmutableMap.<String, String>builder()
-                          .put("HADOOP_USER_NAME", "anonymous")
-                          .build())
-=======
                   .withEnvVars(envVars)
->>>>>>> 3c4d9067
                   .withNetwork(network);
           HiveContainer container = closer.register(hiveBuilder.build());
           container.start();
