#!/bin/bash
#
# Licensed to the Apache Software Foundation (ASF) under one
# or more contributor license agreements.  See the NOTICE file
# distributed with this work for additional information
# regarding copyright ownership.  The ASF licenses this file
# to you under the Apache License, Version 2.0 (the
# "License"); you may not use this file except in compliance
# with the License.  You may obtain a copy of the License at
#
#  http://www.apache.org/licenses/LICENSE-2.0
#
# Unless required by applicable law or agreed to in writing,
# software distributed under the License is distributed on an
# "AS IS" BASIS, WITHOUT WARRANTIES OR CONDITIONS OF ANY
# KIND, either express or implied.  See the License for the
# specific language governing permissions and limitations
# under the License.
#

# start ssh
HOSTNAME=`hostname`
service ssh start
ssh-keyscan ${HOSTNAME} >> /root/.ssh/known_hosts
ssh-keyscan localhost >> /root/.ssh/known_hosts
ssh-keyscan 0.0.0.0 >> /root/.ssh/known_hosts
ssh-keyscan 127.0.0.1 >> /root/.ssh/known_hosts

# init the Kerberos database
echo -e "${PASS}\n${PASS}" | kdb5_util create -s

# start Kerberos related service
service krb5-kdc start
service krb5-admin-server start

# create Kerberos principal and keytab files
FQDN="HADOOPKRB"
ADMIN="admin"
PASS="Admin12!"
KRB5_KTNAME=/etc/admin.keytab

echo -e "${PASS}\n${PASS}" | kadmin.local -q "addprinc ${ADMIN}/admin"
echo -e "${PASS}\n${PASS}" | kadmin.local -q "addprinc cli@${FQDN}"
echo -e "${PASS}\n${PASS}" | kadmin.local -q "addprinc hdfs/${HOSTNAME}@${FQDN}"
echo -e "${PASS}\n${PASS}" | kadmin.local -q "addprinc HTTP/${HOSTNAME}@${FQDN}"
echo -e "${PASS}\n${PASS}" | kadmin.local -q "addprinc hive/${HOSTNAME}@${FQDN}"
echo -e "${PASS}\n${PASS}" | kadmin.local -q "addprinc yarn/${HOSTNAME}@${FQDN}"
kadmin.local -q "ktadd -norandkey -k ${KRB5_KTNAME} cli@${FQDN}"
kadmin.local -q "ktadd -norandkey -k ${KRB5_KTNAME} hdfs/${HOSTNAME}@${FQDN}"
kadmin.local -q "ktadd -norandkey -k ${KRB5_KTNAME} HTTP/${HOSTNAME}@${FQDN}"
kadmin.local -q "ktadd -norandkey -k ${KRB5_KTNAME} yarn/${HOSTNAME}@${FQDN}"

kadmin.local -q "xst -k /hdfs.keytab -norandkey hdfs/${HOSTNAME}@${FQDN}"
kadmin.local -q "xst -k /hdfs.keytab -norandkey HTTP/${HOSTNAME}@${FQDN}"
kadmin.local -q "xst -k /yarn.keytab -norandkey yarn/${HOSTNAME}@${FQDN}"

kadmin.local -q "ktadd -norandkey -k ${KRB5_KTNAME} hive/${HOSTNAME}@${FQDN}"
kadmin.local -q "xst -k /hive.keytab -norandkey hive/${HOSTNAME}@${FQDN}"
kadmin.local -q "xst -k /cli.keytab -norandkey cli@${FQDN}"

# For Gravitino web server
echo -e "${PASS}\n${PASS}" | kadmin.local -q "addprinc gravitino_client@${FQDN}"
kadmin.local -q "ktadd -norandkey -k /gravitino_client.keytab gravitino_client@${FQDN}"

echo -e "${PASS}\n${PASS}" | kadmin.local -q "addprinc HTTP/localhost@${FQDN}"
kadmin.local -q "ktadd -norandkey -k /gravitino_server.keytab HTTP/localhost@${FQDN}"

echo -e "${PASS}\n" | kinit hive/${HOSTNAME}

# Update the configuration file
sed -i "s/mockhost/${HOSTNAME}/g" ${HADOOP_CONF_DIR}/hdfs-site.xml
sed -i "s/mockhost/${HOSTNAME}/g" ${HADOOP_CONF_DIR}/core-site.xml
sed -i "s/mockhost/${HOSTNAME}/g" ${HIVE_HOME}/conf/hive-site.xml

# format HDFS
${HADOOP_HOME}/bin/hdfs namenode -format -nonInteractive

<<<<<<< HEAD
=======
# Wait the format operation exit total.
sleep 2 
>>>>>>> 0c0b5e8e
# Check Whether the ports are occupied and kill the process
for port in 3306 9000 9083 10000 10002 50070 50075 50010
do
  echo "Check whether the port ${port} is occupied..."
<<<<<<< HEAD
  netstat -tlnp | grep ${port}
  if [[ $? -eq 0 ]]; then
    echo "Port ${port} is occupied, killing the process..."
    pid=$(netstat -tlnp | grep ${port} | awk '{print $7}' | awk -F '/' '{print $1}')
=======
  pid=$(netstat -tlnp | grep ${port} | awk '{print $7}' | awk -F '/' '{print $1}')
  # if pid is not null, kill the process
  if [[ -n ${pid} ]]; then
    ps -ef | grep ${pid}
    echo "The port ${port} is occupied, the process id is ${pid}, killing the process..."
>>>>>>> 0c0b5e8e
    kill -9 ${pid}
  fi
done

echo "Starting HDFS..."
echo "Starting NameNode..."
${HADOOP_HOME}/sbin/hadoop-daemon.sh start namenode

# Check if the nameNode is running
ps -ef | grep NameNode | grep -v "grep"
if [[ $? -ne 0 ]]; then
  echo "NameNode failed to start, please check the logs"
  echo "HDFS NameNode log start---------------------------"
  cat ${HADOOP_HOME}/logs/*.log
  cat ${HADOOP_HOME}/logs/*.out
  echo "HDFS NameNode log end-----------------------------"
  exit 1
fi


echo "Starting DataNode..."
${HADOOP_HOME}/sbin/start-secure-dns.sh
sleep 5

# Check if the DataNode is running
ps -ef | grep DataNode | grep -v "grep"
if [[ $? -ne 0 ]]; then
  echo "DataNode failed to start, please check the logs"
  echo "HDFS DataNode log start---------------------------"
  cat ${HADOOP_HOME}/logs/*.log
  cat ${HADOOP_HOME}/logs/*.out
  echo "HDFS DataNode log end-----------------------------"
  exit 1
fi

retry_times=0
ready=0
while [[ ${retry_times} -lt 15 ]]; do
  hdfs_ready=$(hdfs dfsadmin -report | grep "Live datanodes" | awk '{print $3}')
  if [[ ${hdfs_ready} == "(1):" ]]; then
    echo "HDFS is ready, retry_times = ${retry_times}"
    let "ready=1"
    break
  fi
  sleep 10
  retry_times=$((retry_times+1))
done

if [[ ${ready} -ne 1 ]]; then
  echo "HDFS is not ready, execute log:"
  ps -ef | grep DataNode | grep -v "grep"
  hdfs dfsadmin -report
  echo "HDFS DataNode log start---------------------------"
  cat ${HADOOP_HOME}/logs/*.log
  cat ${HADOOP_HOME}/logs/*.out
  echo "HDFS DataNode log end-----------------------------"
  exit 1
fi


# start mysql and create databases/users for hive
chown -R mysql:mysql /var/lib/mysql
usermod -d /var/lib/mysql/ mysql
service mysql start

echo """
  CREATE USER 'hive'@'localhost' IDENTIFIED BY 'hive';
  GRANT ALL PRIVILEGES on *.* to 'hive'@'localhost' WITH GRANT OPTION;
  GRANT ALL on hive.* to 'hive'@'localhost' IDENTIFIED BY 'hive';
  CREATE USER 'iceberg'@'*' IDENTIFIED BY 'iceberg';
  GRANT ALL PRIVILEGES on *.* to 'iceberg'@'%' identified by 'iceberg' with grant option;
  FLUSH PRIVILEGES;
  CREATE DATABASE hive;
""" | mysql --user=root --password=${MYSQL_PWD}

# start hive
${HIVE_HOME}/bin/schematool -initSchema -dbType mysql
${HIVE_HOME}/bin/hive --service hiveserver2 > /dev/null 2>&1 &
${HIVE_HOME}/bin/hive --service metastore > /dev/null 2>&1 &

# persist the container
tail -f /dev/null<|MERGE_RESOLUTION|>--- conflicted
+++ resolved
@@ -75,27 +75,17 @@
 # format HDFS
 ${HADOOP_HOME}/bin/hdfs namenode -format -nonInteractive
 
-<<<<<<< HEAD
-=======
 # Wait the format operation exit total.
 sleep 2 
->>>>>>> 0c0b5e8e
 # Check Whether the ports are occupied and kill the process
 for port in 3306 9000 9083 10000 10002 50070 50075 50010
 do
   echo "Check whether the port ${port} is occupied..."
-<<<<<<< HEAD
-  netstat -tlnp | grep ${port}
-  if [[ $? -eq 0 ]]; then
-    echo "Port ${port} is occupied, killing the process..."
-    pid=$(netstat -tlnp | grep ${port} | awk '{print $7}' | awk -F '/' '{print $1}')
-=======
   pid=$(netstat -tlnp | grep ${port} | awk '{print $7}' | awk -F '/' '{print $1}')
   # if pid is not null, kill the process
   if [[ -n ${pid} ]]; then
     ps -ef | grep ${pid}
     echo "The port ${port} is occupied, the process id is ${pid}, killing the process..."
->>>>>>> 0c0b5e8e
     kill -9 ${pid}
   fi
 done
