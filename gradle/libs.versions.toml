--- conflicted
+++ resolved
@@ -42,12 +42,9 @@
 rat-plugin = '0.8.0'
 shadow-plugin = "8.1.1"
 metrics = "4.2.19"
-<<<<<<< HEAD
-=======
 prometheus = "0.16.0"
 jsqlparser = "4.2"
 mysql = "8.0.23"
->>>>>>> 3261b449
 
 [libraries]
 protobuf-java = { group = "com.google.protobuf", name = "protobuf-java", version.ref = "protoc" }
