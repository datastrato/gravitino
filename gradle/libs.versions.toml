#
# Copyright 2023 Datastrato Pvt Ltd.
# This software is licensed under the Apache License version 2.
#
[versions]
junit = "5.8.1"
protoc = "3.24.4"
jackson = "2.15.2"
guava = "31.1-jre"
lombok = "1.18.20"
slf4j = "2.0.9"
log4j = "2.22.0"
jetty = "9.4.51.v20230217"
jersey = "2.39.1"
mockito = "3.12.4"
airlift-units = "1.8"
airlift-log = "231"
hive2 = "2.3.9"
hadoop2 = "2.10.2"
httpclient5 = "5.2.1"
mockserver = "5.15.0"
commons-lang3 = "3.14.0"
commons-io = "2.15.0"
commons-collections4 = "4.4"
commons-dbcp2 = "2.11.0"
caffeine = "2.9.3"
rocksdbjni = "7.10.2"
iceberg = '1.3.1' # 1.4.0 causes test to fail
trino = '426'
spark = "3.4.1" # 3.5.0 causes tests to fail
scala-collection-compat = "2.7.0"
sqlite-jdbc = "3.42.0.0"
testng = "7.5.1"
testcontainers = "1.19.0"
trino-jdbc = "426"
jwt = "0.11.1"
jline = "3.21.0"
okhttp3 = "4.11.0"
metrics = "4.2.19"
prometheus = "0.16.0"
jsqlparser = "4.2"
mysql = "8.0.23"
postgresql = "42.6.0"

protobuf-plugin = "0.9.2"
spotless-plugin = '6.11.0'
gradle-extensions-plugin = '1.74'
publish-plugin = '1.2.0'
rat-plugin = '0.8.0'
shadow-plugin = "8.1.1"
<<<<<<< HEAD
node-plugin = "3.1.0"
kerby = "2.0.3"
=======
node-plugin = "7.0.1"
>>>>>>> 990356f1
commons-cli = "1.2"

[libraries]
protobuf-java = { group = "com.google.protobuf", name = "protobuf-java", version.ref = "protoc" }
protobuf-java-util = { group = "com.google.protobuf", name = "protobuf-java-util", version.ref = "protoc" }
jackson-databind = { group = "com.fasterxml.jackson.core", name = "jackson-databind", version.ref = "jackson" }
jackson-annotations = { group = "com.fasterxml.jackson.core", name = "jackson-annotations", version.ref = "jackson" }
jackson-datatype-jdk8 = { group = "com.fasterxml.jackson.datatype", name = "jackson-datatype-jdk8", version.ref = "jackson" }
jackson-datatype-jsr310 = { group = "com.fasterxml.jackson.datatype", name = "jackson-datatype-jsr310", version.ref = "jackson" }
guava = { group = "com.google.guava", name = "guava", version.ref = "guava" }
kerby-core = { group = "org.apache.kerby", name = "kerb-core", version.ref = "kerby"}
kerby-simplekdc = { group = "org.apache.kerby", name = "kerb-simplekdc", version.ref = "kerby"}
lombok = { group = "org.projectlombok", name = "lombok", version.ref = "lombok" }
junit-jupiter-api = { group = "org.junit.jupiter", name = "junit-jupiter-api", version.ref = "junit" }
junit-jupiter-params = { group = "org.junit.jupiter", name = "junit-jupiter-params", version.ref = "junit" }
junit-jupiter-engine = { group = "org.junit.jupiter", name = "junit-jupiter-engine"}
slf4j-api = { group = "org.slf4j", name = "slf4j-api", version.ref = "slf4j" }
slf4j-jdk14 = { group = "org.slf4j", name = "slf4j-jdk14", version = "1.7.30" }
log4j-slf4j2-impl = { group = "org.apache.logging.log4j", name = "log4j-slf4j2-impl", version.ref = "log4j" }
log4j-api = { group = "org.apache.logging.log4j", name = "log4j-api", version.ref = "log4j" }
log4j-core = { group = "org.apache.logging.log4j", name = "log4j-core", version.ref = "log4j" }
log4j-12-api = { group = "org.apache.logging.log4j", name = "log4j-1.2-api", version.ref = "log4j" }
jetty-server = { group = "org.eclipse.jetty", name = "jetty-server", version.ref = "jetty" }
jetty-servlet = { group = "org.eclipse.jetty", name = "jetty-servlet", version.ref = "jetty" }
jetty-servlets = { group = "org.eclipse.jetty", name = "jetty-servlets", version.ref = "jetty" }
jetty-webapp = { group = "org.eclipse.jetty", name = "jetty-webapp", version.ref = "jetty" }
jersey-server = { group = "org.glassfish.jersey.core", name = "jersey-server", version.ref = "jersey" }
jersey-container-servlet-core = { group = "org.glassfish.jersey.containers", name = "jersey-container-servlet-core", version.ref = "jersey" }
jersey-container-jetty-http = { group = "org.glassfish.jersey.containers", name = "jersey-container-jetty-http", version.ref = "jersey" }
jersey-media-json-jackson = { group = "org.glassfish.jersey.media", name = "jersey-media-json-jackson", version.ref = "jersey" }
jersey-hk2 = { group = "org.glassfish.jersey.inject", name = "jersey-hk2", version.ref = "jersey" }
jersey-test-framework-core = { group = "org.glassfish.jersey.test-framework", name = "jersey-test-framework-core", version.ref = "jersey" }
jersey-test-framework-provider-jetty = { group = "org.glassfish.jersey.test-framework.providers", name = "jersey-test-framework-provider-jetty", version.ref = "jersey" }
mockito-core = { group = "org.mockito", name = "mockito-core", version.ref = "mockito" }
hive2-metastore = { group = "org.apache.hive", name = "hive-metastore", version.ref = "hive2"}
hive2-exec = { group = "org.apache.hive", name = "hive-exec", version.ref = "hive2"}
hive2-common = { group = "org.apache.hive", name = "hive-common", version.ref = "hive2"}
hadoop2-hdfs = { group = "org.apache.hadoop", name = "hadoop-hdfs", version.ref = "hadoop2" }
hadoop2-common = { group = "org.apache.hadoop", name = "hadoop-common", version.ref = "hadoop2"}
hadoop2-mapreduce-client-core = { group = "org.apache.hadoop", name = "hadoop-mapreduce-client-core", version.ref = "hadoop2"}
airlift-units = { group = "io.airlift", name = "units", version.ref = "airlift-units"}
airlift-log = { group = "io.airlift", name = "log", version.ref = "airlift-log"}
httpclient5 = { group = "org.apache.httpcomponents.client5", name = "httpclient5", version.ref = "httpclient5" }
mockserver-netty = { group = "org.mock-server", name = "mockserver-netty", version.ref = "mockserver" }
mockserver-client-java = { group = "org.mock-server", name = "mockserver-client-java", version.ref = "mockserver" }
commons-lang3 = { group = "org.apache.commons", name = "commons-lang3", version.ref = "commons-lang3" }
commons-io = { group = "commons-io", name = "commons-io", version.ref = "commons-io" }
caffeine = { group = "com.github.ben-manes.caffeine", name = "caffeine", version.ref = "caffeine" }
rocksdbjni = { group = "org.rocksdb", name = "rocksdbjni", version.ref = "rocksdbjni" }
commons-collections4 = { group = "org.apache.commons", name = "commons-collections4", version.ref = "commons-collections4" }
iceberg-core = { group = "org.apache.iceberg", name = "iceberg-core", version.ref = "iceberg" }
iceberg-api = { group = "org.apache.iceberg", name = "iceberg-api", version.ref = "iceberg" }
iceberg-hive-metastore = { group = "org.apache.iceberg", name = "iceberg-hive-metastore", version.ref = "iceberg" }
trino-spi= { group = "io.trino", name = "trino-spi", version.ref = "trino" }
trino-toolkit= { group = "io.trino", name = "trino-plugin-toolkit", version.ref = "trino" }
trino-testing= { group = "io.trino", name = "trino-testing", version.ref = "trino" }
trino-memory= { group = "io.trino", name = "trino-memory", version.ref = "trino" }
trino-cli= { group = "io.trino", name = "trino-cli", version.ref = "trino" }
trino-client= { group = "io.trino", name = "trino-client", version.ref = "trino" }
iceberg-spark-runtime = { group = "org.apache.iceberg", name = "iceberg-spark-runtime-3.4_2.13", version.ref = "iceberg" }
spark-sql = { group = "org.apache.spark", name = "spark-sql_2.13", version.ref = "spark" }
scala-collection-compat =  { group = "org.scala-lang.modules", name = "scala-collection-compat_2.13", version.ref = "scala-collection-compat" }
sqlite-jdbc = { group = "org.xerial", name = "sqlite-jdbc", version.ref = "sqlite-jdbc" }
testng = { group = "org.testng", name = "testng", version.ref = "testng" }
spark-hive = { group = "org.apache.spark", name = "spark-hive_2.13", version.ref = "spark" }
commons-dbcp2 = { group = "org.apache.commons", name = "commons-dbcp2", version.ref = "commons-dbcp2" }
testcontainers = { group = "org.testcontainers", name = "testcontainers", version.ref = "testcontainers" }
testcontainers-mysql = { group = "org.testcontainers", name = "mysql", version.ref = "testcontainers" }
testcontainers-postgresql = { group = "org.testcontainers", name = "postgresql", version.ref = "testcontainers" }
testcontainers-junit-jupiter = { group = "org.testcontainers", name = "junit-jupiter", version.ref = "testcontainers" }
trino-jdbc = { group = "io.trino", name = "trino-jdbc", version.ref = "trino-jdbc" }
jwt-api = { group = "io.jsonwebtoken", name = "jjwt-api", version.ref = "jwt"}
jwt-impl = { group = "io.jsonwebtoken", name = "jjwt-impl", version.ref = "jwt"}
jwt-gson = { group = "io.jsonwebtoken", name = "jjwt-gson", version.ref = "jwt"}
metrics-core = { group = "io.dropwizard.metrics", name = "metrics-core", version.ref = "metrics" }
metrics-jersey2 = { group = "io.dropwizard.metrics", name = "metrics-jersey2", version.ref = "metrics" }
metrics-jvm = { group = "io.dropwizard.metrics", name = "metrics-jvm", version.ref = "metrics" }
metrics-jmx = { group = "io.dropwizard.metrics", name = "metrics-jmx", version.ref = "metrics" }
jline-terminal = { group = "org.jline", name = "jline-terminal", version.ref = "jline" }
okhttp3-loginterceptor = { group = "com.squareup.okhttp3", name = "logging-interceptor", version.ref = "okhttp3" }
metrics-servlets = { group = "io.dropwizard.metrics", name = "metrics-servlets", version.ref = "metrics" }
prometheus-client = { group = "io.prometheus", name = "simpleclient", version.ref = "prometheus" }
prometheus-dropwizard = { group = "io.prometheus", name = "simpleclient_dropwizard", version.ref = "prometheus" }
prometheus-servlet = { group = "io.prometheus", name = "simpleclient_servlet", version.ref = "prometheus" }
jsqlparser = { group = "com.github.jsqlparser", name = "jsqlparser", version.ref = "jsqlparser" }
mysql-driver = { group = "mysql", name = "mysql-connector-java", version.ref = "mysql" }
postgresql-driver = { group = "org.postgresql", name = "postgresql", version.ref = "postgresql" }
minikdc = { group = "org.apache.hadoop", name = "hadoop-minikdc", version.ref = "hadoop2"}
commons-cli = { group = "commons-cli", name = "commons-cli", version.ref = "commons-cli" }

[bundles]
log4j = ["slf4j-api", "log4j-slf4j2-impl", "log4j-api", "log4j-core", "log4j-12-api"]
jetty = ["jetty-server", "jetty-servlet", "jetty-webapp", "jetty-servlets"]
jersey = ["jersey-server", "jersey-container-servlet-core", "jersey-container-jetty-http", "jersey-media-json-jackson", "jersey-hk2"]
iceberg = ["iceberg-core", "iceberg-api"]
jwt = ["jwt-api", "jwt-impl", "jwt-gson"]
metrics = ["metrics-core", "metrics-jersey2", "metrics-jvm", "metrics-jmx", "metrics-servlets"]
prometheus = ["prometheus-servlet", "prometheus-dropwizard", "prometheus-client"]
kerby = ["kerby-core", "kerby-simplekdc"]

[plugins]
protobuf = { id = "com.google.protobuf", version.ref = "protobuf-plugin" }
spotless = { id = "com.diffplug.spotless", version.ref = "spotless-plugin" }
gradle-extensions = { id = "com.github.vlsi.gradle-extensions", version.ref = "gradle-extensions-plugin" }
publish = { id = "io.github.gradle-nexus.publish-plugin", version.ref = "publish-plugin" }
rat = { id = "org.nosphere.apache.rat", version.ref = "rat-plugin" }
shadow = { id = "com.github.johnrengelman.shadow", version.ref = "shadow-plugin" }
node = { id = "com.github.node-gradle.node", version.ref = "node-plugin" }
tasktree = {id = "com.dorongold.task-tree", version = "2.1.1"}
dependencyLicenseReport = {id = "com.github.jk1.dependency-license-report", version = "2.5"}
bom = {id = "org.cyclonedx.bom", version = "1.5.0"}<|MERGE_RESOLUTION|>--- conflicted
+++ resolved
@@ -48,12 +48,8 @@
 publish-plugin = '1.2.0'
 rat-plugin = '0.8.0'
 shadow-plugin = "8.1.1"
-<<<<<<< HEAD
-node-plugin = "3.1.0"
 kerby = "2.0.3"
-=======
 node-plugin = "7.0.1"
->>>>>>> 990356f1
 commons-cli = "1.2"
 
 [libraries]
