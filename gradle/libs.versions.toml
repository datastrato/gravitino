#
# Copyright 2023 Datastrato.
# This software is licensed under the Apache License version 2.
#
[versions]
junit = "5.8.1"
protoc = "3.17.3"
substrait = "0.9.0"
jackson = "2.15.2"
guava = "29.0-jre"
lombok = "1.18.20"
slf4j = "2.0.7"
log4j = "2.20.0"
jetty = "9.4.51.v20230217"
jersey = "2.39.1"
mockito = "3.12.4"
airlift-units = "1.8"
airlift-log = "231"
hive2 = "2.3.9"
hadoop2 = "2.7.3"
httpclient5 = "5.2.1"
mockserver = "5.13.2"
commons-lang3 = "3.12.0"
commons-io = "2.11.0"
commons-collections4 = "4.4"
caffeine = "2.9.3"
rocksdbjni = "7.7.3"
iceberg = '1.3.1'
trino = '426'
spark = "3.4.1"
scala-collection-compat = "2.7.0"
sqlite-jdbc = "3.42.0.0"
testng = "7.7.1"


protobuf-plugin = "0.9.2"
spotless-plugin = '6.11.0'
gradle-extensions-plugin = '1.74'
publish-plugin = '1.1.0'
rat-plugin = '0.8.0'
shadow-plugin = "8.1.1"


[libraries]
protobuf-java = { group = "com.google.protobuf", name = "protobuf-java", version.ref = "protoc" }
protobuf-java-util = { group = "com.google.protobuf", name = "protobuf-java-util", version.ref = "protoc" }
substrait-java-core = { group = "io.substrait", name = "core", version.ref = "substrait" }
jackson-databind = { group = "com.fasterxml.jackson.core", name = "jackson-databind", version.ref = "jackson" }
jackson-annotations = { group = "com.fasterxml.jackson.core", name = "jackson-annotations", version.ref = "jackson" }
jackson-datatype-jdk8 = { group = "com.fasterxml.jackson.datatype", name = "jackson-datatype-jdk8", version.ref = "jackson" }
jackson-datatype-jsr310 = { group = "com.fasterxml.jackson.datatype", name = "jackson-datatype-jsr310", version.ref = "jackson" }
guava = { group = "com.google.guava", name = "guava", version.ref = "guava" }
lombok = { group = "org.projectlombok", name = "lombok", version.ref = "lombok" }
junit-jupiter-api = { group = "org.junit.jupiter", name = "junit-jupiter-api", version.ref = "junit" }
junit-jupiter-params = { group = "org.junit.jupiter", name = "junit-jupiter-params", version.ref = "junit" }
junit-jupiter-engine = { group = "org.junit.jupiter", name = "junit-jupiter-engine"}
slf4j-api = { group = "org.slf4j", name = "slf4j-api", version.ref = "slf4j" }
slf4j-jdk14 = { group = "org.slf4j", name = "slf4j-jdk14", version = "1.7.30" }
log4j-slf4j2-impl = { group = "org.apache.logging.log4j", name = "log4j-slf4j2-impl", version.ref = "log4j" }
log4j-api = { group = "org.apache.logging.log4j", name = "log4j-api", version.ref = "log4j" }
log4j-core = { group = "org.apache.logging.log4j", name = "log4j-core", version.ref = "log4j" }
log4j-12-api = { group = "org.apache.logging.log4j", name = "log4j-1.2-api", version.ref = "log4j" }
jetty-server = { group = "org.eclipse.jetty", name = "jetty-server", version.ref = "jetty" }
jetty-servlet = { group = "org.eclipse.jetty", name = "jetty-servlet", version.ref = "jetty" }
jersey-server = { group = "org.glassfish.jersey.core", name = "jersey-server", version.ref = "jersey" }
jersey-container-servlet-core = { group = "org.glassfish.jersey.containers", name = "jersey-container-servlet-core", version.ref = "jersey" }
jersey-container-jetty-http = { group = "org.glassfish.jersey.containers", name = "jersey-container-jetty-http", version.ref = "jersey" }
jersey-media-json-jackson = { group = "org.glassfish.jersey.media", name = "jersey-media-json-jackson", version.ref = "jersey" }
jersey-hk2 = { group = "org.glassfish.jersey.inject", name = "jersey-hk2", version.ref = "jersey" }
jersey-test-framework-core = { group = "org.glassfish.jersey.test-framework", name = "jersey-test-framework-core", version.ref = "jersey" }
jersey-test-framework-provider-jetty = { group = "org.glassfish.jersey.test-framework.providers", name = "jersey-test-framework-provider-jetty", version.ref = "jersey" }
mockito-core = { group = "org.mockito", name = "mockito-core", version.ref = "mockito" }
hive2-metastore = { group = "org.apache.hive", name = "hive-metastore", version.ref = "hive2"}
hive2-exec = { group = "org.apache.hive", name = "hive-exec", version.ref = "hive2"}
hive2-common = { group = "org.apache.hive", name = "hive-common", version.ref = "hive2"}
hadoop2-hdfs = { group = "org.apache.hadoop", name = "hadoop-hdfs", version.ref = "hadoop2" }
hadoop2-common = { group = "org.apache.hadoop", name = "hadoop-common", version.ref = "hadoop2"}
hadoop2-mapreduce-client-core = { group = "org.apache.hadoop", name = "hadoop-mapreduce-client-core", version.ref = "hadoop2"}
airlift-units = { group = "io.airlift", name = "units", version.ref = "airlift-units"}
airlift-log = { group = "io.airlift", name = "log", version.ref = "airlift-log"}
httpclient5 = { group = "org.apache.httpcomponents.client5", name = "httpclient5", version.ref = "httpclient5" }
mockserver-netty = { group = "org.mock-server", name = "mockserver-netty", version.ref = "mockserver" }
mockserver-client-java = { group = "org.mock-server", name = "mockserver-client-java", version.ref = "mockserver" }
commons-lang3 = { group = "org.apache.commons", name = "commons-lang3", version.ref = "commons-lang3" }
commons-io = { group = "commons-io", name = "commons-io", version.ref = "commons-io" }
caffeine = { group = "com.github.ben-manes.caffeine", name = "caffeine", version.ref = "caffeine" }
rocksdbjni = { group = "org.rocksdb", name = "rocksdbjni", version.ref = "rocksdbjni" }
commons-collections4 = { group = "org.apache.commons", name = "commons-collections4", version.ref = "commons-collections4" }
iceberg-core = { group = "org.apache.iceberg", name = "iceberg-core", version.ref = "iceberg" }
iceberg-api = { group = "org.apache.iceberg", name = "iceberg-api", version.ref = "iceberg" }
iceberg-hive-metastore = { group = "org.apache.iceberg", name = "iceberg-hive-metastore", version.ref = "iceberg" }
trino-spi= { group = "io.trino", name = "trino-spi", version.ref = "trino" }
trino-toolkit= { group = "io.trino", name = "trino-plugin-toolkit", version.ref = "trino" }
trino-testing= { group = "io.trino", name = "trino-testing", version.ref = "trino" }
trino-memory= { group = "io.trino", name = "trino-memory", version.ref = "trino" }
iceberg-spark-runtime = { group = "org.apache.iceberg", name = "iceberg-spark-runtime-3.4_2.13", version.ref = "iceberg" }
spark-sql = { group = "org.apache.spark", name = "spark-sql_2.13", version.ref = "spark" }
scala-collection-compat =  { group = "org.scala-lang.modules", name = "scala-collection-compat_2.13", version.ref = "scala-collection-compat" }
sqlite-jdbc = { group = "org.xerial", name = "sqlite-jdbc", version.ref = "sqlite-jdbc" }
<<<<<<< HEAD
testng = { group = "org.testng", name = "testng", version.ref = "testng" }
=======
spark-hive = { group = "org.apache.spark", name = "spark-hive_2.13", version.ref = "spark" }
>>>>>>> fe2ec489


[bundles]
log4j = ["slf4j-api", "log4j-slf4j2-impl", "log4j-api", "log4j-core", "log4j-12-api"]
jetty = ["jetty-server", "jetty-servlet"]
jersey = ["jersey-server", "jersey-container-servlet-core", "jersey-container-jetty-http", "jersey-media-json-jackson", "jersey-hk2"]
iceberg = ["iceberg-core", "iceberg-api"]

[plugins]
protobuf = { id = "com.google.protobuf", version.ref = "protobuf-plugin" }
spotless = { id = "com.diffplug.spotless", version.ref = "spotless-plugin" }
gradle-extensions = { id = "com.github.vlsi.gradle-extensions", version.ref = "gradle-extensions-plugin" }
publish = { id = "io.github.gradle-nexus.publish-plugin", version.ref = "publish-plugin" }
rat = { id = "org.nosphere.apache.rat", version.ref = "rat-plugin" }
shadow = { id = "com.github.johnrengelman.shadow", version.ref = "shadow-plugin" }<|MERGE_RESOLUTION|>--- conflicted
+++ resolved
@@ -97,11 +97,8 @@
 spark-sql = { group = "org.apache.spark", name = "spark-sql_2.13", version.ref = "spark" }
 scala-collection-compat =  { group = "org.scala-lang.modules", name = "scala-collection-compat_2.13", version.ref = "scala-collection-compat" }
 sqlite-jdbc = { group = "org.xerial", name = "sqlite-jdbc", version.ref = "sqlite-jdbc" }
-<<<<<<< HEAD
 testng = { group = "org.testng", name = "testng", version.ref = "testng" }
-=======
 spark-hive = { group = "org.apache.spark", name = "spark-hive_2.13", version.ref = "spark" }
->>>>>>> fe2ec489
 
 
 [bundles]
