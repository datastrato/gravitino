--- conflicted
+++ resolved
@@ -373,20 +373,17 @@
       TableChange.DeleteColumn deleteColumn = (TableChange.DeleteColumn) change;
       return com.datastrato.gravitino.rel.TableChange.deleteColumn(
           deleteColumn.fieldNames(), deleteColumn.ifExists());
-<<<<<<< HEAD
-    } else if (change instanceof TableChange.UpdateColumnPosition) {
-      TableChange.UpdateColumnPosition updateColumnPosition =
-          (TableChange.UpdateColumnPosition) change;
-      return com.datastrato.gravitino.rel.TableChange.updateColumnPosition(
-          updateColumnPosition.fieldNames(),
-          transformColumnPosition(updateColumnPosition.position()));
-=======
     } else if (change instanceof TableChange.UpdateColumnType) {
       TableChange.UpdateColumnType updateColumnType = (TableChange.UpdateColumnType) change;
       return com.datastrato.gravitino.rel.TableChange.updateColumnType(
           updateColumnType.fieldNames(),
           SparkTypeConverter.toGravitinoType(updateColumnType.newDataType()));
->>>>>>> ac2bceb6
+    } else if (change instanceof TableChange.UpdateColumnPosition) {
+      TableChange.UpdateColumnPosition updateColumnPosition =
+              (TableChange.UpdateColumnPosition) change;
+      return com.datastrato.gravitino.rel.TableChange.updateColumnPosition(
+              updateColumnPosition.fieldNames(),
+              transformColumnPosition(updateColumnPosition.position()));
     } else {
       throw new UnsupportedOperationException(
           String.format("Unsupported table change %s", change.getClass().getName()));
