/*
 *  Copyright 2024 Datastrato Pvt Ltd.
 *  This software is licensed under the Apache License version 2.
 */

package com.datastrato.gravitino.spark.connector.hive;

import com.datastrato.gravitino.rel.Table;
import com.datastrato.gravitino.spark.connector.PropertiesConverter;
import com.datastrato.gravitino.spark.connector.SparkTransformConverter;
import com.datastrato.gravitino.spark.connector.catalog.BaseCatalog;
<<<<<<< HEAD
import com.google.common.base.Preconditions;
import java.util.HashMap;
=======
>>>>>>> f207466f
import java.util.Map;
import org.apache.kyuubi.spark.connector.hive.HiveTable;
import org.apache.kyuubi.spark.connector.hive.HiveTableCatalog;
import org.apache.spark.sql.catalyst.analysis.NoSuchTableException;
import org.apache.spark.sql.connector.catalog.Identifier;
import org.apache.spark.sql.connector.catalog.TableCatalog;
import org.apache.spark.sql.util.CaseInsensitiveStringMap;

public class GravitinoHiveCatalog extends BaseCatalog {

  @Override
  protected TableCatalog createAndInitSparkCatalog(
      String name, CaseInsensitiveStringMap options, Map<String, String> properties) {
    TableCatalog hiveCatalog = new HiveTableCatalog();
    Map<String, String> all =
        getPropertiesConverter().toSparkCatalogProperties(options, properties);
    hiveCatalog.initialize(name, new CaseInsensitiveStringMap(all));

    return hiveCatalog;
  }

  @Override
  protected org.apache.spark.sql.connector.catalog.Table createSparkTable(
      Identifier identifier,
      Table gravitinoTable,
<<<<<<< HEAD
      org.apache.spark.sql.connector.catalog.Table sparkTable,
=======
>>>>>>> f207466f
      TableCatalog sparkHiveCatalog,
      PropertiesConverter propertiesConverter,
      SparkTransformConverter sparkTransformConverter) {
    org.apache.spark.sql.connector.catalog.Table sparkTable;
    try {
      sparkTable = sparkHiveCatalog.loadTable(identifier);
    } catch (NoSuchTableException e) {
      throw new RuntimeException(
          String.format(
              "Failed to load the real sparkTable: %s",
              String.join(".", getDatabase(identifier), identifier.name())),
          e);
    }
    return new SparkHiveTable(
        identifier,
        gravitinoTable,
<<<<<<< HEAD
        sparkTable,
        sparkHiveCatalog,
=======
        (HiveTable) sparkTable,
        (HiveTableCatalog) sparkHiveCatalog,
>>>>>>> f207466f
        propertiesConverter,
        sparkTransformConverter);
  }

  @Override
  protected PropertiesConverter getPropertiesConverter() {
    return HivePropertiesConverter.getInstance();
  }

  @Override
  protected SparkTransformConverter getSparkTransformConverter() {
    return new SparkTransformConverter(false);
  }
}<|MERGE_RESOLUTION|>--- conflicted
+++ resolved
@@ -9,11 +9,6 @@
 import com.datastrato.gravitino.spark.connector.PropertiesConverter;
 import com.datastrato.gravitino.spark.connector.SparkTransformConverter;
 import com.datastrato.gravitino.spark.connector.catalog.BaseCatalog;
-<<<<<<< HEAD
-import com.google.common.base.Preconditions;
-import java.util.HashMap;
-=======
->>>>>>> f207466f
 import java.util.Map;
 import org.apache.kyuubi.spark.connector.hive.HiveTable;
 import org.apache.kyuubi.spark.connector.hive.HiveTableCatalog;
@@ -39,10 +34,6 @@
   protected org.apache.spark.sql.connector.catalog.Table createSparkTable(
       Identifier identifier,
       Table gravitinoTable,
-<<<<<<< HEAD
-      org.apache.spark.sql.connector.catalog.Table sparkTable,
-=======
->>>>>>> f207466f
       TableCatalog sparkHiveCatalog,
       PropertiesConverter propertiesConverter,
       SparkTransformConverter sparkTransformConverter) {
@@ -59,13 +50,8 @@
     return new SparkHiveTable(
         identifier,
         gravitinoTable,
-<<<<<<< HEAD
-        sparkTable,
-        sparkHiveCatalog,
-=======
         (HiveTable) sparkTable,
         (HiveTableCatalog) sparkHiveCatalog,
->>>>>>> f207466f
         propertiesConverter,
         sparkTransformConverter);
   }
