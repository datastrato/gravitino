--- conflicted
+++ resolved
@@ -49,15 +49,9 @@
 public class SparkTransformConverter {
 
   /**
-<<<<<<< HEAD
-   * supportsBucketPartition is used to indicate whether a dataSource supports bucket partition. For
-   * example, iceberg supports bucket partition. We use true to indicate that bucket partition are
-   * supported and false to indicate that it is not supported
-=======
    * If supportsBucketPartition is ture, BucketTransform is transfromed to partition, and
    * SortedBucketTransform is not supported. If false, BucketTransform and SortedBucketTransform is
    * transformed to Distribution and SortOrder.
->>>>>>> 48a830ca
    */
   private final boolean supportsBucketPartition;
 
@@ -65,14 +59,11 @@
     this.supportsBucketPartition = supportsBucketPartition;
   }
 
-<<<<<<< HEAD
-=======
   @VisibleForTesting
   public boolean isSupportsBucketPartition() {
     return supportsBucketPartition;
   }
 
->>>>>>> 48a830ca
   @Getter
   public static class DistributionAndSortOrdersInfo {
     private Distribution distribution;
@@ -123,11 +114,7 @@
                 YearsTransform yearsTransform = (YearsTransform) transform;
                 return Transforms.year(yearsTransform.reference().fieldNames());
               } else if (transform instanceof ApplyTransform
-<<<<<<< HEAD
-                  && "truncate".equals(transform.name())) {
-=======
                   && "truncate".equalsIgnoreCase(transform.name())) {
->>>>>>> 48a830ca
                 Preconditions.checkArgument(
                     transform.references().length == 1,
                     "Truncate transform should have only one reference");
