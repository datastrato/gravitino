--- conflicted
+++ resolved
@@ -8,75 +8,23 @@
 import com.datastrato.gravitino.rel.Table;
 import com.datastrato.gravitino.spark.connector.PropertiesConverter;
 import com.datastrato.gravitino.spark.connector.SparkTransformConverter;
-<<<<<<< HEAD
-import com.datastrato.gravitino.spark.connector.utils.SparkBaseTableHelper;
-import com.google.common.annotations.VisibleForTesting;
-=======
 import com.datastrato.gravitino.spark.connector.utils.GravitinoTableInfoHelper;
->>>>>>> f207466f
 import java.util.Map;
 import org.apache.kyuubi.spark.connector.hive.HiveTable;
 import org.apache.kyuubi.spark.connector.hive.HiveTableCatalog;
 import org.apache.spark.sql.SparkSession;
 import org.apache.spark.sql.connector.catalog.Identifier;
-<<<<<<< HEAD
-import org.apache.spark.sql.connector.catalog.TableCatalog;
-=======
->>>>>>> f207466f
 import org.apache.spark.sql.connector.expressions.Transform;
 import org.apache.spark.sql.types.StructType;
 
 /** Keep consistent behavior with the SparkIcebergTable */
 public class SparkHiveTable extends HiveTable {
 
-<<<<<<< HEAD
-  private SparkBaseTableHelper sparkBaseTableHelper;
-=======
   private GravitinoTableInfoHelper gravitinoTableInfoHelper;
->>>>>>> f207466f
 
   public SparkHiveTable(
       Identifier identifier,
       Table gravitinoTable,
-<<<<<<< HEAD
-      org.apache.spark.sql.connector.catalog.Table sparkHiveTable,
-      TableCatalog sparkHiveCatalog,
-      PropertiesConverter propertiesConverter,
-      SparkTransformConverter sparkTransformConverter) {
-    super(
-        SparkSession.active(),
-        ((HiveTable) sparkHiveTable).catalogTable(),
-        (HiveTableCatalog) sparkHiveCatalog);
-    this.sparkBaseTableHelper =
-        new SparkBaseTableHelper(
-            identifier, gravitinoTable, propertiesConverter, sparkTransformConverter);
-  }
-
-  @Override
-  public String name() {
-    return sparkBaseTableHelper.name(false);
-  }
-
-  @Override
-  @SuppressWarnings("deprecation")
-  public StructType schema() {
-    return sparkBaseTableHelper.schema();
-  }
-
-  @Override
-  public Map<String, String> properties() {
-    return sparkBaseTableHelper.properties();
-  }
-
-  @Override
-  public Transform[] partitioning() {
-    return sparkBaseTableHelper.partitioning();
-  }
-
-  @VisibleForTesting
-  public SparkTransformConverter getSparkTransformConverter() {
-    return sparkBaseTableHelper.getSparkTransformConverter();
-=======
       HiveTable hiveTable,
       HiveTableCatalog hiveTableCatalog,
       PropertiesConverter propertiesConverter,
@@ -106,6 +54,5 @@
   @Override
   public Transform[] partitioning() {
     return gravitinoTableInfoHelper.partitioning();
->>>>>>> f207466f
   }
 }