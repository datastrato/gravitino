/*
 *  Copyright 2024 Datastrato Pvt Ltd.
 *  This software is licensed under the Apache License version 2.
 */

package com.datastrato.gravitino.spark.connector.iceberg;

import com.datastrato.gravitino.rel.Table;
import com.datastrato.gravitino.spark.connector.PropertiesConverter;
import com.datastrato.gravitino.spark.connector.SparkTransformConverter;
<<<<<<< HEAD
import com.datastrato.gravitino.spark.connector.utils.SparkBaseTableHelper;
import com.google.common.annotations.VisibleForTesting;
import java.lang.reflect.Field;
import java.util.Map;
import java.util.Set;
import org.apache.iceberg.spark.SparkCatalog;
import org.apache.iceberg.spark.source.SparkTable;
import org.apache.spark.sql.connector.catalog.Identifier;
import org.apache.spark.sql.connector.catalog.MetadataColumn;
import org.apache.spark.sql.connector.catalog.SupportsDelete;
import org.apache.spark.sql.connector.catalog.SupportsMetadataColumns;
import org.apache.spark.sql.connector.catalog.SupportsRowLevelOperations;
import org.apache.spark.sql.connector.catalog.TableCapability;
import org.apache.spark.sql.connector.catalog.TableCatalog;
import org.apache.spark.sql.connector.expressions.Transform;
import org.apache.spark.sql.connector.read.ScanBuilder;
import org.apache.spark.sql.connector.write.LogicalWriteInfo;
import org.apache.spark.sql.connector.write.RowLevelOperationBuilder;
import org.apache.spark.sql.connector.write.RowLevelOperationInfo;
import org.apache.spark.sql.connector.write.WriteBuilder;
import org.apache.spark.sql.sources.Filter;
import org.apache.spark.sql.types.StructType;
import org.apache.spark.sql.util.CaseInsensitiveStringMap;
=======
import com.datastrato.gravitino.spark.connector.utils.GravitinoTableInfoHelper;
import java.lang.reflect.Field;
import java.util.Map;
import org.apache.iceberg.spark.SparkCatalog;
import org.apache.iceberg.spark.source.SparkTable;
import org.apache.spark.sql.connector.catalog.Identifier;
import org.apache.spark.sql.connector.expressions.Transform;
import org.apache.spark.sql.types.StructType;
>>>>>>> f207466f

/**
 * For spark-connector in Iceberg, it explicitly uses SparkTable to identify whether it is an
 * Iceberg table, so the SparkIcebergTable must extend SparkTable.
 */
public class SparkIcebergTable extends SparkTable {

<<<<<<< HEAD
  private SparkBaseTableHelper sparkBaseTableHelper;
=======
  private GravitinoTableInfoHelper gravitinoTableInfoHelper;
>>>>>>> f207466f

  public SparkIcebergTable(
      Identifier identifier,
      Table gravitinoTable,
<<<<<<< HEAD
      org.apache.spark.sql.connector.catalog.Table sparkIcebergTable,
      TableCatalog sparkIcebergCatalog,
      PropertiesConverter propertiesConverter,
      SparkTransformConverter sparkTransformConverter) {
    super(((SparkTable) sparkIcebergTable).table(), !isCacheEnabled(sparkIcebergCatalog));
    this.sparkBaseTableHelper =
        new SparkBaseTableHelper(
            identifier,
            gravitinoTable,
            sparkIcebergTable,
            propertiesConverter,
            sparkTransformConverter);
  }

  @Override
  public String name() {
    return sparkBaseTableHelper.name(true);
  }

  @Override
  @SuppressWarnings("deprecation")
  public StructType schema() {
    return sparkBaseTableHelper.schema();
  }

  @Override
  public Map<String, String> properties() {
    return sparkBaseTableHelper.properties();
  }

  @Override
  public Transform[] partitioning() {
    return sparkBaseTableHelper.partitioning();
  }

  @Override
  public Set<TableCapability> capabilities() {
    return sparkBaseTableHelper.capabilities();
  }

  @Override
  public ScanBuilder newScanBuilder(CaseInsensitiveStringMap options) {
    return sparkBaseTableHelper.newScanBuilder(options);
  }

  @Override
  public WriteBuilder newWriteBuilder(LogicalWriteInfo info) {
    return sparkBaseTableHelper.newWriteBuilder(info);
  }

  @Override
  public boolean canDeleteWhere(Filter[] filters) {
    return ((SupportsDelete) sparkBaseTableHelper.getSparkTable()).canDeleteWhere(filters);
  }

  @Override
  public void deleteWhere(Filter[] filters) {
    ((SupportsDelete) sparkBaseTableHelper.getSparkTable()).deleteWhere(filters);
  }

  @Override
  public MetadataColumn[] metadataColumns() {
    return ((SupportsMetadataColumns) sparkBaseTableHelper.getSparkTable()).metadataColumns();
  }

  @Override
  public RowLevelOperationBuilder newRowLevelOperationBuilder(RowLevelOperationInfo info) {
    return ((SupportsRowLevelOperations) sparkBaseTableHelper.getSparkTable())
        .newRowLevelOperationBuilder(info);
  }

  @VisibleForTesting
  public SparkTransformConverter getSparkTransformConverter() {
    return sparkBaseTableHelper.getSparkTransformConverter();
  }

  private static boolean isCacheEnabled(TableCatalog sparkIcebergCatalog) {
    try {
      SparkCatalog catalog = ((SparkCatalog) sparkIcebergCatalog);
      Field cacheEnabled = catalog.getClass().getDeclaredField("cacheEnabled");
      cacheEnabled.setAccessible(true);
      return cacheEnabled.getBoolean(catalog);
=======
      SparkTable sparkTable,
      SparkCatalog sparkCatalog,
      PropertiesConverter propertiesConverter,
      SparkTransformConverter sparkTransformConverter) {
    super(sparkTable.table(), !isCacheEnabled(sparkCatalog));
    this.gravitinoTableInfoHelper =
        new GravitinoTableInfoHelper(
            true, identifier, gravitinoTable, propertiesConverter, sparkTransformConverter);
  }

  @Override
  public String name() {
    return gravitinoTableInfoHelper.name();
  }

  @Override
  @SuppressWarnings("deprecation")
  public StructType schema() {
    return gravitinoTableInfoHelper.schema();
  }

  @Override
  public Map<String, String> properties() {
    return gravitinoTableInfoHelper.properties();
  }

  @Override
  public Transform[] partitioning() {
    return gravitinoTableInfoHelper.partitioning();
  }

  private static boolean isCacheEnabled(SparkCatalog sparkCatalog) {
    try {
      Field cacheEnabled = sparkCatalog.getClass().getDeclaredField("cacheEnabled");
      cacheEnabled.setAccessible(true);
      return cacheEnabled.getBoolean(sparkCatalog);
>>>>>>> f207466f
    } catch (NoSuchFieldException | IllegalAccessException e) {
      throw new RuntimeException("Failed to get cacheEnabled field from SparkCatalog", e);
    }
  }
}<|MERGE_RESOLUTION|>--- conflicted
+++ resolved
@@ -8,31 +8,6 @@
 import com.datastrato.gravitino.rel.Table;
 import com.datastrato.gravitino.spark.connector.PropertiesConverter;
 import com.datastrato.gravitino.spark.connector.SparkTransformConverter;
-<<<<<<< HEAD
-import com.datastrato.gravitino.spark.connector.utils.SparkBaseTableHelper;
-import com.google.common.annotations.VisibleForTesting;
-import java.lang.reflect.Field;
-import java.util.Map;
-import java.util.Set;
-import org.apache.iceberg.spark.SparkCatalog;
-import org.apache.iceberg.spark.source.SparkTable;
-import org.apache.spark.sql.connector.catalog.Identifier;
-import org.apache.spark.sql.connector.catalog.MetadataColumn;
-import org.apache.spark.sql.connector.catalog.SupportsDelete;
-import org.apache.spark.sql.connector.catalog.SupportsMetadataColumns;
-import org.apache.spark.sql.connector.catalog.SupportsRowLevelOperations;
-import org.apache.spark.sql.connector.catalog.TableCapability;
-import org.apache.spark.sql.connector.catalog.TableCatalog;
-import org.apache.spark.sql.connector.expressions.Transform;
-import org.apache.spark.sql.connector.read.ScanBuilder;
-import org.apache.spark.sql.connector.write.LogicalWriteInfo;
-import org.apache.spark.sql.connector.write.RowLevelOperationBuilder;
-import org.apache.spark.sql.connector.write.RowLevelOperationInfo;
-import org.apache.spark.sql.connector.write.WriteBuilder;
-import org.apache.spark.sql.sources.Filter;
-import org.apache.spark.sql.types.StructType;
-import org.apache.spark.sql.util.CaseInsensitiveStringMap;
-=======
 import com.datastrato.gravitino.spark.connector.utils.GravitinoTableInfoHelper;
 import java.lang.reflect.Field;
 import java.util.Map;
@@ -41,7 +16,6 @@
 import org.apache.spark.sql.connector.catalog.Identifier;
 import org.apache.spark.sql.connector.expressions.Transform;
 import org.apache.spark.sql.types.StructType;
->>>>>>> f207466f
 
 /**
  * For spark-connector in Iceberg, it explicitly uses SparkTable to identify whether it is an
@@ -49,99 +23,11 @@
  */
 public class SparkIcebergTable extends SparkTable {
 
-<<<<<<< HEAD
-  private SparkBaseTableHelper sparkBaseTableHelper;
-=======
   private GravitinoTableInfoHelper gravitinoTableInfoHelper;
->>>>>>> f207466f
 
   public SparkIcebergTable(
       Identifier identifier,
       Table gravitinoTable,
-<<<<<<< HEAD
-      org.apache.spark.sql.connector.catalog.Table sparkIcebergTable,
-      TableCatalog sparkIcebergCatalog,
-      PropertiesConverter propertiesConverter,
-      SparkTransformConverter sparkTransformConverter) {
-    super(((SparkTable) sparkIcebergTable).table(), !isCacheEnabled(sparkIcebergCatalog));
-    this.sparkBaseTableHelper =
-        new SparkBaseTableHelper(
-            identifier,
-            gravitinoTable,
-            sparkIcebergTable,
-            propertiesConverter,
-            sparkTransformConverter);
-  }
-
-  @Override
-  public String name() {
-    return sparkBaseTableHelper.name(true);
-  }
-
-  @Override
-  @SuppressWarnings("deprecation")
-  public StructType schema() {
-    return sparkBaseTableHelper.schema();
-  }
-
-  @Override
-  public Map<String, String> properties() {
-    return sparkBaseTableHelper.properties();
-  }
-
-  @Override
-  public Transform[] partitioning() {
-    return sparkBaseTableHelper.partitioning();
-  }
-
-  @Override
-  public Set<TableCapability> capabilities() {
-    return sparkBaseTableHelper.capabilities();
-  }
-
-  @Override
-  public ScanBuilder newScanBuilder(CaseInsensitiveStringMap options) {
-    return sparkBaseTableHelper.newScanBuilder(options);
-  }
-
-  @Override
-  public WriteBuilder newWriteBuilder(LogicalWriteInfo info) {
-    return sparkBaseTableHelper.newWriteBuilder(info);
-  }
-
-  @Override
-  public boolean canDeleteWhere(Filter[] filters) {
-    return ((SupportsDelete) sparkBaseTableHelper.getSparkTable()).canDeleteWhere(filters);
-  }
-
-  @Override
-  public void deleteWhere(Filter[] filters) {
-    ((SupportsDelete) sparkBaseTableHelper.getSparkTable()).deleteWhere(filters);
-  }
-
-  @Override
-  public MetadataColumn[] metadataColumns() {
-    return ((SupportsMetadataColumns) sparkBaseTableHelper.getSparkTable()).metadataColumns();
-  }
-
-  @Override
-  public RowLevelOperationBuilder newRowLevelOperationBuilder(RowLevelOperationInfo info) {
-    return ((SupportsRowLevelOperations) sparkBaseTableHelper.getSparkTable())
-        .newRowLevelOperationBuilder(info);
-  }
-
-  @VisibleForTesting
-  public SparkTransformConverter getSparkTransformConverter() {
-    return sparkBaseTableHelper.getSparkTransformConverter();
-  }
-
-  private static boolean isCacheEnabled(TableCatalog sparkIcebergCatalog) {
-    try {
-      SparkCatalog catalog = ((SparkCatalog) sparkIcebergCatalog);
-      Field cacheEnabled = catalog.getClass().getDeclaredField("cacheEnabled");
-      cacheEnabled.setAccessible(true);
-      return cacheEnabled.getBoolean(catalog);
-=======
       SparkTable sparkTable,
       SparkCatalog sparkCatalog,
       PropertiesConverter propertiesConverter,
@@ -178,7 +64,6 @@
       Field cacheEnabled = sparkCatalog.getClass().getDeclaredField("cacheEnabled");
       cacheEnabled.setAccessible(true);
       return cacheEnabled.getBoolean(sparkCatalog);
->>>>>>> f207466f
     } catch (NoSuchFieldException | IllegalAccessException e) {
       throw new RuntimeException("Failed to get cacheEnabled field from SparkCatalog", e);
     }
