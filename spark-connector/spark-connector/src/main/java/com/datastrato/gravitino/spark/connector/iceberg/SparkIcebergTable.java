/*
 *  Copyright 2024 Datastrato Pvt Ltd.
 *  This software is licensed under the Apache License version 2.
 */

package com.datastrato.gravitino.spark.connector.iceberg;

import com.datastrato.gravitino.rel.Table;
import com.datastrato.gravitino.spark.connector.PropertiesConverter;
import com.datastrato.gravitino.spark.connector.SparkTransformConverter;
<<<<<<< HEAD
import com.datastrato.gravitino.spark.connector.utils.SparkBaseTableHelper;
import com.google.common.annotations.VisibleForTesting;
=======
import com.datastrato.gravitino.spark.connector.utils.GravitinoTableInfoHelper;
>>>>>>> f207466f
import java.lang.reflect.Field;
import java.util.Map;
import org.apache.iceberg.spark.SparkCatalog;
import org.apache.iceberg.spark.source.SparkTable;
import org.apache.spark.sql.connector.catalog.Identifier;
<<<<<<< HEAD
import org.apache.spark.sql.connector.catalog.TableCatalog;
=======
>>>>>>> f207466f
import org.apache.spark.sql.connector.expressions.Transform;
import org.apache.spark.sql.types.StructType;

/**
 * For spark-connector in Iceberg, it explicitly uses SparkTable to identify whether it is an
 * Iceberg table, so the SparkIcebergTable must extend SparkTable.
 */
public class SparkIcebergTable extends SparkTable {

<<<<<<< HEAD
  private SparkBaseTableHelper sparkBaseTableHelper;
=======
  private GravitinoTableInfoHelper gravitinoTableInfoHelper;
>>>>>>> f207466f

  public SparkIcebergTable(
      Identifier identifier,
      Table gravitinoTable,
<<<<<<< HEAD
      org.apache.spark.sql.connector.catalog.Table sparkIcebergTable,
      TableCatalog sparkIcebergCatalog,
      PropertiesConverter propertiesConverter,
      SparkTransformConverter sparkTransformConverter) {
    super(((SparkTable) sparkIcebergTable).table(), !isCacheEnabled(sparkIcebergCatalog));
    this.sparkBaseTableHelper =
        new SparkBaseTableHelper(
            identifier, gravitinoTable, propertiesConverter, sparkTransformConverter);
  }

  @Override
  public String name() {
    return sparkBaseTableHelper.name(true);
  }

  @Override
  @SuppressWarnings("deprecation")
  public StructType schema() {
    return sparkBaseTableHelper.schema();
  }

  @Override
  public Map<String, String> properties() {
    return sparkBaseTableHelper.properties();
  }

  @Override
  public Transform[] partitioning() {
    return sparkBaseTableHelper.partitioning();
  }

  @VisibleForTesting
  public SparkTransformConverter getSparkTransformConverter() {
    return sparkBaseTableHelper.getSparkTransformConverter();
  }

  private static boolean isCacheEnabled(TableCatalog sparkIcebergCatalog) {
    try {
      SparkCatalog catalog = ((SparkCatalog) sparkIcebergCatalog);
      Field cacheEnabled = catalog.getClass().getDeclaredField("cacheEnabled");
      cacheEnabled.setAccessible(true);
      return cacheEnabled.getBoolean(catalog);
=======
      SparkTable sparkTable,
      SparkCatalog sparkCatalog,
      PropertiesConverter propertiesConverter,
      SparkTransformConverter sparkTransformConverter) {
    super(sparkTable.table(), !isCacheEnabled(sparkCatalog));
    this.gravitinoTableInfoHelper =
        new GravitinoTableInfoHelper(
            true, identifier, gravitinoTable, propertiesConverter, sparkTransformConverter);
  }

  @Override
  public String name() {
    return gravitinoTableInfoHelper.name();
  }

  @Override
  @SuppressWarnings("deprecation")
  public StructType schema() {
    return gravitinoTableInfoHelper.schema();
  }

  @Override
  public Map<String, String> properties() {
    return gravitinoTableInfoHelper.properties();
  }

  @Override
  public Transform[] partitioning() {
    return gravitinoTableInfoHelper.partitioning();
  }

  private static boolean isCacheEnabled(SparkCatalog sparkCatalog) {
    try {
      Field cacheEnabled = sparkCatalog.getClass().getDeclaredField("cacheEnabled");
      cacheEnabled.setAccessible(true);
      return cacheEnabled.getBoolean(sparkCatalog);
>>>>>>> f207466f
    } catch (NoSuchFieldException | IllegalAccessException e) {
      throw new RuntimeException("Failed to get cacheEnabled field from SparkCatalog", e);
    }
  }
}<|MERGE_RESOLUTION|>--- conflicted
+++ resolved
@@ -8,21 +8,12 @@
 import com.datastrato.gravitino.rel.Table;
 import com.datastrato.gravitino.spark.connector.PropertiesConverter;
 import com.datastrato.gravitino.spark.connector.SparkTransformConverter;
-<<<<<<< HEAD
-import com.datastrato.gravitino.spark.connector.utils.SparkBaseTableHelper;
-import com.google.common.annotations.VisibleForTesting;
-=======
 import com.datastrato.gravitino.spark.connector.utils.GravitinoTableInfoHelper;
->>>>>>> f207466f
 import java.lang.reflect.Field;
 import java.util.Map;
 import org.apache.iceberg.spark.SparkCatalog;
 import org.apache.iceberg.spark.source.SparkTable;
 import org.apache.spark.sql.connector.catalog.Identifier;
-<<<<<<< HEAD
-import org.apache.spark.sql.connector.catalog.TableCatalog;
-=======
->>>>>>> f207466f
 import org.apache.spark.sql.connector.expressions.Transform;
 import org.apache.spark.sql.types.StructType;
 
@@ -32,59 +23,11 @@
  */
 public class SparkIcebergTable extends SparkTable {
 
-<<<<<<< HEAD
-  private SparkBaseTableHelper sparkBaseTableHelper;
-=======
   private GravitinoTableInfoHelper gravitinoTableInfoHelper;
->>>>>>> f207466f
 
   public SparkIcebergTable(
       Identifier identifier,
       Table gravitinoTable,
-<<<<<<< HEAD
-      org.apache.spark.sql.connector.catalog.Table sparkIcebergTable,
-      TableCatalog sparkIcebergCatalog,
-      PropertiesConverter propertiesConverter,
-      SparkTransformConverter sparkTransformConverter) {
-    super(((SparkTable) sparkIcebergTable).table(), !isCacheEnabled(sparkIcebergCatalog));
-    this.sparkBaseTableHelper =
-        new SparkBaseTableHelper(
-            identifier, gravitinoTable, propertiesConverter, sparkTransformConverter);
-  }
-
-  @Override
-  public String name() {
-    return sparkBaseTableHelper.name(true);
-  }
-
-  @Override
-  @SuppressWarnings("deprecation")
-  public StructType schema() {
-    return sparkBaseTableHelper.schema();
-  }
-
-  @Override
-  public Map<String, String> properties() {
-    return sparkBaseTableHelper.properties();
-  }
-
-  @Override
-  public Transform[] partitioning() {
-    return sparkBaseTableHelper.partitioning();
-  }
-
-  @VisibleForTesting
-  public SparkTransformConverter getSparkTransformConverter() {
-    return sparkBaseTableHelper.getSparkTransformConverter();
-  }
-
-  private static boolean isCacheEnabled(TableCatalog sparkIcebergCatalog) {
-    try {
-      SparkCatalog catalog = ((SparkCatalog) sparkIcebergCatalog);
-      Field cacheEnabled = catalog.getClass().getDeclaredField("cacheEnabled");
-      cacheEnabled.setAccessible(true);
-      return cacheEnabled.getBoolean(catalog);
-=======
       SparkTable sparkTable,
       SparkCatalog sparkCatalog,
       PropertiesConverter propertiesConverter,
@@ -121,7 +64,6 @@
       Field cacheEnabled = sparkCatalog.getClass().getDeclaredField("cacheEnabled");
       cacheEnabled.setAccessible(true);
       return cacheEnabled.getBoolean(sparkCatalog);
->>>>>>> f207466f
     } catch (NoSuchFieldException | IllegalAccessException e) {
       throw new RuntimeException("Failed to get cacheEnabled field from SparkCatalog", e);
     }
