--- conflicted
+++ resolved
@@ -64,14 +64,8 @@
   }
 
   /**
-<<<<<<< HEAD
-   * Although SparkIcebergTable extended SparkTable, it also needs to initialize its member variable
-   * , such as snapshotId or branch, before it reused newScanBuilder from the parent class. In
-   * contrast, overriding newScanBuilder to support time travel is simpler and more concise.
-=======
    * If using SparkIcebergTable not SparkTable, we must extract snapshotId or branchName using the
    * Iceberg specific logic. It's hard to maintenance.
->>>>>>> ce29d838
    */
   @Override
   public ScanBuilder newScanBuilder(CaseInsensitiveStringMap options) {
