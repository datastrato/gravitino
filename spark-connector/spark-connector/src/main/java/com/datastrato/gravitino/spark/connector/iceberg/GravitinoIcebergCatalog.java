/*
 *  Copyright 2024 Datastrato Pvt Ltd.
 *  This software is licensed under the Apache License version 2.
 */

package com.datastrato.gravitino.spark.connector.iceberg;

import com.datastrato.gravitino.rel.Table;
import com.datastrato.gravitino.spark.connector.PropertiesConverter;
import com.datastrato.gravitino.spark.connector.SparkTransformConverter;
import com.datastrato.gravitino.spark.connector.catalog.BaseCatalog;
import java.util.Map;
import org.apache.iceberg.spark.SparkCatalog;
import org.apache.iceberg.spark.source.SparkTable;
import org.apache.spark.sql.catalyst.analysis.NoSuchFunctionException;
import org.apache.spark.sql.catalyst.analysis.NoSuchNamespaceException;
import org.apache.spark.sql.catalyst.analysis.NoSuchTableException;
import org.apache.spark.sql.connector.catalog.FunctionCatalog;
import org.apache.spark.sql.connector.catalog.Identifier;
import org.apache.spark.sql.connector.catalog.TableCatalog;
import org.apache.spark.sql.connector.catalog.functions.UnboundFunction;
import org.apache.spark.sql.util.CaseInsensitiveStringMap;

/**
 * The GravitinoIcebergCatalog class extends the BaseCatalog to integrate with the Iceberg table
 * format, providing specialized support for Iceberg-specific functionalities within Spark's
 * ecosystem. This implementation can further adapt to specific interfaces such as
 * StagingTableCatalog and FunctionCatalog, allowing for advanced operations like table staging and
 * function management tailored to the needs of Iceberg tables.
 */
public class GravitinoIcebergCatalog extends BaseCatalog implements FunctionCatalog {

  @Override
  protected TableCatalog createAndInitSparkCatalog(
      String name, CaseInsensitiveStringMap options, Map<String, String> properties) {
<<<<<<< HEAD
    Preconditions.checkArgument(
        properties != null, "Iceberg Catalog properties should not be null");

    String catalogBackend =
        properties.get(IcebergPropertiesConstants.GRAVITINO_ICEBERG_CATALOG_BACKEND);
    Preconditions.checkArgument(
        StringUtils.isNotBlank(catalogBackend), "Iceberg Catalog backend should not be empty.");

    HashMap<String, String> all = new HashMap<>(options);

    switch (catalogBackend.toLowerCase(Locale.ENGLISH)) {
      case IcebergPropertiesConstants.GRAVITINO_ICEBERG_CATALOG_BACKEND_HIVE:
        initHiveProperties(catalogBackend, properties, all);
        break;
      case IcebergPropertiesConstants.GRAVITINO_ICEBERG_CATALOG_BACKEND_JDBC:
        initJdbcProperties(catalogBackend, properties, all);
        break;
      case IcebergPropertiesConstants.GRAVITINO_ICEBERG_CATALOG_BACKEND_REST:
        initRestProperties(catalogBackend, properties, all);
        break;
      default:
        // SparkCatalog does not support Memory type catalog
        throw new IllegalArgumentException(
            "Unsupported Iceberg Catalog backend: " + catalogBackend);
    }

=======
    Map<String, String> all =
        getPropertiesConverter().toSparkCatalogProperties(options, properties);
>>>>>>> 08fb8bdb
    TableCatalog icebergCatalog = new SparkCatalog();
    icebergCatalog.initialize(name, new CaseInsensitiveStringMap(all));
    return icebergCatalog;
  }

  @Override
  protected org.apache.spark.sql.connector.catalog.Table createSparkTable(
      Identifier identifier,
      Table gravitinoTable,
      TableCatalog sparkIcebergCatalog,
      PropertiesConverter propertiesConverter,
      SparkTransformConverter sparkTransformConverter) {
    org.apache.spark.sql.connector.catalog.Table sparkTable;
    try {
      sparkTable = sparkIcebergCatalog.loadTable(identifier);
    } catch (NoSuchTableException e) {
      throw new RuntimeException(
          String.format(
              "Failed to load the real sparkTable: %s",
              String.join(".", getDatabase(identifier), identifier.name())),
          e);
    }
    return new SparkIcebergTable(
        identifier,
        gravitinoTable,
        (SparkTable) sparkTable,
        (SparkCatalog) sparkIcebergCatalog,
        propertiesConverter,
        sparkTransformConverter);
  }

  @Override
  protected PropertiesConverter getPropertiesConverter() {
    return IcebergPropertiesConverter.getInstance();
  }

  @Override
  protected SparkTransformConverter getSparkTransformConverter() {
    return new SparkTransformConverter(true);
  }

  @Override
  public Identifier[] listFunctions(String[] namespace) throws NoSuchNamespaceException {
    return ((SparkCatalog) sparkCatalog).listFunctions(namespace);
  }

  @Override
  public UnboundFunction loadFunction(Identifier ident) throws NoSuchFunctionException {
    return ((SparkCatalog) sparkCatalog).loadFunction(ident);
  }
<<<<<<< HEAD

  private void initHiveProperties(
      String catalogBackend,
      Map<String, String> gravitinoProperties,
      HashMap<String, String> icebergProperties) {
    String metastoreUri =
        gravitinoProperties.get(IcebergPropertiesConstants.GRAVITINO_ICEBERG_CATALOG_URI);
    Preconditions.checkArgument(
        StringUtils.isNotBlank(metastoreUri),
        "Couldn't get "
            + IcebergPropertiesConstants.GRAVITINO_ICEBERG_CATALOG_URI
            + " from Iceberg Catalog properties");
    String hiveWarehouse =
        gravitinoProperties.get(IcebergPropertiesConstants.GRAVITINO_ICEBERG_CATALOG_WAREHOUSE);
    Preconditions.checkArgument(
        StringUtils.isNotBlank(hiveWarehouse),
        "Couldn't get "
            + IcebergPropertiesConstants.GRAVITINO_ICEBERG_CATALOG_WAREHOUSE
            + " from Iceberg Catalog properties");
    icebergProperties.put(
        IcebergPropertiesConstants.GRAVITINO_ICEBERG_CATALOG_TYPE,
        catalogBackend.toLowerCase(Locale.ENGLISH));
    icebergProperties.put(IcebergPropertiesConstants.GRAVITINO_ICEBERG_CATALOG_URI, metastoreUri);
    icebergProperties.put(
        IcebergPropertiesConstants.GRAVITINO_ICEBERG_CATALOG_WAREHOUSE, hiveWarehouse);
  }

  private void initJdbcProperties(
      String catalogBackend,
      Map<String, String> gravitinoProperties,
      HashMap<String, String> icebergProperties) {
    String jdbcUri =
        gravitinoProperties.get(IcebergPropertiesConstants.GRAVITINO_ICEBERG_CATALOG_URI);
    Preconditions.checkArgument(
        StringUtils.isNotBlank(jdbcUri),
        "Couldn't get "
            + IcebergPropertiesConstants.GRAVITINO_ICEBERG_CATALOG_URI
            + " from Iceberg Catalog properties");
    String jdbcWarehouse =
        gravitinoProperties.get(IcebergPropertiesConstants.GRAVITINO_ICEBERG_CATALOG_WAREHOUSE);
    Preconditions.checkArgument(
        StringUtils.isNotBlank(jdbcWarehouse),
        "Couldn't get "
            + IcebergPropertiesConstants.GRAVITINO_ICEBERG_CATALOG_WAREHOUSE
            + " from Iceberg Catalog properties");
    String jdbcUser = gravitinoProperties.get(IcebergPropertiesConstants.GRAVITINO_JDBC_USER);
    Preconditions.checkArgument(
        StringUtils.isNotBlank(jdbcUser),
        "Couldn't get "
            + IcebergPropertiesConstants.GRAVITINO_JDBC_USER
            + " from Iceberg Catalog properties");
    String jdbcPassword =
        gravitinoProperties.get(IcebergPropertiesConstants.GRAVITINO_JDBC_PASSWORD);
    Preconditions.checkArgument(
        StringUtils.isNotBlank(jdbcPassword),
        "Couldn't get "
            + IcebergPropertiesConstants.GRAVITINO_JDBC_PASSWORD
            + " from Iceberg Catalog properties");
    String jdbcDriver =
        gravitinoProperties.get(IcebergPropertiesConstants.GRAVITINO_ICEBERG_JDBC_DRIVER);
    Preconditions.checkArgument(
        StringUtils.isNotBlank(jdbcDriver),
        "Couldn't get "
            + IcebergPropertiesConstants.GRAVITINO_ICEBERG_JDBC_DRIVER
            + " from Iceberg Catalog properties");
    icebergProperties.put(
        IcebergPropertiesConstants.GRAVITINO_ICEBERG_CATALOG_TYPE,
        catalogBackend.toLowerCase(Locale.ROOT));
    icebergProperties.put(IcebergPropertiesConstants.GRAVITINO_ICEBERG_CATALOG_URI, jdbcUri);
    icebergProperties.put(
        IcebergPropertiesConstants.GRAVITINO_ICEBERG_CATALOG_WAREHOUSE, jdbcWarehouse);
    icebergProperties.put(IcebergPropertiesConstants.GRAVITINO_ICEBERG_JDBC_USER, jdbcUser);
    icebergProperties.put(IcebergPropertiesConstants.GRAVITINO_ICEBERG_JDBC_PASSWORD, jdbcPassword);
    icebergProperties.put(IcebergPropertiesConstants.GRAVITINO_ICEBERG_JDBC_DRIVER, jdbcDriver);
  }

  private void initRestProperties(
      String catalogBackend,
      Map<String, String> gravitinoProperties,
      HashMap<String, String> icebergProperties) {
    String restUri =
        gravitinoProperties.get(IcebergPropertiesConstants.GRAVITINO_ICEBERG_CATALOG_URI);
    Preconditions.checkArgument(
        StringUtils.isNotBlank(restUri),
        "Couldn't get "
            + IcebergPropertiesConstants.GRAVITINO_ICEBERG_CATALOG_URI
            + " from Iceberg Catalog properties");
    icebergProperties.put(
        IcebergPropertiesConstants.GRAVITINO_ICEBERG_CATALOG_TYPE,
        catalogBackend.toLowerCase(Locale.ENGLISH));
    icebergProperties.put(IcebergPropertiesConstants.GRAVITINO_ICEBERG_CATALOG_URI, restUri);
  }
=======
>>>>>>> 08fb8bdb
}<|MERGE_RESOLUTION|>--- conflicted
+++ resolved
@@ -33,37 +33,8 @@
   @Override
   protected TableCatalog createAndInitSparkCatalog(
       String name, CaseInsensitiveStringMap options, Map<String, String> properties) {
-<<<<<<< HEAD
-    Preconditions.checkArgument(
-        properties != null, "Iceberg Catalog properties should not be null");
-
-    String catalogBackend =
-        properties.get(IcebergPropertiesConstants.GRAVITINO_ICEBERG_CATALOG_BACKEND);
-    Preconditions.checkArgument(
-        StringUtils.isNotBlank(catalogBackend), "Iceberg Catalog backend should not be empty.");
-
-    HashMap<String, String> all = new HashMap<>(options);
-
-    switch (catalogBackend.toLowerCase(Locale.ENGLISH)) {
-      case IcebergPropertiesConstants.GRAVITINO_ICEBERG_CATALOG_BACKEND_HIVE:
-        initHiveProperties(catalogBackend, properties, all);
-        break;
-      case IcebergPropertiesConstants.GRAVITINO_ICEBERG_CATALOG_BACKEND_JDBC:
-        initJdbcProperties(catalogBackend, properties, all);
-        break;
-      case IcebergPropertiesConstants.GRAVITINO_ICEBERG_CATALOG_BACKEND_REST:
-        initRestProperties(catalogBackend, properties, all);
-        break;
-      default:
-        // SparkCatalog does not support Memory type catalog
-        throw new IllegalArgumentException(
-            "Unsupported Iceberg Catalog backend: " + catalogBackend);
-    }
-
-=======
     Map<String, String> all =
         getPropertiesConverter().toSparkCatalogProperties(options, properties);
->>>>>>> 08fb8bdb
     TableCatalog icebergCatalog = new SparkCatalog();
     icebergCatalog.initialize(name, new CaseInsensitiveStringMap(all));
     return icebergCatalog;
@@ -114,99 +85,4 @@
   public UnboundFunction loadFunction(Identifier ident) throws NoSuchFunctionException {
     return ((SparkCatalog) sparkCatalog).loadFunction(ident);
   }
-<<<<<<< HEAD
-
-  private void initHiveProperties(
-      String catalogBackend,
-      Map<String, String> gravitinoProperties,
-      HashMap<String, String> icebergProperties) {
-    String metastoreUri =
-        gravitinoProperties.get(IcebergPropertiesConstants.GRAVITINO_ICEBERG_CATALOG_URI);
-    Preconditions.checkArgument(
-        StringUtils.isNotBlank(metastoreUri),
-        "Couldn't get "
-            + IcebergPropertiesConstants.GRAVITINO_ICEBERG_CATALOG_URI
-            + " from Iceberg Catalog properties");
-    String hiveWarehouse =
-        gravitinoProperties.get(IcebergPropertiesConstants.GRAVITINO_ICEBERG_CATALOG_WAREHOUSE);
-    Preconditions.checkArgument(
-        StringUtils.isNotBlank(hiveWarehouse),
-        "Couldn't get "
-            + IcebergPropertiesConstants.GRAVITINO_ICEBERG_CATALOG_WAREHOUSE
-            + " from Iceberg Catalog properties");
-    icebergProperties.put(
-        IcebergPropertiesConstants.GRAVITINO_ICEBERG_CATALOG_TYPE,
-        catalogBackend.toLowerCase(Locale.ENGLISH));
-    icebergProperties.put(IcebergPropertiesConstants.GRAVITINO_ICEBERG_CATALOG_URI, metastoreUri);
-    icebergProperties.put(
-        IcebergPropertiesConstants.GRAVITINO_ICEBERG_CATALOG_WAREHOUSE, hiveWarehouse);
-  }
-
-  private void initJdbcProperties(
-      String catalogBackend,
-      Map<String, String> gravitinoProperties,
-      HashMap<String, String> icebergProperties) {
-    String jdbcUri =
-        gravitinoProperties.get(IcebergPropertiesConstants.GRAVITINO_ICEBERG_CATALOG_URI);
-    Preconditions.checkArgument(
-        StringUtils.isNotBlank(jdbcUri),
-        "Couldn't get "
-            + IcebergPropertiesConstants.GRAVITINO_ICEBERG_CATALOG_URI
-            + " from Iceberg Catalog properties");
-    String jdbcWarehouse =
-        gravitinoProperties.get(IcebergPropertiesConstants.GRAVITINO_ICEBERG_CATALOG_WAREHOUSE);
-    Preconditions.checkArgument(
-        StringUtils.isNotBlank(jdbcWarehouse),
-        "Couldn't get "
-            + IcebergPropertiesConstants.GRAVITINO_ICEBERG_CATALOG_WAREHOUSE
-            + " from Iceberg Catalog properties");
-    String jdbcUser = gravitinoProperties.get(IcebergPropertiesConstants.GRAVITINO_JDBC_USER);
-    Preconditions.checkArgument(
-        StringUtils.isNotBlank(jdbcUser),
-        "Couldn't get "
-            + IcebergPropertiesConstants.GRAVITINO_JDBC_USER
-            + " from Iceberg Catalog properties");
-    String jdbcPassword =
-        gravitinoProperties.get(IcebergPropertiesConstants.GRAVITINO_JDBC_PASSWORD);
-    Preconditions.checkArgument(
-        StringUtils.isNotBlank(jdbcPassword),
-        "Couldn't get "
-            + IcebergPropertiesConstants.GRAVITINO_JDBC_PASSWORD
-            + " from Iceberg Catalog properties");
-    String jdbcDriver =
-        gravitinoProperties.get(IcebergPropertiesConstants.GRAVITINO_ICEBERG_JDBC_DRIVER);
-    Preconditions.checkArgument(
-        StringUtils.isNotBlank(jdbcDriver),
-        "Couldn't get "
-            + IcebergPropertiesConstants.GRAVITINO_ICEBERG_JDBC_DRIVER
-            + " from Iceberg Catalog properties");
-    icebergProperties.put(
-        IcebergPropertiesConstants.GRAVITINO_ICEBERG_CATALOG_TYPE,
-        catalogBackend.toLowerCase(Locale.ROOT));
-    icebergProperties.put(IcebergPropertiesConstants.GRAVITINO_ICEBERG_CATALOG_URI, jdbcUri);
-    icebergProperties.put(
-        IcebergPropertiesConstants.GRAVITINO_ICEBERG_CATALOG_WAREHOUSE, jdbcWarehouse);
-    icebergProperties.put(IcebergPropertiesConstants.GRAVITINO_ICEBERG_JDBC_USER, jdbcUser);
-    icebergProperties.put(IcebergPropertiesConstants.GRAVITINO_ICEBERG_JDBC_PASSWORD, jdbcPassword);
-    icebergProperties.put(IcebergPropertiesConstants.GRAVITINO_ICEBERG_JDBC_DRIVER, jdbcDriver);
-  }
-
-  private void initRestProperties(
-      String catalogBackend,
-      Map<String, String> gravitinoProperties,
-      HashMap<String, String> icebergProperties) {
-    String restUri =
-        gravitinoProperties.get(IcebergPropertiesConstants.GRAVITINO_ICEBERG_CATALOG_URI);
-    Preconditions.checkArgument(
-        StringUtils.isNotBlank(restUri),
-        "Couldn't get "
-            + IcebergPropertiesConstants.GRAVITINO_ICEBERG_CATALOG_URI
-            + " from Iceberg Catalog properties");
-    icebergProperties.put(
-        IcebergPropertiesConstants.GRAVITINO_ICEBERG_CATALOG_TYPE,
-        catalogBackend.toLowerCase(Locale.ENGLISH));
-    icebergProperties.put(IcebergPropertiesConstants.GRAVITINO_ICEBERG_CATALOG_URI, restUri);
-  }
-=======
->>>>>>> 08fb8bdb
 }