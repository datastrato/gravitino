/*
 *  Copyright 2024 Datastrato Pvt Ltd.
 *  This software is licensed under the Apache License version 2.
 */

package com.datastrato.gravitino.spark.connector.iceberg;

import com.datastrato.gravitino.rel.Table;
import com.datastrato.gravitino.spark.connector.PropertiesConverter;
import com.datastrato.gravitino.spark.connector.SparkTransformConverter;
import com.datastrato.gravitino.spark.connector.catalog.BaseCatalog;
<<<<<<< HEAD
import com.google.common.base.Preconditions;
import java.util.HashMap;
import java.util.Locale;
=======
>>>>>>> b24e9a62
import java.util.Map;
import org.apache.iceberg.spark.SparkCatalog;
import org.apache.iceberg.spark.source.SparkTable;
import org.apache.spark.sql.catalyst.analysis.NoSuchFunctionException;
import org.apache.spark.sql.catalyst.analysis.NoSuchNamespaceException;
import org.apache.spark.sql.catalyst.analysis.NoSuchTableException;
import org.apache.spark.sql.connector.catalog.FunctionCatalog;
import org.apache.spark.sql.connector.catalog.Identifier;
import org.apache.spark.sql.connector.catalog.TableCatalog;
import org.apache.spark.sql.connector.catalog.functions.UnboundFunction;
import org.apache.spark.sql.util.CaseInsensitiveStringMap;

/**
 * The GravitinoIcebergCatalog class extends the BaseCatalog to integrate with the Iceberg table
 * format, providing specialized support for Iceberg-specific functionalities within Spark's
 * ecosystem. This implementation can further adapt to specific interfaces such as
 * StagingTableCatalog and FunctionCatalog, allowing for advanced operations like table staging and
 * function management tailored to the needs of Iceberg tables.
 */
public class GravitinoIcebergCatalog extends BaseCatalog implements FunctionCatalog {

  @Override
  protected TableCatalog createAndInitSparkCatalog(
      String name, CaseInsensitiveStringMap options, Map<String, String> properties) {
    Map<String, String> all =
        getPropertiesConverter().toSparkCatalogProperties(options, properties);
    TableCatalog icebergCatalog = new SparkCatalog();
    icebergCatalog.initialize(name, new CaseInsensitiveStringMap(all));
    return icebergCatalog;
  }

  @Override
  protected org.apache.spark.sql.connector.catalog.Table createSparkTable(
      Identifier identifier,
      Table gravitinoTable,
<<<<<<< HEAD
      org.apache.spark.sql.connector.catalog.Table sparkTable,
=======
>>>>>>> b24e9a62
      TableCatalog sparkIcebergCatalog,
      PropertiesConverter propertiesConverter,
      SparkTransformConverter sparkTransformConverter) {
    org.apache.spark.sql.connector.catalog.Table sparkTable;
    try {
      sparkTable = sparkIcebergCatalog.loadTable(identifier);
    } catch (NoSuchTableException e) {
      throw new RuntimeException(
          String.format(
              "Failed to load the real sparkTable: %s",
              String.join(".", getDatabase(identifier), identifier.name())),
          e);
    }
    return new SparkIcebergTable(
        identifier,
        gravitinoTable,
<<<<<<< HEAD
        sparkTable,
        sparkIcebergCatalog,
=======
        (SparkTable) sparkTable,
        (SparkCatalog) sparkIcebergCatalog,
>>>>>>> b24e9a62
        propertiesConverter,
        sparkTransformConverter);
  }

  @Override
  protected PropertiesConverter getPropertiesConverter() {
    return IcebergPropertiesConverter.getInstance();
  }

  @Override
  protected SparkTransformConverter getSparkTransformConverter() {
    return new SparkTransformConverter(true);
  }

  @Override
  public Identifier[] listFunctions(String[] namespace) throws NoSuchNamespaceException {
    return ((SparkCatalog) sparkCatalog).listFunctions(namespace);
  }

  @Override
  public UnboundFunction loadFunction(Identifier ident) throws NoSuchFunctionException {
    return ((SparkCatalog) sparkCatalog).loadFunction(ident);
  }
}<|MERGE_RESOLUTION|>--- conflicted
+++ resolved
@@ -9,12 +9,6 @@
 import com.datastrato.gravitino.spark.connector.PropertiesConverter;
 import com.datastrato.gravitino.spark.connector.SparkTransformConverter;
 import com.datastrato.gravitino.spark.connector.catalog.BaseCatalog;
-<<<<<<< HEAD
-import com.google.common.base.Preconditions;
-import java.util.HashMap;
-import java.util.Locale;
-=======
->>>>>>> b24e9a62
 import java.util.Map;
 import org.apache.iceberg.spark.SparkCatalog;
 import org.apache.iceberg.spark.source.SparkTable;
@@ -50,10 +44,6 @@
   protected org.apache.spark.sql.connector.catalog.Table createSparkTable(
       Identifier identifier,
       Table gravitinoTable,
-<<<<<<< HEAD
-      org.apache.spark.sql.connector.catalog.Table sparkTable,
-=======
->>>>>>> b24e9a62
       TableCatalog sparkIcebergCatalog,
       PropertiesConverter propertiesConverter,
       SparkTransformConverter sparkTransformConverter) {
@@ -70,13 +60,8 @@
     return new SparkIcebergTable(
         identifier,
         gravitinoTable,
-<<<<<<< HEAD
-        sparkTable,
-        sparkIcebergCatalog,
-=======
         (SparkTable) sparkTable,
         (SparkCatalog) sparkIcebergCatalog,
->>>>>>> b24e9a62
         propertiesConverter,
         sparkTransformConverter);
   }
