--- conflicted
+++ resolved
@@ -50,49 +50,16 @@
     sparkToGravitinoPartitionTransformMaps.forEach(
         (sparkTransform, gravitinoTransform) -> {
           Transform[] gravitinoPartitionings =
-<<<<<<< HEAD
-              SparkTransformConverter.toGravitinoPartitionings(
-                  new org.apache.spark.sql.connector.expressions.Transform[] {sparkTransform},
-                  false);
-          Assertions.assertTrue(
-              gravitinoPartitionings != null && gravitinoPartitionings.length == 1);
-          Assertions.assertEquals(gravitinoTransform, gravitinoPartitionings[0]);
-        });
-
-    sparkToGravitinoPartitionTransformMaps.forEach(
-        (sparkTransform, gravitinoTransform) -> {
-          Transform[] gravitinoPartitionings =
-              SparkTransformConverter.toGravitinoPartitionings(
-                  new org.apache.spark.sql.connector.expressions.Transform[] {sparkTransform},
-                  false);
-          if (sparkTransform instanceof BucketTransform) {
-=======
               sparkTransformConverter.toGravitinoPartitionings(
                   new org.apache.spark.sql.connector.expressions.Transform[] {sparkTransform});
           if (sparkTransform instanceof BucketTransform && !supportsBucketPartition) {
->>>>>>> e65b19a3
             Assertions.assertTrue(
                 gravitinoPartitionings != null && gravitinoPartitionings.length == 0);
           } else {
             Assertions.assertTrue(
                 gravitinoPartitionings != null && gravitinoPartitionings.length == 1);
-<<<<<<< HEAD
-            Assertions.assertEquals(gravitinoTransform, gravitinoPartitionings[0]);
-            Assertions.assertFalse(gravitinoPartitionings[0] instanceof Transforms.BucketTransform);
-          }
-        });
-
-    sparkToGravitinoPartitionTransformMaps.forEach(
-        (sparkTransform, gravitinoTransform) -> {
-          org.apache.spark.sql.connector.expressions.Transform[] sparkTransforms =
-              SparkTransformConverter.toSparkTransform(
-                  new Transform[] {gravitinoTransform}, null, null);
-          Assertions.assertTrue(sparkTransforms.length == 1);
-          Assertions.assertEquals(sparkTransform, sparkTransforms[0]);
-=======
             Assertions.assertEquals(gravitinoTransform.name(), gravitinoPartitionings[0].name());
           }
->>>>>>> e65b19a3
         });
   }
 
@@ -280,23 +247,6 @@
         SparkTransformConverter.createSparkBucketTransform(10, new String[] {"a"}),
         Transforms.bucket(10, new String[] {"a"}));
     sparkToGravitinoPartitionTransformMaps.put(
-<<<<<<< HEAD
-        SparkTransformConverter.createSparkHoursTransform(new String[] {"date"}),
-        Transforms.hour("date"));
-    sparkToGravitinoPartitionTransformMaps.put(
-        SparkTransformConverter.createSparkDaysTransform(new String[] {"date"}),
-        Transforms.day("date"));
-    sparkToGravitinoPartitionTransformMaps.put(
-        SparkTransformConverter.createSparkMonthsTransform(new String[] {"date"}),
-        Transforms.month("date"));
-    sparkToGravitinoPartitionTransformMaps.put(
-        SparkTransformConverter.createSparkYearsTransform(new String[] {"date"}),
-        Transforms.year("date"));
-    sparkToGravitinoPartitionTransformMaps.put(
-        SparkTransformConverter.createSparkTruncateTransform(
-            "truncate", 10, new String[] {"package"}),
-        Transforms.truncate(10, "package"));
-=======
         SparkTransformConverter.createSparkBucketTransform(10, new String[] {"msg.a"}),
         Transforms.bucket(10, new String[] {"msg.a"}));
     sparkToGravitinoPartitionTransformMaps.put(
@@ -329,6 +279,5 @@
     sparkToGravitinoPartitionTransformMaps.put(
         SparkTransformConverter.createSparkTruncateTransform(10, new String[] {"msg.package"}),
         Transforms.truncate(10, "msg.package"));
->>>>>>> e65b19a3
   }
 }