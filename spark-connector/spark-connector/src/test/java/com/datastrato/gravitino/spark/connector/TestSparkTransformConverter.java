--- conflicted
+++ resolved
@@ -50,14 +50,6 @@
     sparkToGravitinoPartitionTransformMaps.forEach(
         (sparkTransform, gravitinoTransform) -> {
           Transform[] gravitinoPartitionings =
-<<<<<<< HEAD
-              SparkTransformConverter.toGravitinoPartitionings(
-                  new org.apache.spark.sql.connector.expressions.Transform[] {sparkTransform},
-                  true);
-          Assertions.assertTrue(
-              gravitinoPartitionings != null && gravitinoPartitionings.length == 1);
-          Assertions.assertEquals(gravitinoTransform, gravitinoPartitionings[0]);
-=======
               sparkTransformConverter.toGravitinoPartitionings(
                   new org.apache.spark.sql.connector.expressions.Transform[] {sparkTransform});
           if (sparkTransform instanceof BucketTransform && !supportsBucketPartition) {
@@ -68,24 +60,6 @@
                 gravitinoPartitionings != null && gravitinoPartitionings.length == 1);
             Assertions.assertEquals(gravitinoTransform, gravitinoPartitionings[0]);
           }
->>>>>>> 299e6664
-        });
-
-    sparkToGravitinoPartitionTransformMaps.forEach(
-        (sparkTransform, gravitinoTransform) -> {
-          Transform[] gravitinoPartitionings =
-              SparkTransformConverter.toGravitinoPartitionings(
-                  new org.apache.spark.sql.connector.expressions.Transform[] {sparkTransform},
-                  false);
-          if (sparkTransform instanceof BucketTransform) {
-            Assertions.assertTrue(
-                gravitinoPartitionings != null && gravitinoPartitionings.length == 0);
-          } else {
-            Assertions.assertTrue(
-                gravitinoPartitionings != null && gravitinoPartitionings.length == 1);
-            Assertions.assertEquals(gravitinoTransform, gravitinoPartitionings[0]);
-            Assertions.assertFalse(gravitinoPartitionings[0] instanceof Transforms.BucketTransform);
-          }
         });
 
     sparkToGravitinoPartitionTransformMaps.forEach(
@@ -282,23 +256,6 @@
         SparkTransformConverter.createSparkBucketTransform(10, new String[] {"a"}),
         Transforms.bucket(10, new String[] {"a"}));
     sparkToGravitinoPartitionTransformMaps.put(
-<<<<<<< HEAD
-        SparkTransformConverter.createSparkHoursTransform(new String[] {"date"}),
-        Transforms.hour("date"));
-    sparkToGravitinoPartitionTransformMaps.put(
-        SparkTransformConverter.createSparkDaysTransform(new String[] {"date"}),
-        Transforms.day("date"));
-    sparkToGravitinoPartitionTransformMaps.put(
-        SparkTransformConverter.createSparkMonthsTransform(new String[] {"date"}),
-        Transforms.month("date"));
-    sparkToGravitinoPartitionTransformMaps.put(
-        SparkTransformConverter.createSparkYearsTransform(new String[] {"date"}),
-        Transforms.year("date"));
-    sparkToGravitinoPartitionTransformMaps.put(
-        SparkTransformConverter.createSparkTruncateTransform(
-            "truncate", 10, new String[] {"package"}),
-        Transforms.truncate(10, "package"));
-=======
         SparkTransformConverter.createSparkBucketTransform(10, new String[] {"msg.a"}),
         Transforms.bucket(10, new String[] {"msg", "a"}));
     sparkToGravitinoPartitionTransformMaps.put(
@@ -331,6 +288,5 @@
     sparkToGravitinoPartitionTransformMaps.put(
         SparkTransformConverter.createSparkTruncateTransform(10, new String[] {"msg.package"}),
         Transforms.truncate(10, "msg.package"));
->>>>>>> 299e6664
   }
 }