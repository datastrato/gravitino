/*
 * Licensed to the Apache Software Foundation (ASF) under one
 * or more contributor license agreements.  See the NOTICE file
 * distributed with this work for additional information
 * regarding copyright ownership.  The ASF licenses this file
 * to you under the Apache License, Version 2.0 (the
 * "License"); you may not use this file except in compliance
 * with the License.  You may obtain a copy of the License at
 *
 *  http://www.apache.org/licenses/LICENSE-2.0
 *
 * Unless required by applicable law or agreed to in writing,
 * software distributed under the License is distributed on an
 * "AS IS" BASIS, WITHOUT WARRANTIES OR CONDITIONS OF ANY
 * KIND, either express or implied.  See the License for the
 * specific language governing permissions and limitations
 * under the License.
 */
description = "catalog-lakehouse-iceberg"

plugins {
  `maven-publish`
  id("java")
  id("idea")
}

val scalaVersion: String = project.properties["scalaVersion"] as? String ?: extra["defaultScalaVersion"].toString()
val sparkVersion: String = libs.versions.spark34.get()
val sparkMajorVersion: String = sparkVersion.substringBeforeLast(".")
val icebergVersion: String = libs.versions.iceberg.get()
val scalaCollectionCompatVersion: String = libs.versions.scala.collection.compat.get()

dependencies {
  implementation(project(":api"))
  implementation(project(":catalogs:bundled-catalog", configuration = "shadow"))
  implementation(project(":common"))
  implementation(project(":core"))
  implementation(project(":server-common"))
  implementation(libs.bundles.iceberg)
  implementation(libs.bundles.jetty)
  implementation(libs.bundles.jersey)
  implementation(libs.bundles.log4j)
  implementation(libs.caffeine)
  implementation(libs.cglib)
  implementation(libs.commons.collections4)
  implementation(libs.commons.io)
  implementation(libs.commons.lang3)
  implementation(libs.guava)
  implementation(libs.hive2.metastore) {
    exclude("co.cask.tephra")
    exclude("com.github.spotbugs")
    exclude("com.google.code.findbugs", "jsr305")
    exclude("com.tdunning", "json")
    exclude("javax.transaction", "transaction-api")
    exclude("org.apache.avro", "avro")
    exclude("org.apache.hbase")
    exclude("org.apache.hadoop", "hadoop-yarn-api")
    exclude("org.apache.hadoop", "hadoop-yarn-server-applicationhistoryservice")
    exclude("org.apache.hadoop", "hadoop-yarn-server-common")
    exclude("org.apache.hadoop", "hadoop-yarn-server-resourcemanager")
    exclude("org.apache.hadoop", "hadoop-yarn-server-web-proxy")
    exclude("org.apache.logging.log4j")
    exclude("org.apache.parquet", "parquet-hadoop-bundle")
    exclude("org.apache.zookeeper")
    exclude("org.eclipse.jetty.aggregate", "jetty-all")
    exclude("org.eclipse.jetty.orbit", "javax.servlet")
    exclude("org.pentaho") // missing dependency
    exclude("org.slf4j", "slf4j-log4j12")
    exclude("com.zaxxer", "HikariCP")
    exclude("com.sun.jersey", "jersey-server")
  }
  implementation(libs.iceberg.hive.metastore)
  implementation(libs.jackson.annotations)
  implementation(libs.jackson.databind)
  implementation(libs.jackson.datatype.jdk8)
  implementation(libs.jackson.datatype.jsr310)
  implementation(libs.sqlite.jdbc)

  annotationProcessor(libs.lombok)

  compileOnly(libs.lombok)

  testImplementation(project(":catalogs:catalog-jdbc-common", "testArtifacts"))
  testImplementation(project(":clients:client-java"))
  testImplementation(project(":integration-test-common", "testArtifacts"))
  testImplementation(project(":server"))
  testImplementation(project(":server-common"))

  implementation(libs.hadoop2.common) {
    exclude("com.github.spotbugs")
  }
  implementation(libs.hadoop2.hdfs)
  implementation(libs.hadoop2.mapreduce.client.core)
  implementation(libs.metrics.jersey2)

  testImplementation("org.scala-lang.modules:scala-collection-compat_$scalaVersion:$scalaCollectionCompatVersion")
  testImplementation("org.apache.iceberg:iceberg-spark-runtime-${sparkMajorVersion}_$scalaVersion:$icebergVersion")
  testImplementation("org.apache.spark:spark-hive_$scalaVersion:$sparkVersion")
  testImplementation("org.apache.spark:spark-sql_$scalaVersion:$sparkVersion") {
    exclude("org.apache.avro")
    exclude("org.apache.hadoop")
    exclude("org.apache.zookeeper")
    exclude("io.dropwizard.metrics")
    exclude("org.rocksdb")
  }

  testImplementation(libs.bundles.log4j)
  testImplementation(libs.jersey.test.framework.core) {
    exclude(group = "org.junit.jupiter")
  }
  testImplementation(libs.jersey.test.framework.provider.jetty) {
    exclude(group = "org.junit.jupiter")
  }
  testImplementation(libs.junit.jupiter.api)
  testImplementation(libs.junit.jupiter.params)
  testImplementation(libs.mockito.core)
  // For test TestMultipleJDBCLoad, it was depended on testcontainers.mysql and testcontainers.postgresql)
  testImplementation(libs.mysql.driver)
  testImplementation(libs.postgresql.driver)

  testImplementation(libs.slf4j.api)
  testImplementation(libs.testcontainers)
  testImplementation(libs.testcontainers.mysql)
  testImplementation(libs.testcontainers.postgresql)

  testRuntimeOnly(libs.junit.jupiter.engine)
}

tasks {
  val runtimeJars by registering(Copy::class) {
    from(configurations.runtimeClasspath)
    into("build/libs")
  }

  val copyCatalogLibs by registering(Copy::class) {
    dependsOn("jar", "runtimeJars")
    from("build/libs")
    into("$rootDir/distribution/package/catalogs/lakehouse-iceberg/libs")
  }

  val copyCatalogConfig by registering(Copy::class) {
    from("src/main/resources")
    into("$rootDir/distribution/package/catalogs/lakehouse-iceberg/conf")

    include("lakehouse-iceberg.conf")
    include("core-site.xml.template")
    include("hdfs-site.xml.template")

    rename { original ->
      if (original.endsWith(".template")) {
        original.replace(".template", "")
      } else {
        original
      }
    }

    exclude { details ->
      details.file.isDirectory()
    }
  }

  register("copyLibAndConfig", Copy::class) {
    dependsOn(copyCatalogLibs, copyCatalogConfig)
  }
}

tasks.test {
  val skipUTs = project.hasProperty("skipTests")
  if (skipUTs) {
    // Only run integration tests
    include("**/integration/**")
  }

  val skipITs = project.hasProperty("skipITs")
  if (skipITs) {
    // Exclude integration tests
    exclude("**/integration/**")
  } else {
    dependsOn(tasks.jar)

    doFirst {
<<<<<<< HEAD
      environment("GRAVITINO_CI_HIVE_DOCKER_IMAGE", "datastrato/gravitino-ci-hive:0.1.12")
      environment("GRAVITINO_CI_KERBEROS_HIVE_DOCKER_IMAGE", "datastrato/gravitino-ci-kerberos-hive:0.1.4")
=======
      environment("GRAVITINO_CI_HIVE_DOCKER_IMAGE", "datastrato/gravitino-ci-hive:0.1.13")
      environment("GRAVITINO_CI_KERBEROS_HIVE_DOCKER_IMAGE", "datastrato/gravitino-ci-kerberos-hive:0.1.2")
>>>>>>> 3c4d9067
    }

    val init = project.extra.get("initIntegrationTest") as (Test) -> Unit
    init(this)
  }
}

tasks.clean {
  delete("spark-warehouse")
}

tasks.getByName("generateMetadataFileForMavenJavaPublication") {
  dependsOn("runtimeJars")
}<|MERGE_RESOLUTION|>--- conflicted
+++ resolved
@@ -179,13 +179,8 @@
     dependsOn(tasks.jar)
 
     doFirst {
-<<<<<<< HEAD
-      environment("GRAVITINO_CI_HIVE_DOCKER_IMAGE", "datastrato/gravitino-ci-hive:0.1.12")
+      environment("GRAVITINO_CI_HIVE_DOCKER_IMAGE", "datastrato/gravitino-ci-hive:0.1.13")
       environment("GRAVITINO_CI_KERBEROS_HIVE_DOCKER_IMAGE", "datastrato/gravitino-ci-kerberos-hive:0.1.4")
-=======
-      environment("GRAVITINO_CI_HIVE_DOCKER_IMAGE", "datastrato/gravitino-ci-hive:0.1.13")
-      environment("GRAVITINO_CI_KERBEROS_HIVE_DOCKER_IMAGE", "datastrato/gravitino-ci-kerberos-hive:0.1.2")
->>>>>>> 3c4d9067
     }
 
     val init = project.extra.get("initIntegrationTest") as (Test) -> Unit
