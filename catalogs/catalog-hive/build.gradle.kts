/*
 * Copyright 2023 Datastrato Pvt Ltd.
 * This software is licensed under the Apache License version 2.
 */
description = "catalog-hive"

plugins {
  `maven-publish`
  id("java")
  id("idea")
}

dependencies {
  implementation(project(":api"))
  implementation(project(":core"))

  compileOnly(libs.lombok)
  annotationProcessor(libs.lombok)

  implementation(libs.hive2.metastore) {
    exclude("org.apache.hbase")
    exclude("org.apache.hadoop", "hadoop-yarn-server-resourcemanager")
    exclude("co.cask.tephra")
    exclude("org.apache.avro")
    exclude("org.apache.zookeeper")
    exclude("org.apache.logging.log4j")
    exclude("com.google.code.findbugs", "sr305")
    exclude("org.eclipse.jetty.aggregate", "jetty-all")
    exclude("org.eclipse.jetty.orbit", "javax.servlet")
    exclude("org.apache.parquet", "parquet-hadoop-bundle")
    exclude("com.tdunning", "json")
    exclude("javax.transaction", "transaction-api")
    exclude("com.zaxxer", "HikariCP")
    exclude("com.google.code.findbugs", "jsr305")
    exclude("org.apache.curator")
    exclude("com.github.joshelser")
    exclude("io.dropwizard.metricss")
    exclude("org.slf4j")
    exclude("org.openjdk.jol")
  }

  implementation(libs.hive2.exec) {
    artifact {
      classifier = "core"
    }
    exclude("org.apache.hadoop", "hadoop-yarn-server-resourcemanager")
    exclude("org.apache.avro")
    exclude("org.apache.zookeeper")
    exclude("com.google.protobuf")
    exclude("org.apache.calcite")
    exclude("org.apache.calcite.avatica")
    exclude("org.eclipse.jetty.aggregate", "jetty-all")
    exclude("org.eclipse.jetty.orbit", "javax.servlet")
    exclude("com.google.code.findbugs", "jsr305")
    exclude("org.apache.logging.log4j")
    exclude("org.apache.curator")
    exclude("org.pentaho")
    exclude("org.slf4j")
    exclude("org.openjdk.jol")
  }

  implementation(libs.hadoop2.mapreduce.client.core) {
    exclude("*")
  }
  implementation(libs.hadoop2.common) {
    exclude("*")
  }

  implementation(libs.slf4j.api)
  implementation(libs.guava)

  testImplementation(libs.junit.jupiter.api)
  testRuntimeOnly(libs.junit.jupiter.engine)
  testImplementation(libs.mockito.core)
}

tasks {
  val copyDepends by registering(Copy::class) {
    from(configurations.runtimeClasspath)
<<<<<<< HEAD
=======
    // Why should we rename the jar files? Because the directory `build/libs` is the output directory of
    // the task `build` and `copyDepends`. Task `shadowJar` of project `bundled-catalog` depends on the output
    // of task `build` and mistakenly thinks that it depends on the task `copyDepends`, and errors occur.
    // The same goes for `catalog-lakehouse-iceberg`, `catalog-jdbc-mysql` and `catalog-jdbc-postgresql`.
>>>>>>> 04c87b86
    into("build/libs_all")
  }

  val copyCatalogLibs by registering(Copy::class) {
    dependsOn(copyDepends, "build")
    from("build/libs_all", "build/libs")
    into("$rootDir/distribution/package/catalogs/hive/libs")
  }

  val copyCatalogConfig by registering(Copy::class) {
    from("src/main/resources")
    into("$rootDir/distribution/package/catalogs/hive/conf")

    include("hive.conf")
    include("hive-site.xml.template")

    rename { original ->
      if (original.endsWith(".template")) {
        original.replace(".template", "")
      } else {
        original
      }
    }

    exclude { details ->
      details.file.isDirectory()
    }
  }

  register("copyLibAndConfig", Copy::class) {
    dependsOn(copyCatalogConfig, copyCatalogLibs)
  }
}<|MERGE_RESOLUTION|>--- conflicted
+++ resolved
@@ -77,13 +77,10 @@
 tasks {
   val copyDepends by registering(Copy::class) {
     from(configurations.runtimeClasspath)
-<<<<<<< HEAD
-=======
     // Why should we rename the jar files? Because the directory `build/libs` is the output directory of
     // the task `build` and `copyDepends`. Task `shadowJar` of project `bundled-catalog` depends on the output
     // of task `build` and mistakenly thinks that it depends on the task `copyDepends`, and errors occur.
     // The same goes for `catalog-lakehouse-iceberg`, `catalog-jdbc-mysql` and `catalog-jdbc-postgresql`.
->>>>>>> 04c87b86
     into("build/libs_all")
   }
 
