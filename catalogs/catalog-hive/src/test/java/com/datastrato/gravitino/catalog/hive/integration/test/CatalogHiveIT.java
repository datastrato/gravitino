/*
 * Copyright 2023 Datastrato Pvt Ltd.
 * This software is licensed under the Apache License version 2.
 */
package com.datastrato.gravitino.catalog.hive.integration.test;

import static com.datastrato.gravitino.catalog.hive.HiveCatalogPropertiesMeta.METASTORE_URIS;
import static com.datastrato.gravitino.catalog.hive.HiveTablePropertiesMetadata.COMMENT;
import static com.datastrato.gravitino.catalog.hive.HiveTablePropertiesMetadata.EXTERNAL;
import static com.datastrato.gravitino.catalog.hive.HiveTablePropertiesMetadata.FORMAT;
import static com.datastrato.gravitino.catalog.hive.HiveTablePropertiesMetadata.IGNORE_KEY_OUTPUT_FORMAT_CLASS;
import static com.datastrato.gravitino.catalog.hive.HiveTablePropertiesMetadata.INPUT_FORMAT;
import static com.datastrato.gravitino.catalog.hive.HiveTablePropertiesMetadata.LOCATION;
import static com.datastrato.gravitino.catalog.hive.HiveTablePropertiesMetadata.NUM_FILES;
import static com.datastrato.gravitino.catalog.hive.HiveTablePropertiesMetadata.OPENCSV_SERDE_CLASS;
import static com.datastrato.gravitino.catalog.hive.HiveTablePropertiesMetadata.OUTPUT_FORMAT;
import static com.datastrato.gravitino.catalog.hive.HiveTablePropertiesMetadata.SERDE_LIB;
import static com.datastrato.gravitino.catalog.hive.HiveTablePropertiesMetadata.TABLE_TYPE;
import static com.datastrato.gravitino.catalog.hive.HiveTablePropertiesMetadata.TEXT_INPUT_FORMAT_CLASS;
import static com.datastrato.gravitino.catalog.hive.HiveTablePropertiesMetadata.TOTAL_SIZE;
import static com.datastrato.gravitino.catalog.hive.HiveTablePropertiesMetadata.TRANSIENT_LAST_DDL_TIME;
import static com.datastrato.gravitino.catalog.hive.HiveTablePropertiesMetadata.TableType.EXTERNAL_TABLE;
import static com.datastrato.gravitino.catalog.hive.HiveTablePropertiesMetadata.TableType.MANAGED_TABLE;
import static org.apache.hadoop.hive.serde.serdeConstants.DATE_TYPE_NAME;
import static org.apache.hadoop.hive.serde.serdeConstants.INT_TYPE_NAME;
import static org.apache.hadoop.hive.serde.serdeConstants.STRING_TYPE_NAME;
import static org.apache.hadoop.hive.serde.serdeConstants.TINYINT_TYPE_NAME;
import static org.junit.jupiter.api.Assertions.assertThrows;

import com.datastrato.gravitino.Catalog;
import com.datastrato.gravitino.CatalogChange;
import com.datastrato.gravitino.MetalakeChange;
import com.datastrato.gravitino.NameIdentifier;
import com.datastrato.gravitino.auth.AuthConstants;
import com.datastrato.gravitino.catalog.hive.HiveCatalogOperations;
import com.datastrato.gravitino.catalog.hive.HiveClientPool;
import com.datastrato.gravitino.catalog.hive.HiveSchemaPropertiesMetadata;
import com.datastrato.gravitino.catalog.hive.HiveTablePropertiesMetadata;
import com.datastrato.gravitino.catalog.hive.HiveTablePropertiesMetadata.TableType;
import com.datastrato.gravitino.client.GravitinoMetalake;
import com.datastrato.gravitino.connector.BaseCatalog;
import com.datastrato.gravitino.exceptions.NoSuchCatalogException;
import com.datastrato.gravitino.exceptions.NoSuchMetalakeException;
import com.datastrato.gravitino.exceptions.NoSuchSchemaException;
import com.datastrato.gravitino.exceptions.NoSuchTableException;
import com.datastrato.gravitino.integration.test.container.ContainerSuite;
import com.datastrato.gravitino.integration.test.container.HiveContainer;
import com.datastrato.gravitino.integration.test.util.AbstractIT;
import com.datastrato.gravitino.integration.test.util.GravitinoITUtils;
import com.datastrato.gravitino.rel.Column;
import com.datastrato.gravitino.rel.Schema;
import com.datastrato.gravitino.rel.SchemaChange;
import com.datastrato.gravitino.rel.SupportsSchemas;
import com.datastrato.gravitino.rel.Table;
import com.datastrato.gravitino.rel.TableCatalog;
import com.datastrato.gravitino.rel.TableChange;
import com.datastrato.gravitino.rel.expressions.NamedReference;
import com.datastrato.gravitino.rel.expressions.distributions.Distribution;
import com.datastrato.gravitino.rel.expressions.distributions.Distributions;
import com.datastrato.gravitino.rel.expressions.distributions.Strategy;
import com.datastrato.gravitino.rel.expressions.literals.Literal;
import com.datastrato.gravitino.rel.expressions.literals.Literals;
import com.datastrato.gravitino.rel.expressions.sorts.NullOrdering;
import com.datastrato.gravitino.rel.expressions.sorts.SortDirection;
import com.datastrato.gravitino.rel.expressions.sorts.SortOrder;
import com.datastrato.gravitino.rel.expressions.sorts.SortOrders;
import com.datastrato.gravitino.rel.expressions.transforms.Transform;
import com.datastrato.gravitino.rel.expressions.transforms.Transforms;
import com.datastrato.gravitino.rel.partitions.IdentityPartition;
import com.datastrato.gravitino.rel.partitions.Partition;
import com.datastrato.gravitino.rel.partitions.Partitions;
import com.datastrato.gravitino.rel.types.Types;
import com.google.common.collect.ImmutableMap;
import com.google.common.collect.Maps;
import java.io.IOException;
import java.time.LocalDate;
import java.util.ArrayList;
import java.util.Arrays;
import java.util.Collections;
import java.util.List;
import java.util.Locale;
import java.util.Map;
import java.util.Set;
import java.util.stream.Collectors;
import org.apache.hadoop.conf.Configuration;
import org.apache.hadoop.fs.FileStatus;
import org.apache.hadoop.fs.FileSystem;
import org.apache.hadoop.fs.Path;
import org.apache.hadoop.hive.conf.HiveConf;
import org.apache.hadoop.hive.metastore.api.Database;
import org.apache.hadoop.hive.metastore.api.FieldSchema;
import org.apache.hadoop.hive.metastore.api.NoSuchObjectException;
import org.apache.spark.sql.SparkSession;
import org.apache.thrift.TException;
import org.junit.jupiter.api.AfterAll;
import org.junit.jupiter.api.AfterEach;
import org.junit.jupiter.api.Assertions;
import org.junit.jupiter.api.BeforeAll;
import org.junit.jupiter.api.Tag;
import org.junit.jupiter.api.Test;
import org.slf4j.Logger;
import org.slf4j.LoggerFactory;

@Tag("gravitino-docker-it")
public class CatalogHiveIT extends AbstractIT {
  private static final Logger LOG = LoggerFactory.getLogger(CatalogHiveIT.class);
  public static final String metalakeName =
      GravitinoITUtils.genRandomName("CatalogHiveIT_metalake");
  public static final String catalogName = GravitinoITUtils.genRandomName("CatalogHiveIT_catalog");
  public static final String SCHEMA_PREFIX = "CatalogHiveIT_schema";
  public static final String schemaName = GravitinoITUtils.genRandomName(SCHEMA_PREFIX);
  public static final String TABLE_PREFIX = "CatalogHiveIT_table";
  public static final String tableName = GravitinoITUtils.genRandomName(TABLE_PREFIX);
  public static final String ALTER_TABLE_NAME = "alert_table_name";
  public static final String TABLE_COMMENT = "table_comment";
  public static final String HIVE_COL_NAME1 = "hive_col_name1";
  public static final String HIVE_COL_NAME2 = "hive_col_name2";
  public static final String HIVE_COL_NAME3 = "hive_col_name3";
  private static String HIVE_METASTORE_URIS;
  private static final String provider = "hive";
  private static final ContainerSuite containerSuite = ContainerSuite.getInstance();
  private static HiveClientPool hiveClientPool;
  private static GravitinoMetalake metalake;
  private static Catalog catalog;
  private static SparkSession sparkSession;
  private static FileSystem hdfs;
  private static final String SELECT_ALL_TEMPLATE = "SELECT * FROM %s.%s";

  private static String getInsertWithoutPartitionSql(
      String dbName, String tableName, String values) {
    return String.format("INSERT INTO %s.%s VALUES (%s)", dbName, tableName, values);
  }

  private static String getInsertWithPartitionSql(
      String dbName, String tableName, String partitionExpressions, String values) {
    return String.format(
        "INSERT INTO %s.%s PARTITION (%s) VALUES (%s)",
        dbName, tableName, partitionExpressions, values);
  }

  private static final Map<String, String> typeConstant =
      ImmutableMap.of(
          TINYINT_TYPE_NAME,
          "1",
          INT_TYPE_NAME,
          "2",
          DATE_TYPE_NAME,
          "'2023-01-01'",
          STRING_TYPE_NAME,
          "'gravitino_it_test'");

  @BeforeAll
  public static void startup() throws Exception {
    containerSuite.startHiveContainer();

    HIVE_METASTORE_URIS =
        String.format(
            "thrift://%s:%d",
            containerSuite.getHiveContainer().getContainerIpAddress(),
            HiveContainer.HIVE_METASTORE_PORT);

    HiveConf hiveConf = new HiveConf();
    hiveConf.set(HiveConf.ConfVars.METASTOREURIS.varname, HIVE_METASTORE_URIS);

    // Check if hive client can connect to hive metastore
    hiveClientPool = new HiveClientPool(1, hiveConf);
    List<String> dbs = hiveClientPool.run(client -> client.getAllDatabases());
    Assertions.assertFalse(dbs.isEmpty());

    sparkSession =
        SparkSession.builder()
            .master("local[1]")
            .appName("Hive Catalog integration test")
            .config("hive.metastore.uris", HIVE_METASTORE_URIS)
            .config(
                "spark.sql.warehouse.dir",
                String.format(
                    "hdfs://%s:%d/user/hive/warehouse",
                    containerSuite.getHiveContainer().getContainerIpAddress(),
                    HiveContainer.HDFS_DEFAULTFS_PORT))
            .config("spark.sql.storeAssignmentPolicy", "LEGACY")
            .config("mapreduce.input.fileinputformat.input.dir.recursive", "true")
            .enableHiveSupport()
            .getOrCreate();

    Configuration conf = new Configuration();
    conf.set(
        "fs.defaultFS",
        String.format(
            "hdfs://%s:%d",
            containerSuite.getHiveContainer().getContainerIpAddress(),
            HiveContainer.HDFS_DEFAULTFS_PORT));
    hdfs = FileSystem.get(conf);

    createMetalake();
    createCatalog();
    createSchema();
  }

  @AfterAll
  public static void stop() throws IOException {
    client.dropMetalake(NameIdentifier.of(metalakeName));
    if (hiveClientPool != null) {
      hiveClientPool.close();
    }

    if (sparkSession != null) {
      sparkSession.close();
    }

    if (hdfs != null) {
      hdfs.close();
    }
    try {
      closer.close();
    } catch (Exception e) {
      LOG.error("Failed to close CloseableGroup", e);
    }
  }

  @AfterEach
  public void resetSchema() throws TException, InterruptedException {
    catalog.asSchemas().dropSchema(NameIdentifier.of(metalakeName, catalogName, schemaName), true);
    assertThrows(
        NoSuchObjectException.class,
        () -> hiveClientPool.run(client -> client.getDatabase(schemaName)));
    createSchema();
  }

  private static void createMetalake() {
    GravitinoMetalake[] gravitinoMetalakes = client.listMetalakes();
    Assertions.assertEquals(0, gravitinoMetalakes.length);

    GravitinoMetalake createdMetalake =
        client.createMetalake(NameIdentifier.of(metalakeName), "comment", Collections.emptyMap());
    GravitinoMetalake loadMetalake = client.loadMetalake(NameIdentifier.of(metalakeName));
    Assertions.assertEquals(createdMetalake, loadMetalake);

    metalake = loadMetalake;
  }

  private static void createCatalog() {
    Map<String, String> properties = Maps.newHashMap();
    properties.put(METASTORE_URIS, HIVE_METASTORE_URIS);

    metalake.createCatalog(
        NameIdentifier.of(metalakeName, catalogName),
        Catalog.Type.RELATIONAL,
        provider,
        "comment",
        properties);

    catalog = metalake.loadCatalog(NameIdentifier.of(metalakeName, catalogName));
  }

  private static void createSchema() throws TException, InterruptedException {
    NameIdentifier ident = NameIdentifier.of(metalakeName, catalogName, schemaName);
    Map<String, String> properties = Maps.newHashMap();
    properties.put("key1", "val1");
    properties.put("key2", "val2");
    properties.put(
        "location",
        String.format(
            "hdfs://%s:%d/user/hive/warehouse/%s.db",
            containerSuite.getHiveContainer().getContainerIpAddress(),
            HiveContainer.HDFS_DEFAULTFS_PORT,
            schemaName.toLowerCase()));
    String comment = "comment";

    catalog.asSchemas().createSchema(ident, comment, properties);
    Schema loadSchema = catalog.asSchemas().loadSchema(ident);
    Assertions.assertEquals(schemaName.toLowerCase(), loadSchema.name());
    Assertions.assertEquals(comment, loadSchema.comment());
    Assertions.assertEquals("val1", loadSchema.properties().get("key1"));
    Assertions.assertEquals("val2", loadSchema.properties().get("key2"));
    Assertions.assertNotNull(loadSchema.properties().get(HiveSchemaPropertiesMetadata.LOCATION));

    // Directly get database from hive metastore to verify the schema creation
    Database database = hiveClientPool.run(client -> client.getDatabase(schemaName));
    Assertions.assertEquals(schemaName.toLowerCase(), database.getName());
    Assertions.assertEquals(comment, database.getDescription());
    Assertions.assertEquals("val1", database.getParameters().get("key1"));
    Assertions.assertEquals("val2", database.getParameters().get("key2"));
  }

  private Column[] createColumns() {
    Column col1 = Column.of(HIVE_COL_NAME1, Types.ByteType.get(), "col_1_comment");
    Column col2 = Column.of(HIVE_COL_NAME2, Types.DateType.get(), "col_2_comment");
    Column col3 = Column.of(HIVE_COL_NAME3, Types.StringType.get(), "col_3_comment");
    return new Column[] {col1, col2, col3};
  }

  private void checkTableReadWrite(org.apache.hadoop.hive.metastore.api.Table table) {
    String dbName = table.getDbName();
    String tableName = table.getTableName();
    long count = sparkSession.sql(String.format(SELECT_ALL_TEMPLATE, dbName, tableName)).count();
    String values =
        table.getSd().getCols().stream()
            .map(f -> typeConstant.get(f.getType()))
            .map(Object::toString)
            .collect(Collectors.joining(","));
    if (table.getPartitionKeys().isEmpty()) {
      sparkSession.sql(getInsertWithoutPartitionSql(dbName, tableName, values));
    } else {
      String partitionExpressions =
          table.getPartitionKeys().stream()
              .map(f -> f.getName() + "=" + typeConstant.get(f.getType()))
              .collect(Collectors.joining(","));
      sparkSession.sql(getInsertWithPartitionSql(dbName, tableName, partitionExpressions, values));
    }
    Assertions.assertEquals(
        count + 1, sparkSession.sql(String.format(SELECT_ALL_TEMPLATE, dbName, tableName)).count());
    // Assert HDFS owner
    Path tableDirectory = new Path(table.getSd().getLocation());
    FileStatus[] fileStatuses;
    try {
      fileStatuses = hdfs.listStatus(tableDirectory);
    } catch (IOException e) {
      LOG.warn("Failed to list status of table directory", e);
      throw new RuntimeException(e);
    }
    Assertions.assertTrue(fileStatuses.length > 0);
    for (FileStatus fileStatus : fileStatuses) {
      Assertions.assertEquals("datastrato", fileStatus.getOwner());
    }
  }

  private Map<String, String> createProperties() {
    Map<String, String> properties = Maps.newHashMap();
    properties.put("key1", "val1");
    properties.put("key2", "val2");
    return properties;
  }

  @Test
  public void testCreateHiveTableWithDistributionAndSortOrder()
      throws TException, InterruptedException {
    // Create table from Gravitino API
    Column[] columns = createColumns();

    NameIdentifier nameIdentifier =
        NameIdentifier.of(metalakeName, catalogName, schemaName, tableName);

    Distribution distribution =
        Distributions.of(Strategy.EVEN, 10, NamedReference.field(HIVE_COL_NAME1));

    final SortOrder[] sortOrders =
        new SortOrder[] {
          SortOrders.of(
              NamedReference.field(HIVE_COL_NAME2),
              SortDirection.DESCENDING,
              NullOrdering.NULLS_FIRST)
        };

    Map<String, String> properties = createProperties();
    Table createdTable =
        catalog
            .asTableCatalog()
            .createTable(
                nameIdentifier,
                columns,
                TABLE_COMMENT,
                properties,
                Transforms.EMPTY_TRANSFORM,
                distribution,
                sortOrders);

    // Directly get table from hive metastore to check if the table is created successfully.
    org.apache.hadoop.hive.metastore.api.Table hiveTab =
        hiveClientPool.run(client -> client.getTable(schemaName, tableName));
    properties
        .keySet()
        .forEach(
            key -> Assertions.assertEquals(properties.get(key), hiveTab.getParameters().get(key)));
    assertTableEquals(createdTable, hiveTab);
    checkTableReadWrite(hiveTab);

    // test null partition
    resetSchema();
    Table createdTable1 =
        catalog
            .asTableCatalog()
            .createTable(nameIdentifier, columns, TABLE_COMMENT, properties, (Transform[]) null);

    // Directly get table from hive metastore to check if the table is created successfully.
    org.apache.hadoop.hive.metastore.api.Table hiveTable1 =
        hiveClientPool.run(client -> client.getTable(schemaName, tableName));
    properties
        .keySet()
        .forEach(
            key ->
                Assertions.assertEquals(properties.get(key), hiveTable1.getParameters().get(key)));
    assertTableEquals(createdTable1, hiveTable1);
    checkTableReadWrite(hiveTable1);

    // Test bad request
    // Bad name in distribution
    final Distribution badDistribution =
        Distributions.of(Strategy.EVEN, 10, NamedReference.field(HIVE_COL_NAME1 + "bad_name"));
    TableCatalog tableCatalog = catalog.asTableCatalog();
    Assertions.assertThrows(
        Exception.class,
        () -> {
          tableCatalog.createTable(
              nameIdentifier,
              columns,
              TABLE_COMMENT,
              properties,
              Transforms.EMPTY_TRANSFORM,
              badDistribution,
              sortOrders);
        });

    final SortOrder[] badSortOrders =
        new SortOrder[] {
          SortOrders.of(
              NamedReference.field(HIVE_COL_NAME2 + "bad_name"),
              SortDirection.DESCENDING,
              NullOrdering.NULLS_FIRST)
        };

    Assertions.assertThrows(
        Exception.class,
        () -> {
          tableCatalog.createTable(
              nameIdentifier,
              columns,
              TABLE_COMMENT,
              properties,
              Transforms.EMPTY_TRANSFORM,
              distribution,
              badSortOrders);
        });
  }

  @Test
  public void testCreateHiveTable() throws TException, InterruptedException {
    // Create table from Gravitino API
    Column[] columns = createColumns();

    NameIdentifier nameIdentifier =
        NameIdentifier.of(metalakeName, catalogName, schemaName, tableName);
    Map<String, String> properties = createProperties();
    Table createdTable =
        catalog
            .asTableCatalog()
            .createTable(
                nameIdentifier, columns, TABLE_COMMENT, properties, Transforms.EMPTY_TRANSFORM);

    // Directly get table from hive metastore to check if the table is created successfully.
    org.apache.hadoop.hive.metastore.api.Table hiveTab =
        hiveClientPool.run(client -> client.getTable(schemaName, tableName));
    properties
        .keySet()
        .forEach(
            key -> Assertions.assertEquals(properties.get(key), hiveTab.getParameters().get(key)));
    assertTableEquals(createdTable, hiveTab);
    checkTableReadWrite(hiveTab);

    // test null comment
    resetSchema();
    createdTable =
        catalog
            .asTableCatalog()
            .createTable(nameIdentifier, columns, null, properties, Transforms.EMPTY_TRANSFORM);
    org.apache.hadoop.hive.metastore.api.Table hiveTab2 =
        hiveClientPool.run(client -> client.getTable(schemaName, tableName));
    assertTableEquals(createdTable, hiveTab2);
    checkTableReadWrite(hiveTab);

    // test null partition
    resetSchema();
    Table createdTable1 =
        catalog
            .asTableCatalog()
            .createTable(nameIdentifier, columns, TABLE_COMMENT, properties, (Transform[]) null);

    // Directly get table from hive metastore to check if the table is created successfully.
    org.apache.hadoop.hive.metastore.api.Table hiveTable1 =
        hiveClientPool.run(client -> client.getTable(schemaName, tableName));
    properties
        .keySet()
        .forEach(
            key ->
                Assertions.assertEquals(properties.get(key), hiveTable1.getParameters().get(key)));
    assertTableEquals(createdTable1, hiveTable1);
    checkTableReadWrite(hiveTable1);

    // test column not null
    Column illegalColumn =
        Column.of("not_null_column", Types.StringType.get(), "not null column", false, false, null);
    IllegalArgumentException exception =
        assertThrows(
            IllegalArgumentException.class,
            () ->
                catalog
                    .asTableCatalog()
                    .createTable(
                        nameIdentifier,
                        new Column[] {illegalColumn},
                        TABLE_COMMENT,
                        properties,
                        Transforms.EMPTY_TRANSFORM));
    Assertions.assertTrue(
        exception
            .getMessage()
            .contains(
                "The NOT NULL constraint for column is only supported since Hive 3.0, "
                    + "but the current Gravitino Hive catalog only supports Hive 2.x"));
<<<<<<< HEAD
=======

    // test column default value
    Column withDefault =
        Column.of(
            "default_column", Types.StringType.get(), "default column", true, false, Literals.NULL);
    exception =
        assertThrows(
            IllegalArgumentException.class,
            () ->
                catalog
                    .asTableCatalog()
                    .createTable(
                        nameIdentifier,
                        new Column[] {withDefault},
                        TABLE_COMMENT,
                        properties,
                        Transforms.EMPTY_TRANSFORM));
    Assertions.assertTrue(
        exception
            .getMessage()
            .contains(
                "The DEFAULT constraint for column is only supported since Hive 3.0, "
                    + "but the current Gravitino Hive catalog only supports Hive 2.x"),
        "The exception message is: " + exception.getMessage());
>>>>>>> 575e4ce5
  }

  @Test
  public void testHiveTableProperties() throws TException, InterruptedException {
    Column[] columns = createColumns();
    NameIdentifier nameIdentifier =
        NameIdentifier.of(metalakeName, catalogName, schemaName, tableName);
    // test default properties
    Table createdTable =
        catalog
            .asTableCatalog()
            .createTable(
                nameIdentifier,
                columns,
                TABLE_COMMENT,
                ImmutableMap.of(),
                Transforms.EMPTY_TRANSFORM);
    HiveTablePropertiesMetadata tablePropertiesMetadata = new HiveTablePropertiesMetadata();
    org.apache.hadoop.hive.metastore.api.Table actualTable =
        hiveClientPool.run(client -> client.getTable(schemaName, tableName));
    assertDefaultTableProperties(createdTable, actualTable);
    checkTableReadWrite(actualTable);

    // test set properties
    String table2 = GravitinoITUtils.genRandomName(TABLE_PREFIX);
    Table createdTable2 =
        catalog
            .asTableCatalog()
            .createTable(
                NameIdentifier.of(metalakeName, catalogName, schemaName, table2),
                columns,
                TABLE_COMMENT,
                ImmutableMap.of(
                    TABLE_TYPE,
                    "external_table",
                    LOCATION,
                    String.format(
                        "hdfs://%s:%d/tmp",
                        containerSuite.getHiveContainer().getContainerIpAddress(),
                        HiveContainer.HDFS_DEFAULTFS_PORT),
                    FORMAT,
                    "textfile",
                    SERDE_LIB,
                    OPENCSV_SERDE_CLASS),
                Transforms.EMPTY_TRANSFORM);
    org.apache.hadoop.hive.metastore.api.Table actualTable2 =
        hiveClientPool.run(client -> client.getTable(schemaName, table2));

    Assertions.assertEquals(
        OPENCSV_SERDE_CLASS, actualTable2.getSd().getSerdeInfo().getSerializationLib());
    Assertions.assertEquals(TEXT_INPUT_FORMAT_CLASS, actualTable2.getSd().getInputFormat());
    Assertions.assertEquals(IGNORE_KEY_OUTPUT_FORMAT_CLASS, actualTable2.getSd().getOutputFormat());
    Assertions.assertEquals(EXTERNAL_TABLE.name(), actualTable2.getTableType());
    Assertions.assertEquals(table2, actualTable2.getSd().getSerdeInfo().getName());
    Assertions.assertEquals(TABLE_COMMENT, actualTable2.getParameters().get(COMMENT));
    Assertions.assertEquals(
        ((Boolean) tablePropertiesMetadata.getDefaultValue(EXTERNAL)).toString().toUpperCase(),
        actualTable.getParameters().get(EXTERNAL));
    Assertions.assertTrue(actualTable2.getSd().getLocation().endsWith("/tmp"));
    Assertions.assertNotNull(createdTable2.properties().get(TRANSIENT_LAST_DDL_TIME));
    Assertions.assertNotNull(createdTable2.properties().get(NUM_FILES));
    Assertions.assertNotNull(createdTable2.properties().get(TOTAL_SIZE));
    checkTableReadWrite(actualTable2);

    // test alter properties exception
    TableCatalog tableCatalog = catalog.asTableCatalog();
    NameIdentifier id = NameIdentifier.of(metalakeName, catalogName, schemaName, tableName);
    TableChange change = TableChange.setProperty(TRANSIENT_LAST_DDL_TIME, "1234");
    IllegalArgumentException exception =
        assertThrows(
            IllegalArgumentException.class,
            () -> {
              tableCatalog.alterTable(id, change);
            });
    Assertions.assertTrue(exception.getMessage().contains("cannot be set"));
  }

  @Test
  public void testHiveSchemaProperties() throws TException, InterruptedException {
    // test LOCATION property
    NameIdentifier schemaIdent =
        NameIdentifier.of(metalakeName, catalogName, GravitinoITUtils.genRandomName(SCHEMA_PREFIX));
    Map<String, String> properties = Maps.newHashMap();
    String expectedSchemaLocation =
        String.format(
            "hdfs://%s:%d/tmp",
            containerSuite.getHiveContainer().getContainerIpAddress(),
            HiveContainer.HDFS_DEFAULTFS_PORT);

    properties.put(HiveSchemaPropertiesMetadata.LOCATION, expectedSchemaLocation);
    catalog.asSchemas().createSchema(schemaIdent, "comment", properties);

    Database actualSchema = hiveClientPool.run(client -> client.getDatabase(schemaIdent.name()));
    String actualSchemaLocation = actualSchema.getLocationUri();
    Assertions.assertTrue(actualSchemaLocation.endsWith(expectedSchemaLocation));

    NameIdentifier tableIdent =
        NameIdentifier.of(
            metalakeName,
            catalogName,
            schemaIdent.name(),
            GravitinoITUtils.genRandomName(TABLE_PREFIX));
    catalog
        .asTableCatalog()
        .createTable(
            tableIdent,
            createColumns(),
            TABLE_COMMENT,
            ImmutableMap.of(),
            Transforms.EMPTY_TRANSFORM);
    org.apache.hadoop.hive.metastore.api.Table actualTable =
        hiveClientPool.run(client -> client.getTable(schemaIdent.name(), tableIdent.name()));
    String actualTableLocation = actualTable.getSd().getLocation();
    // use `tableIdent.name().toLowerCase()` because HMS will convert table name to lower
    String expectedTableLocation = expectedSchemaLocation + "/" + tableIdent.name().toLowerCase();
    Assertions.assertTrue(actualTableLocation.endsWith(expectedTableLocation));
    checkTableReadWrite(actualTable);
  }

  @Test
  public void testCreatePartitionedHiveTable() throws TException, InterruptedException {
    // Create table from Gravitino API
    Column[] columns = createColumns();

    NameIdentifier nameIdentifier =
        NameIdentifier.of(metalakeName, catalogName, schemaName, tableName);
    Map<String, String> properties = createProperties();
    Table createdTable =
        catalog
            .asTableCatalog()
            .createTable(
                nameIdentifier,
                columns,
                TABLE_COMMENT,
                properties,
                new Transform[] {
                  Transforms.identity(columns[1].name()), Transforms.identity(columns[2].name())
                });

    // Directly get table from hive metastore to check if the table is created successfully.
    org.apache.hadoop.hive.metastore.api.Table hiveTab =
        hiveClientPool.run(client -> client.getTable(schemaName, tableName));
    properties
        .keySet()
        .forEach(
            key -> Assertions.assertEquals(properties.get(key), hiveTab.getParameters().get(key)));
    assertTableEquals(createdTable, hiveTab);
    checkTableReadWrite(hiveTab);

    // test exception
    TableCatalog tableCatalog = catalog.asTableCatalog();
    Transform[] transforms =
        new Transform[] {
          Transforms.identity(columns[0].name()), Transforms.identity(columns[1].name())
        };
    RuntimeException exception =
        assertThrows(
            RuntimeException.class,
            () -> {
              tableCatalog.createTable(
                  nameIdentifier, columns, TABLE_COMMENT, properties, transforms);
            });
    Assertions.assertTrue(
        exception
            .getMessage()
            .contains("The partition field must be placed at the end of the columns in order"));
  }

  @Test
  public void testListPartitionNames() throws TException, InterruptedException {
    // test empty partitions
    Column[] columns = createColumns();
    NameIdentifier nameIdentifier =
        NameIdentifier.of(metalakeName, catalogName, schemaName, tableName);
    Table nonPartitionedTable =
        catalog
            .asTableCatalog()
            .createTable(
                nameIdentifier,
                columns,
                TABLE_COMMENT,
                ImmutableMap.of(),
                Transforms.EMPTY_TRANSFORM);
    String[] result = nonPartitionedTable.supportPartitions().listPartitionNames();
    Assertions.assertEquals(0, result.length);

    // test partitioned table
    Table createdTable = preparePartitionedTable();

    String[] partitionNames = createdTable.supportPartitions().listPartitionNames();
    Assertions.assertArrayEquals(
        new String[] {"hive_col_name2=2023-01-01/hive_col_name3=gravitino_it_test"},
        partitionNames);
  }

  @Test
  public void testListPartitions() throws TException, InterruptedException {
    // test empty partitions
    Column[] columns = createColumns();
    NameIdentifier nameIdentifier =
        NameIdentifier.of(metalakeName, catalogName, schemaName, tableName);
    Table nonPartitionedTable =
        catalog
            .asTableCatalog()
            .createTable(
                nameIdentifier,
                columns,
                TABLE_COMMENT,
                ImmutableMap.of(),
                Transforms.EMPTY_TRANSFORM);
    Partition[] result = nonPartitionedTable.supportPartitions().listPartitions();
    Assertions.assertEquals(0, result.length);

    // test partitioned table
    Table createdTable = preparePartitionedTable();
    String insertTemplate =
        "INSERT INTO TABLE %s.%s "
            + "PARTITION (hive_col_name2='2023-01-02', hive_col_name3='gravitino_it_test2') "
            + "VALUES %s, %s";
    sparkSession.sql(String.format(insertTemplate, schemaName, createdTable.name(), "(1)", "(2)"));

    // update partition stats
    String partition1 = "hive_col_name2='2023-01-01', hive_col_name3='gravitino_it_test'";
    String partition2 = "hive_col_name2='2023-01-02', hive_col_name3='gravitino_it_test2'";
    sparkSession.sql(
        String.format(
            "ANALYZE TABLE %s.%s PARTITION (%s) COMPUTE STATISTICS",
            schemaName, createdTable.name(), partition1));
    sparkSession.sql(
        String.format(
            "ANALYZE TABLE %s.%s PARTITION (%s) COMPUTE STATISTICS",
            schemaName, createdTable.name(), partition2));

    Partition[] partitions = createdTable.supportPartitions().listPartitions();
    Assertions.assertEquals(2, partitions.length);
    String partition1Name = "hive_col_name2=2023-01-01/hive_col_name3=gravitino_it_test";
    String partition2Name = "hive_col_name2=2023-01-02/hive_col_name3=gravitino_it_test2";
    Set<String> partitionNames =
        Arrays.stream(partitions).map(Partition::name).collect(Collectors.toSet());
    Assertions.assertTrue(partitionNames.contains(partition1Name));
    Assertions.assertTrue(partitionNames.contains(partition2Name));
    for (Partition partition : partitions) {
      if (partition.name().equals(partition1Name)) {
        Assertions.assertEquals("1", partition.properties().get("spark.sql.statistics.numRows"));
      } else if (partition.name().equals(partition2Name)) {
        Assertions.assertEquals("2", partition.properties().get("spark.sql.statistics.numRows"));
      }
    }
  }

  @Test
  public void testGetPartition() throws TException, InterruptedException {
    Table createdTable = preparePartitionedTable();

    String[] partitionNames = createdTable.supportPartitions().listPartitionNames();
    Assertions.assertEquals(1, partitionNames.length);
    IdentityPartition partition =
        (IdentityPartition) createdTable.supportPartitions().getPartition(partitionNames[0]);

    Assertions.assertEquals(
        "hive_col_name2=2023-01-01/hive_col_name3=gravitino_it_test", partition.name());

    // Directly get partition from hive metastore
    org.apache.hadoop.hive.metastore.api.Partition hivePartition =
        hiveClientPool.run(
            client -> client.getPartition(schemaName, createdTable.name(), partition.name()));
    Assertions.assertEquals(
        partition.values()[0].value().toString(), hivePartition.getValues().get(0));
    Assertions.assertEquals(
        partition.values()[1].value().toString(), hivePartition.getValues().get(1));
    Assertions.assertNotNull(partition.properties());
    Assertions.assertEquals(partition.properties(), hivePartition.getParameters());
  }

  @Test
  public void testAddPartition() throws TException, InterruptedException {
    Table createdTable = preparePartitionedTable();

    // add partition "hive_col_name2=2023-01-02/hive_col_name3=gravitino_it_test2"
    String[] field1 = new String[] {"hive_col_name2"};
    String[] field2 = new String[] {"hive_col_name3"};
    Literal<?> literal1 = Literals.dateLiteral(LocalDate.parse("2023-01-02"));
    Literal<?> literal2 = Literals.stringLiteral("gravitino_it_test2");

    Partition identity =
        Partitions.identity(new String[][] {field1, field2}, new Literal<?>[] {literal1, literal2});
    IdentityPartition partitionAdded =
        (IdentityPartition) createdTable.supportPartitions().addPartition(identity);

    // Directly get partition from hive metastore to check if the partition is created successfully.
    org.apache.hadoop.hive.metastore.api.Partition partitionGot =
        hiveClientPool.run(
            client -> client.getPartition(schemaName, createdTable.name(), partitionAdded.name()));
    Assertions.assertEquals(
        partitionAdded.values()[0].value().toString(), partitionGot.getValues().get(0));
    Assertions.assertEquals(
        partitionAdded.values()[1].value().toString(), partitionGot.getValues().get(1));
    Assertions.assertEquals(partitionAdded.properties(), partitionGot.getParameters());

    // test the new partition can be read and write successfully by dynamic partition
    String selectTemplate =
        "SELECT * FROM %s.%s WHERE hive_col_name2 = '2023-01-02' AND hive_col_name3 = 'gravitino_it_test2'";
    long count =
        sparkSession.sql(String.format(selectTemplate, schemaName, createdTable.name())).count();
    Assertions.assertEquals(0, count);

    String insertTemplate =
        "INSERT INTO TABLE %s.%s PARTITION (hive_col_name2='2023-01-02', hive_col_name3) VALUES (%s, %s)";
    sparkSession.sql(
        String.format(
            insertTemplate, schemaName, createdTable.name(), "1", "'gravitino_it_test2'"));
    count =
        sparkSession.sql(String.format(selectTemplate, schemaName, createdTable.name())).count();
    Assertions.assertEquals(1, count);

    // test the new partition can be read and write successfully by static partition
    String insertTemplate2 =
        "INSERT INTO TABLE %s.%s PARTITION (hive_col_name2='2023-01-02', hive_col_name3='gravitino_it_test2') VALUES (%s)";
    sparkSession.sql(String.format(insertTemplate2, schemaName, createdTable.name(), "2"));
    count =
        sparkSession.sql(String.format(selectTemplate, schemaName, createdTable.name())).count();
    Assertions.assertEquals(2, count);
  }

  @Test
  public void testDropPartition() throws TException, InterruptedException, IOException {
    Table createdTable = preparePartitionedTable();

    // add partition "hive_col_name2=2023-01-02/hive_col_name3=gravitino_it_test2"
    String[] field1 = new String[] {"hive_col_name2"};
    String[] field2 = new String[] {"hive_col_name3"};
    Literal<?> literal1 = Literals.dateLiteral(LocalDate.parse("2023-01-02"));
    Literal<?> literal2 = Literals.stringLiteral("gravitino_it_test2");
    Partition identity =
        Partitions.identity(new String[][] {field1, field2}, new Literal<?>[] {literal1, literal2});
    IdentityPartition partitionAdded =
        (IdentityPartition) createdTable.supportPartitions().addPartition(identity);
    // Directly get partition from hive metastore to check if the partition is created successfully.
    org.apache.hadoop.hive.metastore.api.Partition partitionGot =
        hiveClientPool.run(
            client -> client.getPartition(schemaName, createdTable.name(), partitionAdded.name()));
    Assertions.assertEquals(
        partitionAdded.values()[0].value().toString(), partitionGot.getValues().get(0));
    Assertions.assertEquals(
        partitionAdded.values()[1].value().toString(), partitionGot.getValues().get(1));
    Assertions.assertEquals(partitionAdded.properties(), partitionGot.getParameters());

    // test drop partition "hive_col_name2=2023-01-02/hive_col_name3=gravitino_it_test2"
    boolean dropRes1 = createdTable.supportPartitions().dropPartition(partitionAdded.name());
    Assertions.assertTrue(dropRes1);
    Assertions.assertThrows(
        NoSuchObjectException.class,
        () ->
            hiveClientPool.run(
                client ->
                    client.getPartition(schemaName, createdTable.name(), partitionAdded.name())));
    org.apache.hadoop.hive.metastore.api.Table hiveTab =
        hiveClientPool.run(client -> client.getTable(schemaName, createdTable.name()));
    Path partitionDirectory = new Path(hiveTab.getSd().getLocation() + identity.name());
    Assertions.assertFalse(
        hdfs.exists(partitionDirectory), "The partition directory should not exist");

    // add partition "hive_col_name2=2024-01-02/hive_col_name3=gravitino_it_test2"
    String[] field3 = new String[] {"hive_col_name2"};
    String[] field4 = new String[] {"hive_col_name3"};
    Literal<?> literal3 = Literals.dateLiteral(LocalDate.parse("2024-01-02"));
    Literal<?> literal4 = Literals.stringLiteral("gravitino_it_test2");
    Partition identity1 =
        Partitions.identity(new String[][] {field3, field4}, new Literal<?>[] {literal3, literal4});
    IdentityPartition partitionAdded1 =
        (IdentityPartition) createdTable.supportPartitions().addPartition(identity1);

    // Directly get partition from hive metastore to check if the partition is created successfully.
    org.apache.hadoop.hive.metastore.api.Partition partitionGot1 =
        hiveClientPool.run(
            client -> client.getPartition(schemaName, createdTable.name(), partitionAdded1.name()));
    Assertions.assertEquals(
        partitionAdded1.values()[0].value().toString(), partitionGot1.getValues().get(0));
    Assertions.assertEquals(
        partitionAdded1.values()[1].value().toString(), partitionGot1.getValues().get(1));
    Assertions.assertEquals(partitionAdded1.properties(), partitionGot1.getParameters());

    // add partition "hive_col_name2=2024-01-02/hive_col_name3=gravitino_it_test3"
    String[] field5 = new String[] {"hive_col_name2"};
    String[] field6 = new String[] {"hive_col_name3"};
    Literal<?> literal5 = Literals.dateLiteral(LocalDate.parse("2024-01-02"));
    Literal<?> literal6 = Literals.stringLiteral("gravitino_it_test3");
    Partition identity2 =
        Partitions.identity(new String[][] {field5, field6}, new Literal<?>[] {literal5, literal6});
    IdentityPartition partitionAdded2 =
        (IdentityPartition) createdTable.supportPartitions().addPartition(identity2);
    // Directly get partition from hive metastore to check if the partition is created successfully.
    org.apache.hadoop.hive.metastore.api.Partition partitionGot2 =
        hiveClientPool.run(
            client -> client.getPartition(schemaName, createdTable.name(), partitionAdded2.name()));
    Assertions.assertEquals(
        partitionAdded2.values()[0].value().toString(), partitionGot2.getValues().get(0));
    Assertions.assertEquals(
        partitionAdded2.values()[1].value().toString(), partitionGot2.getValues().get(1));
    Assertions.assertEquals(partitionAdded2.properties(), partitionGot2.getParameters());

    // test drop partition "hive_col_name2=2024-01-02"
    boolean dropRes2 = createdTable.supportPartitions().dropPartition("hive_col_name2=2024-01-02");
    Assertions.assertTrue(dropRes2);
    Assertions.assertThrows(
        NoSuchObjectException.class,
        () ->
            hiveClientPool.run(
                client ->
                    client.getPartition(schemaName, createdTable.name(), partitionAdded1.name())));
    Path partitionDirectory1 = new Path(hiveTab.getSd().getLocation() + identity1.name());
    Assertions.assertFalse(
        hdfs.exists(partitionDirectory1), "The partition directory should not exist");
    Assertions.assertThrows(
        NoSuchObjectException.class,
        () ->
            hiveClientPool.run(
                client ->
                    client.getPartition(schemaName, createdTable.name(), partitionAdded2.name())));
    Path partitionDirectory2 = new Path(hiveTab.getSd().getLocation() + identity2.name());
    Assertions.assertFalse(
        hdfs.exists(partitionDirectory2), "The partition directory should not exist");

    // test no-exist partition with ifExist=false
    Assertions.assertFalse(createdTable.supportPartitions().dropPartition(partitionAdded.name()));
  }

  @Test
  public void testPurgePartition()
      throws InterruptedException, UnsupportedOperationException, TException {
    Table createdTable = preparePartitionedTable();
    Assertions.assertThrows(
        UnsupportedOperationException.class,
        () -> createdTable.supportPartitions().purgePartition("testPartition"));
  }

  private Table preparePartitionedTable() throws TException, InterruptedException {
    Column[] columns = createColumns();

    NameIdentifier nameIdentifier =
        NameIdentifier.of(
            metalakeName, catalogName, schemaName, GravitinoITUtils.genRandomName(TABLE_PREFIX));
    Map<String, String> properties = createProperties();
    Table table =
        catalog
            .asTableCatalog()
            .createTable(
                nameIdentifier,
                columns,
                TABLE_COMMENT,
                properties,
                new Transform[] {
                  Transforms.identity(columns[1].name()), Transforms.identity(columns[2].name())
                });
    org.apache.hadoop.hive.metastore.api.Table actualTable =
        hiveClientPool.run(client -> client.getTable(schemaName, table.name()));
    checkTableReadWrite(actualTable);
    return table;
  }

  private void assertTableEquals(
      Table createdTable, org.apache.hadoop.hive.metastore.api.Table hiveTab) {
    Distribution distribution = createdTable.distribution();
    SortOrder[] sortOrders = createdTable.sortOrder();

    List<FieldSchema> actualColumns = new ArrayList<>();
    actualColumns.addAll(hiveTab.getSd().getCols());
    actualColumns.addAll(hiveTab.getPartitionKeys());
    Assertions.assertEquals(schemaName.toLowerCase(), hiveTab.getDbName());
    Assertions.assertEquals(tableName.toLowerCase(), hiveTab.getTableName());
    Assertions.assertEquals("MANAGED_TABLE", hiveTab.getTableType());
    Assertions.assertEquals(createdTable.comment(), hiveTab.getParameters().get("comment"));

    Assertions.assertEquals(HIVE_COL_NAME1, actualColumns.get(0).getName());
    Assertions.assertEquals("tinyint", actualColumns.get(0).getType());
    Assertions.assertEquals("col_1_comment", actualColumns.get(0).getComment());

    Assertions.assertEquals(HIVE_COL_NAME2, actualColumns.get(1).getName());
    Assertions.assertEquals("date", actualColumns.get(1).getType());
    Assertions.assertEquals("col_2_comment", actualColumns.get(1).getComment());

    Assertions.assertEquals(HIVE_COL_NAME3, actualColumns.get(2).getName());
    Assertions.assertEquals("string", actualColumns.get(2).getType());
    Assertions.assertEquals("col_3_comment", actualColumns.get(2).getComment());

    Assertions.assertEquals(
        distribution == null ? 0 : distribution.number(), hiveTab.getSd().getNumBuckets());

    List<String> resultDistributionCols =
        distribution == null
            ? Collections.emptyList()
            : Arrays.stream(distribution.expressions())
                .map(t -> ((NamedReference.FieldReference) t).fieldName()[0])
                .collect(Collectors.toList());
    Assertions.assertEquals(resultDistributionCols, hiveTab.getSd().getBucketCols());

    for (int i = 0; i < sortOrders.length; i++) {
      Assertions.assertEquals(
          sortOrders[i].direction() == SortDirection.ASCENDING ? 0 : 1,
          hiveTab.getSd().getSortCols().get(i).getOrder());
      Assertions.assertEquals(
          ((NamedReference.FieldReference) sortOrders[i].expression()).fieldName()[0],
          hiveTab.getSd().getSortCols().get(i).getCol());
    }
    Assertions.assertNotNull(createdTable.partitioning());
    Assertions.assertEquals(createdTable.partitioning().length, hiveTab.getPartitionKeys().size());
    List<String> partitionKeys =
        Arrays.stream(createdTable.partitioning())
            .map(p -> ((Transform.SingleFieldTransform) p).fieldName()[0])
            .collect(Collectors.toList());
    List<String> hivePartitionKeys =
        hiveTab.getPartitionKeys().stream().map(FieldSchema::getName).collect(Collectors.toList());
    Assertions.assertEquals(partitionKeys, hivePartitionKeys);
  }

  @Test
  void testAlterUnknownTable() {
    NameIdentifier identifier = NameIdentifier.of(metalakeName, catalogName, schemaName, "unknown");
    TableCatalog tableCatalog = catalog.asTableCatalog();
    TableChange change = TableChange.updateComment("new_comment");
    Assertions.assertThrows(
        NoSuchTableException.class,
        () -> {
          tableCatalog.alterTable(identifier, change);
        });
  }

  @Test
  public void testAlterHiveTable() throws TException, InterruptedException {
    Column[] columns = createColumns();
    Table createdTable =
        catalog
            .asTableCatalog()
            .createTable(
                NameIdentifier.of(metalakeName, catalogName, schemaName, tableName),
                columns,
                TABLE_COMMENT,
                createProperties(),
                new Transform[] {Transforms.identity(columns[2].name())});
    Assertions.assertNull(createdTable.auditInfo().lastModifier());
    Assertions.assertEquals(AuthConstants.ANONYMOUS_USER, createdTable.auditInfo().creator());
    Table alteredTable =
        catalog
            .asTableCatalog()
            .alterTable(
                NameIdentifier.of(metalakeName, catalogName, schemaName, tableName),
                TableChange.rename(ALTER_TABLE_NAME),
                TableChange.updateComment(TABLE_COMMENT + "_new"),
                TableChange.removeProperty("key1"),
                TableChange.setProperty("key2", "val2_new"),
                TableChange.addColumn(
                    new String[] {"col_4"},
                    Types.StringType.get(),
                    null,
                    TableChange.ColumnPosition.after(columns[1].name())),
                TableChange.renameColumn(new String[] {HIVE_COL_NAME2}, "col_2_new"),
                TableChange.updateColumnComment(new String[] {HIVE_COL_NAME1}, "comment_new"),
                TableChange.updateColumnType(
                    new String[] {HIVE_COL_NAME1}, Types.IntegerType.get()));
    Assertions.assertEquals(AuthConstants.ANONYMOUS_USER, alteredTable.auditInfo().creator());
    Assertions.assertEquals(AuthConstants.ANONYMOUS_USER, alteredTable.auditInfo().lastModifier());
    // Direct get table from hive metastore to check if the table is altered successfully.
    org.apache.hadoop.hive.metastore.api.Table hiveTab =
        hiveClientPool.run(client -> client.getTable(schemaName, ALTER_TABLE_NAME));
    Assertions.assertEquals(schemaName.toLowerCase(), hiveTab.getDbName());
    Assertions.assertEquals(ALTER_TABLE_NAME, hiveTab.getTableName());
    Assertions.assertEquals("val2_new", hiveTab.getParameters().get("key2"));

    Assertions.assertEquals(HIVE_COL_NAME1, hiveTab.getSd().getCols().get(0).getName());
    Assertions.assertEquals("int", hiveTab.getSd().getCols().get(0).getType());
    Assertions.assertEquals("comment_new", hiveTab.getSd().getCols().get(0).getComment());

    Assertions.assertEquals("col_2_new", hiveTab.getSd().getCols().get(1).getName());
    Assertions.assertEquals("date", hiveTab.getSd().getCols().get(1).getType());
    Assertions.assertEquals("col_2_comment", hiveTab.getSd().getCols().get(1).getComment());

    Assertions.assertEquals("col_4", hiveTab.getSd().getCols().get(2).getName());
    Assertions.assertEquals("string", hiveTab.getSd().getCols().get(2).getType());
    Assertions.assertNull(hiveTab.getSd().getCols().get(2).getComment());

    Assertions.assertEquals(1, hiveTab.getPartitionKeys().size());
    Assertions.assertEquals(columns[2].name(), hiveTab.getPartitionKeys().get(0).getName());
    assertDefaultTableProperties(alteredTable, hiveTab);
    checkTableReadWrite(hiveTab);

    // test alter partition column exception
    TableCatalog tableCatalog = catalog.asTableCatalog();
    NameIdentifier id = NameIdentifier.of(metalakeName, catalogName, schemaName, ALTER_TABLE_NAME);
    TableChange updateType =
        TableChange.updateColumnType(new String[] {HIVE_COL_NAME3}, Types.IntegerType.get());
    RuntimeException exception =
        assertThrows(
            RuntimeException.class,
            () -> {
              tableCatalog.alterTable(id, updateType);
            });
    Assertions.assertTrue(exception.getMessage().contains("Cannot alter partition column"));

    // test add column with default value exception
    TableChange withDefaultValue =
        TableChange.addColumn(
            new String[] {"col_3"}, Types.ByteType.get(), "comment", Literals.NULL);
    exception =
        Assertions.assertThrows(
            IllegalArgumentException.class, () -> tableCatalog.alterTable(id, withDefaultValue));
    Assertions.assertTrue(
        exception
            .getMessage()
            .contains(
                "The DEFAULT constraint for column is only supported since Hive 3.0, "
                    + "but the current Gravitino Hive catalog only supports Hive 2.x"),
        "The exception message is: " + exception.getMessage());

    // test alter column nullability exception
    TableChange alterColumnNullability =
        TableChange.updateColumnNullability(new String[] {HIVE_COL_NAME1}, false);
    exception =
        assertThrows(
            IllegalArgumentException.class,
            () -> tableCatalog.alterTable(id, alterColumnNullability));
    Assertions.assertTrue(
        exception
            .getMessage()
            .contains(
                "The NOT NULL constraint for column is only supported since Hive 3.0,"
                    + " but the current Gravitino Hive catalog only supports Hive 2.x. Illegal column: hive_col_name1"));

<<<<<<< HEAD
=======
    // test update column default value exception
    TableChange updateDefaultValue =
        TableChange.updateColumnDefaultValue(new String[] {HIVE_COL_NAME1}, Literals.NULL);
    exception =
        assertThrows(
            IllegalArgumentException.class, () -> tableCatalog.alterTable(id, updateDefaultValue));
    Assertions.assertTrue(
        exception
            .getMessage()
            .contains(
                "The DEFAULT constraint for column is only supported since Hive 3.0, "
                    + "but the current Gravitino Hive catalog only supports Hive 2.x"),
        "The exception message is: " + exception.getMessage());

>>>>>>> 575e4ce5
    // test updateColumnPosition exception
    Column col1 = Column.of("name", Types.StringType.get(), "comment");
    Column col2 = Column.of("address", Types.StringType.get(), "comment");
    Column col3 = Column.of("date_of_birth", Types.DateType.get(), "comment");

    Column[] newColumns = new Column[] {col1, col2, col3};
    NameIdentifier tableIdentifier =
        NameIdentifier.of(
            metalakeName,
            catalogName,
            schemaName,
            GravitinoITUtils.genRandomName("CatalogHiveIT_table"));
    catalog
        .asTableCatalog()
        .createTable(
            tableIdentifier,
            newColumns,
            TABLE_COMMENT,
            ImmutableMap.of(),
            Transforms.EMPTY_TRANSFORM,
            Distributions.NONE,
            new SortOrder[0]);

    TableChange updatePos =
        TableChange.updateColumnPosition(
            new String[] {"date_of_birth"}, TableChange.ColumnPosition.first());
    exception =
        assertThrows(
            IllegalArgumentException.class,
            () -> tableCatalog.alterTable(tableIdentifier, updatePos));
    Assertions.assertTrue(
        exception
            .getMessage()
            .contains(
                "please ensure that the type of the new column position is compatible with the old one"));
  }

  private void assertDefaultTableProperties(
      Table gravitinoReturnTable, org.apache.hadoop.hive.metastore.api.Table actualTable) {
    HiveTablePropertiesMetadata tablePropertiesMetadata = new HiveTablePropertiesMetadata();
    Assertions.assertEquals(
        tablePropertiesMetadata.getDefaultValue(SERDE_LIB),
        actualTable.getSd().getSerdeInfo().getSerializationLib());
    Assertions.assertEquals(
        tablePropertiesMetadata.getDefaultValue(INPUT_FORMAT),
        actualTable.getSd().getInputFormat());
    Assertions.assertEquals(
        tablePropertiesMetadata.getDefaultValue(OUTPUT_FORMAT),
        actualTable.getSd().getOutputFormat());
    Assertions.assertEquals(
        ((TableType) tablePropertiesMetadata.getDefaultValue(TABLE_TYPE)).name(),
        actualTable.getTableType());
    Assertions.assertEquals(tableName, actualTable.getSd().getSerdeInfo().getName());
    Assertions.assertEquals(
        ((Boolean) tablePropertiesMetadata.getDefaultValue(EXTERNAL)).toString().toUpperCase(),
        actualTable.getParameters().get(EXTERNAL));
    Assertions.assertNotNull(actualTable.getParameters().get(COMMENT));
    Assertions.assertNotNull(actualTable.getSd().getLocation());
    Assertions.assertNotNull(gravitinoReturnTable.properties().get(TRANSIENT_LAST_DDL_TIME));
  }

  @Test
  public void testDropHiveTable() {
    catalog
        .asTableCatalog()
        .createTable(
            NameIdentifier.of(metalakeName, catalogName, schemaName, tableName),
            createColumns(),
            TABLE_COMMENT,
            createProperties(),
            Transforms.EMPTY_TRANSFORM);
    catalog
        .asTableCatalog()
        .dropTable(NameIdentifier.of(metalakeName, catalogName, schemaName, ALTER_TABLE_NAME));

    // Directly get table from hive metastore to check if the table is dropped successfully.
    assertThrows(
        NoSuchObjectException.class,
        () -> hiveClientPool.run(client -> client.getTable(schemaName, ALTER_TABLE_NAME)));
  }

  @Test
  public void testAlterSchema() throws TException, InterruptedException {
    NameIdentifier ident = NameIdentifier.of(metalakeName, catalogName, schemaName);

    GravitinoMetalake metalake = client.loadMetalake(NameIdentifier.of(metalakeName));
    Catalog catalog = metalake.loadCatalog(NameIdentifier.of(metalakeName, catalogName));
    Schema schema = catalog.asSchemas().loadSchema(ident);
    Assertions.assertNull(schema.auditInfo().lastModifier());
    Assertions.assertEquals(AuthConstants.ANONYMOUS_USER, schema.auditInfo().creator());
    schema =
        catalog
            .asSchemas()
            .alterSchema(
                ident,
                SchemaChange.removeProperty("key1"),
                SchemaChange.setProperty("key2", "val2-alter"));

    Assertions.assertEquals(AuthConstants.ANONYMOUS_USER, schema.auditInfo().lastModifier());
    Assertions.assertEquals(AuthConstants.ANONYMOUS_USER, schema.auditInfo().creator());

    Map<String, String> properties2 = catalog.asSchemas().loadSchema(ident).properties();
    Assertions.assertFalse(properties2.containsKey("key1"));
    Assertions.assertEquals("val2-alter", properties2.get("key2"));

    Database database = hiveClientPool.run(client -> client.getDatabase(schemaName));
    Map<String, String> properties3 = database.getParameters();
    Assertions.assertFalse(properties3.containsKey("key1"));
    Assertions.assertEquals("val2-alter", properties3.get("key2"));
  }

  @Test
  void testLoadEntityWithSamePrefix() {
    GravitinoMetalake metalake = client.loadMetalake(NameIdentifier.of(metalakeName));
    Catalog catalog = metalake.loadCatalog(NameIdentifier.of(metalakeName, catalogName));
    Assertions.assertNotNull(catalog);

    for (int i = 1; i < metalakeName.length(); i++) {
      // We can't get the metalake by prefix
      final int length = i;
      final NameIdentifier id = NameIdentifier.of(metalakeName.substring(0, length));
      Assertions.assertThrows(NoSuchMetalakeException.class, () -> client.loadMetalake(id));
    }
    final NameIdentifier idA = NameIdentifier.of(metalakeName + "a");
    Assertions.assertThrows(NoSuchMetalakeException.class, () -> client.loadMetalake(idA));

    for (int i = 1; i < catalogName.length(); i++) {
      // We can't get the catalog by prefix
      final int length = i;
      final NameIdentifier id = NameIdentifier.of(metalakeName, catalogName.substring(0, length));
      Assertions.assertThrows(NoSuchCatalogException.class, () -> metalake.loadCatalog(id));
    }

    // We can't load the catalog.
    final NameIdentifier idB = NameIdentifier.of(metalakeName, catalogName + "a");
    Assertions.assertThrows(NoSuchCatalogException.class, () -> metalake.loadCatalog(idB));

    SupportsSchemas schemas = catalog.asSchemas();

    for (int i = 1; i < schemaName.length(); i++) {
      // We can't get the schema by prefix
      final int length = i;
      final NameIdentifier id =
          NameIdentifier.of(metalakeName, catalogName, schemaName.substring(0, length));
      Assertions.assertThrows(NoSuchSchemaException.class, () -> schemas.loadSchema(id));
    }

    NameIdentifier idC = NameIdentifier.of(metalakeName, catalogName, schemaName + "a");
    Assertions.assertThrows(NoSuchSchemaException.class, () -> schemas.loadSchema(idC));

    TableCatalog tableCatalog = catalog.asTableCatalog();

    for (int i = 1; i < tableName.length(); i++) {
      // We can't get the table by prefix
      final int length = i;
      final NameIdentifier id =
          NameIdentifier.of(metalakeName, catalogName, schemaName, tableName.substring(0, length));
      Assertions.assertThrows(NoSuchTableException.class, () -> tableCatalog.loadTable(id));
    }

    NameIdentifier idD = NameIdentifier.of(metalakeName, catalogName, schemaName, tableName + "a");
    Assertions.assertThrows(NoSuchTableException.class, () -> tableCatalog.loadTable(idD));
  }

  @Test
  void testAlterEntityName() {
    String metalakeName = GravitinoITUtils.genRandomName("CatalogHiveIT_metalake");
    client.createMetalake(NameIdentifier.of(metalakeName), "", ImmutableMap.of());
    final GravitinoMetalake metalake = client.loadMetalake(NameIdentifier.of(metalakeName));
    String newMetalakeName = GravitinoITUtils.genRandomName("CatalogHiveIT_metalake_new");

    // Test rename metalake
    NameIdentifier id = NameIdentifier.of(metalakeName);
    NameIdentifier newId = NameIdentifier.of(newMetalakeName);
    for (int i = 0; i < 2; i++) {
      Assertions.assertThrows(NoSuchMetalakeException.class, () -> client.loadMetalake(newId));
      client.alterMetalake(id, MetalakeChange.rename(newMetalakeName));
      client.loadMetalake(newId);
      Assertions.assertThrows(NoSuchMetalakeException.class, () -> client.loadMetalake(id));

      client.alterMetalake(newId, MetalakeChange.rename(metalakeName));
      client.loadMetalake(id);
      Assertions.assertThrows(NoSuchMetalakeException.class, () -> client.loadMetalake(newId));
    }

    String catalogName = GravitinoITUtils.genRandomName("CatalogHiveIT_catalog");
    metalake.createCatalog(
        NameIdentifier.of(metalakeName, catalogName),
        Catalog.Type.RELATIONAL,
        provider,
        "comment",
        ImmutableMap.of(METASTORE_URIS, HIVE_METASTORE_URIS));

    Catalog catalog = metalake.loadCatalog(NameIdentifier.of(metalakeName, catalogName));
    // Test rename catalog
    String newCatalogName = GravitinoITUtils.genRandomName("CatalogHiveIT_catalog_new");
    NameIdentifier newId2 = NameIdentifier.of(metalakeName, newMetalakeName);
    NameIdentifier oldId = NameIdentifier.of(metalakeName, catalogName);
    for (int i = 0; i < 2; i++) {
      Assertions.assertThrows(NoSuchCatalogException.class, () -> metalake.loadCatalog(newId2));
      metalake.alterCatalog(
          NameIdentifier.of(metalakeName, catalogName), CatalogChange.rename(newCatalogName));
      metalake.loadCatalog(NameIdentifier.of(metalakeName, newCatalogName));
      Assertions.assertThrows(NoSuchCatalogException.class, () -> metalake.loadCatalog(oldId));

      metalake.alterCatalog(
          NameIdentifier.of(metalakeName, newCatalogName), CatalogChange.rename(catalogName));
      catalog = metalake.loadCatalog(oldId);
      Assertions.assertThrows(NoSuchCatalogException.class, () -> metalake.loadCatalog(newId2));
    }

    // Schema does not have the rename operation.
    final String schemaName = GravitinoITUtils.genRandomName("CatalogHiveIT_schema");
    catalog
        .asSchemas()
        .createSchema(
            NameIdentifier.of(metalakeName, catalogName, schemaName), "", ImmutableMap.of());

    final Catalog cata = catalog;
    // Now try to rename table
    final String tableName = GravitinoITUtils.genRandomName("CatalogHiveIT_table");
    final String newTableName = GravitinoITUtils.genRandomName("CatalogHiveIT_table_new");
    Column[] columns = createColumns();
    catalog
        .asTableCatalog()
        .createTable(
            NameIdentifier.of(metalakeName, catalogName, schemaName, tableName),
            columns,
            TABLE_COMMENT,
            createProperties(),
            Transforms.EMPTY_TRANSFORM);

    NameIdentifier id3 = NameIdentifier.of(metalakeName, catalogName, schemaName, newTableName);
    NameIdentifier id4 = NameIdentifier.of(metalakeName, catalogName, schemaName, tableName);
    TableChange newRename = TableChange.rename(newTableName);
    TableChange oldRename = TableChange.rename(tableName);
    TableCatalog tableCatalog = catalog.asTableCatalog();
    TableCatalog tableCata = cata.asTableCatalog();

    for (int i = 0; i < 2; i++) {
      // The table to be renamed does not exist
      Assertions.assertThrows(NoSuchTableException.class, () -> tableCata.loadTable(id3));
      tableCatalog.alterTable(id4, newRename);
      Table table = tableCatalog.loadTable(id3);
      Assertions.assertNotNull(table);

      // Old Table should not exist anymore.
      Assertions.assertThrows(NoSuchTableException.class, () -> tableCata.loadTable(id4));

      tableCatalog.alterTable(id3, oldRename);
      table = catalog.asTableCatalog().loadTable(id4);
      Assertions.assertNotNull(table);
    }
  }

  @Test
  void testDropAndRename() {
    String metalakeName1 = GravitinoITUtils.genRandomName("CatalogHiveIT_metalake1");
    String metalakeName2 = GravitinoITUtils.genRandomName("CatalogHiveIT_metalake2");

    client.createMetalake(NameIdentifier.of(metalakeName1), "comment", Collections.emptyMap());
    client.createMetalake(NameIdentifier.of(metalakeName2), "comment", Collections.emptyMap());

    client.dropMetalake(NameIdentifier.of(metalakeName1));
    client.dropMetalake(NameIdentifier.of(metalakeName2));

    client.createMetalake(NameIdentifier.of(metalakeName1), "comment", Collections.emptyMap());

    client.alterMetalake(NameIdentifier.of(metalakeName1), MetalakeChange.rename(metalakeName2));

    client.loadMetalake(NameIdentifier.of(metalakeName2));

    NameIdentifier of = NameIdentifier.of(metalakeName1);
    Assertions.assertThrows(
        NoSuchMetalakeException.class,
        () -> {
          client.loadMetalake(of);
        });
  }

  @Test
  public void testDropHiveManagedTable() throws TException, InterruptedException, IOException {
    Column[] columns = createColumns();
    catalog
        .asTableCatalog()
        .createTable(
            NameIdentifier.of(metalakeName, catalogName, schemaName, tableName),
            columns,
            TABLE_COMMENT,
            createProperties(),
            new Transform[] {Transforms.identity(columns[2].name())});
    // Directly get table from hive metastore to check if the table is created successfully.
    org.apache.hadoop.hive.metastore.api.Table hiveTab =
        hiveClientPool.run(client -> client.getTable(schemaName, tableName));
    checkTableReadWrite(hiveTab);
    Assertions.assertEquals(MANAGED_TABLE.name(), hiveTab.getTableType());
    Path tableDirectory = new Path(hiveTab.getSd().getLocation());
    catalog
        .asTableCatalog()
        .dropTable(NameIdentifier.of(metalakeName, catalogName, schemaName, tableName));
    Boolean existed = hiveClientPool.run(client -> client.tableExists(schemaName, tableName));
    Assertions.assertFalse(existed, "The hive table should not exist");
    Assertions.assertFalse(hdfs.exists(tableDirectory), "The table directory should not exist");
  }

  @Test
  public void testDropHiveExternalTable() throws TException, InterruptedException, IOException {
    Column[] columns = createColumns();
    catalog
        .asTableCatalog()
        .createTable(
            NameIdentifier.of(metalakeName, catalogName, schemaName, tableName),
            columns,
            TABLE_COMMENT,
            ImmutableMap.of(TABLE_TYPE, EXTERNAL_TABLE.name().toLowerCase(Locale.ROOT)),
            new Transform[] {Transforms.identity(columns[2].name())});
    // Directly get table from hive metastore to check if the table is created successfully.
    org.apache.hadoop.hive.metastore.api.Table hiveTab =
        hiveClientPool.run(client -> client.getTable(schemaName, tableName));
    checkTableReadWrite(hiveTab);
    Assertions.assertEquals(EXTERNAL_TABLE.name(), hiveTab.getTableType());
    catalog
        .asTableCatalog()
        .dropTable(NameIdentifier.of(metalakeName, catalogName, schemaName, tableName));

    Boolean existed = hiveClientPool.run(client -> client.tableExists(schemaName, tableName));
    Assertions.assertFalse(existed, "The table should be not exist");
    Path tableDirectory = new Path(hiveTab.getSd().getLocation());
    Assertions.assertTrue(
        hdfs.listStatus(tableDirectory).length > 0, "The table should not be empty");
  }

  @Test
  public void testPurgeHiveManagedTable() throws TException, InterruptedException, IOException {
    Column[] columns = createColumns();
    catalog
        .asTableCatalog()
        .createTable(
            NameIdentifier.of(metalakeName, catalogName, schemaName, tableName),
            columns,
            TABLE_COMMENT,
            createProperties(),
            new Transform[] {Transforms.identity(columns[2].name())});
    // Directly get table from hive metastore to check if the table is created successfully.
    org.apache.hadoop.hive.metastore.api.Table hiveTab =
        hiveClientPool.run(client -> client.getTable(schemaName, tableName));
    checkTableReadWrite(hiveTab);
    Assertions.assertEquals(MANAGED_TABLE.name(), hiveTab.getTableType());
    catalog
        .asTableCatalog()
        .purgeTable(NameIdentifier.of(metalakeName, catalogName, schemaName, tableName));
    Boolean existed = hiveClientPool.run(client -> client.tableExists(schemaName, tableName));
    Assertions.assertFalse(existed, "The hive table should not exist");
    Path tableDirectory = new Path(hiveTab.getSd().getLocation());
    Assertions.assertFalse(hdfs.exists(tableDirectory), "The table directory should not exist");
    Path trashDirectory = hdfs.getTrashRoot(tableDirectory);
    Assertions.assertFalse(hdfs.exists(trashDirectory), "The trash should not exist");
  }

  @Test
  public void testPurgeHiveExternalTable() throws TException, InterruptedException, IOException {
    Column[] columns = createColumns();
    catalog
        .asTableCatalog()
        .createTable(
            NameIdentifier.of(metalakeName, catalogName, schemaName, tableName),
            columns,
            TABLE_COMMENT,
            ImmutableMap.of(TABLE_TYPE, EXTERNAL_TABLE.name().toLowerCase(Locale.ROOT)),
            new Transform[] {Transforms.identity(columns[2].name())});
    // Directly get table from hive metastore to check if the table is created successfully.
    org.apache.hadoop.hive.metastore.api.Table hiveTab =
        hiveClientPool.run(client -> client.getTable(schemaName, tableName));
    checkTableReadWrite(hiveTab);
    Assertions.assertEquals(EXTERNAL_TABLE.name(), hiveTab.getTableType());
    TableCatalog tableCatalog = catalog.asTableCatalog();
    NameIdentifier id = NameIdentifier.of(metalakeName, catalogName, schemaName, tableName);
    Assertions.assertThrows(
        UnsupportedOperationException.class,
        () -> {
          tableCatalog.purgeTable(id);
        },
        "Can't purge a external hive table");

    Boolean existed = hiveClientPool.run(client -> client.tableExists(schemaName, tableName));
    Assertions.assertTrue(existed, "The table should be still exist");
    Path tableDirectory = new Path(hiveTab.getSd().getLocation());
    Assertions.assertTrue(
        hdfs.listStatus(tableDirectory).length > 0, "The table should not be empty");
  }

  @Test
  void testCustomCatalogOperations() {
    String catalogName = "custom_catalog";
    Assertions.assertDoesNotThrow(
        () -> createCatalogWithCustomOperation(catalogName, HiveCatalogOperations.class.getName()));
    Assertions.assertThrowsExactly(
        RuntimeException.class,
        () ->
            createCatalogWithCustomOperation(
                catalogName + "_not_exists", "com.datastrato.gravitino.catalog.not.exists"));
  }

  private static void createCatalogWithCustomOperation(String catalogName, String customImpl) {
    Map<String, String> properties = Maps.newHashMap();
    properties.put(METASTORE_URIS, HIVE_METASTORE_URIS);
    properties.put(BaseCatalog.CATALOG_OPERATION_IMPL, customImpl);

    metalake.createCatalog(
        NameIdentifier.of(metalakeName, catalogName),
        Catalog.Type.RELATIONAL,
        provider,
        "comment",
        properties);
  }
}<|MERGE_RESOLUTION|>--- conflicted
+++ resolved
@@ -507,8 +507,6 @@
             .contains(
                 "The NOT NULL constraint for column is only supported since Hive 3.0, "
                     + "but the current Gravitino Hive catalog only supports Hive 2.x"));
-<<<<<<< HEAD
-=======
 
     // test column default value
     Column withDefault =
@@ -533,7 +531,6 @@
                 "The DEFAULT constraint for column is only supported since Hive 3.0, "
                     + "but the current Gravitino Hive catalog only supports Hive 2.x"),
         "The exception message is: " + exception.getMessage());
->>>>>>> 575e4ce5
   }
 
   @Test
@@ -1161,8 +1158,6 @@
                 "The NOT NULL constraint for column is only supported since Hive 3.0,"
                     + " but the current Gravitino Hive catalog only supports Hive 2.x. Illegal column: hive_col_name1"));
 
-<<<<<<< HEAD
-=======
     // test update column default value exception
     TableChange updateDefaultValue =
         TableChange.updateColumnDefaultValue(new String[] {HIVE_COL_NAME1}, Literals.NULL);
@@ -1177,7 +1172,6 @@
                     + "but the current Gravitino Hive catalog only supports Hive 2.x"),
         "The exception message is: " + exception.getMessage());
 
->>>>>>> 575e4ce5
     // test updateColumnPosition exception
     Column col1 = Column.of("name", Types.StringType.get(), "comment");
     Column col2 = Column.of("address", Types.StringType.get(), "comment");
