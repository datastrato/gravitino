--- conflicted
+++ resolved
@@ -199,37 +199,6 @@
                     distribution,
                     sortOrders));
     Assertions.assertTrue(exception.getMessage().contains("Table already exists"));
-<<<<<<< HEAD
-
-    HiveColumn withDefault =
-        HiveColumn.builder()
-            .withName("col_3")
-            .withType(Types.ByteType.get())
-            .withComment(HIVE_COMMENT)
-            .withNullable(true)
-            .withDefaultValue(Literals.NULL)
-            .build();
-    exception =
-        Assertions.assertThrows(
-            IllegalArgumentException.class,
-            () ->
-                tableCatalog.createTable(
-                    tableIdentifier,
-                    new Column[] {withDefault},
-                    HIVE_COMMENT,
-                    properties,
-                    Transforms.EMPTY_TRANSFORM,
-                    distribution,
-                    sortOrders));
-    Assertions.assertTrue(
-        exception
-            .getMessage()
-            .contains(
-                "The DEFAULT constraint for column is only supported since Hive 3.0, "
-                    + "but the current Gravitino Hive catalog only supports Hive 2.x"),
-        "The exception message is: " + exception.getMessage());
-=======
->>>>>>> 575e4ce5
   }
 
   @Test
@@ -448,35 +417,6 @@
             () -> tableCatalog.alterTable(tableIdentifier, tableChange6));
     Assertions.assertTrue(exception.getMessage().contains("Cannot add column with duplicate name"));
 
-<<<<<<< HEAD
-    TableChange tableChange8 =
-        TableChange.addColumn(
-            new String[] {"col_3"}, Types.ByteType.get(), "comment", Literals.NULL);
-    exception =
-        Assertions.assertThrows(
-            IllegalArgumentException.class,
-            () -> tableCatalog.alterTable(tableIdentifier, tableChange8));
-    Assertions.assertTrue(
-        exception
-            .getMessage()
-            .contains(
-                "The DEFAULT constraint for column is only supported since Hive 3.0, "
-                    + "but the current Gravitino Hive catalog only supports Hive 2.x"),
-        "The exception message is: " + exception.getMessage());
-
-    TableChange tableChange9 =
-        TableChange.updateColumnDefaultValue(
-            new String[] {"col_1"}, Literals.of("0", Types.ByteType.get()));
-    exception =
-        Assertions.assertThrows(
-            IllegalArgumentException.class,
-            () -> tableCatalog.alterTable(tableIdentifier, tableChange9));
-
-    Assertions.assertEquals(
-        "Hive does not support altering column default value", exception.getMessage());
-
-=======
->>>>>>> 575e4ce5
     // test alter
     tableCatalog.alterTable(
         tableIdentifier,
