/*
 * Copyright 2024 Datastrato Pvt Ltd.
 * This software is licensed under the Apache License version 2.
 */
description = "catalog-lakehouse-paimon"

plugins {
  `maven-publish`
  id("java")
  id("idea")
}

dependencies {
  implementation(project(":api"))
  implementation(project(":common"))
  implementation(project(":core"))
<<<<<<< HEAD
  implementation(libs.bundles.paimon)
  implementation(libs.bundles.jetty)
  implementation(libs.bundles.jersey)
  implementation(libs.commons.lang3)
=======
  implementation(libs.bundles.paimon) {
    exclude("com.sun.jersey")
    exclude("javax.servlet")
  }
>>>>>>> 244fa9e5
  implementation(libs.guava)
  implementation(libs.hadoop2.common) {
    exclude("com.github.spotbugs")
    exclude("com.sun.jersey")
    exclude("javax.servlet")
  }
<<<<<<< HEAD
  implementation(libs.hadoop2.hdfs)
  implementation(libs.hadoop2.mapreduce.client.core)
=======
  implementation(libs.hadoop2.hdfs) {
    exclude("com.sun.jersey")
    exclude("javax.servlet")
  }
  implementation(libs.hadoop2.mapreduce.client.core) {
    exclude("com.sun.jersey")
    exclude("javax.servlet")
  }
>>>>>>> 244fa9e5

  annotationProcessor(libs.lombok)
  compileOnly(libs.lombok)

  testImplementation(libs.mysql.driver)
  testImplementation(project(":clients:client-java"))
  testImplementation(project(":integration-test-common", "testArtifacts"))
  testImplementation(project(":server"))
  testImplementation(project(":server-common"))
<<<<<<< HEAD
  testImplementation(libs.bundles.log4j)
  testImplementation(libs.slf4j.api)
=======
>>>>>>> 244fa9e5
  testImplementation(libs.junit.jupiter.api)
  testImplementation(libs.junit.jupiter.params)
  testImplementation(libs.testcontainers)

  testRuntimeOnly(libs.junit.jupiter.engine)
}

tasks {
  val runtimeJars by registering(Copy::class) {
    from(configurations.runtimeClasspath)
    into("build/libs")
  }

  val copyCatalogLibs by registering(Copy::class) {
    dependsOn("jar", "runtimeJars")
    from("build/libs")
    into("$rootDir/distribution/package/catalogs/lakehouse-paimon/libs")
  }

  val copyCatalogConfig by registering(Copy::class) {
    from("src/main/resources")
    into("$rootDir/distribution/package/catalogs/lakehouse-paimon/conf")

    include("lakehouse-paimon.conf")
    include("core-site.xml.template")
    include("hdfs-site.xml.template")

    rename { original ->
      if (original.endsWith(".template")) {
        original.replace(".template", "")
      } else {
        original
      }
    }

    exclude { details ->
      details.file.isDirectory()
    }
  }

  register("copyLibAndConfig", Copy::class) {
    dependsOn(copyCatalogLibs, copyCatalogConfig)
  }
}

tasks.test {
  val skipUTs = project.hasProperty("skipTests")
  if (skipUTs) {
    // Only run integration tests
    include("**/integration/**")
  }

  val skipITs = project.hasProperty("skipITs")
  if (skipITs) {
    // Exclude integration tests
    exclude("**/integration/**")
  } else {
    dependsOn(tasks.jar)

    doFirst {
      environment("GRAVITINO_CI_HIVE_DOCKER_IMAGE", "datastrato/gravitino-ci-hive:0.1.12")
    }

    val init = project.extra.get("initIntegrationTest") as (Test) -> Unit
    init(this)
  }
}

tasks.getByName("generateMetadataFileForMavenJavaPublication") {
  dependsOn("runtimeJars")
}<|MERGE_RESOLUTION|>--- conflicted
+++ resolved
@@ -14,27 +14,17 @@
   implementation(project(":api"))
   implementation(project(":common"))
   implementation(project(":core"))
-<<<<<<< HEAD
-  implementation(libs.bundles.paimon)
-  implementation(libs.bundles.jetty)
-  implementation(libs.bundles.jersey)
-  implementation(libs.commons.lang3)
-=======
   implementation(libs.bundles.paimon) {
     exclude("com.sun.jersey")
     exclude("javax.servlet")
   }
->>>>>>> 244fa9e5
+  implementation(libs.commons.lang3)
   implementation(libs.guava)
   implementation(libs.hadoop2.common) {
     exclude("com.github.spotbugs")
     exclude("com.sun.jersey")
     exclude("javax.servlet")
   }
-<<<<<<< HEAD
-  implementation(libs.hadoop2.hdfs)
-  implementation(libs.hadoop2.mapreduce.client.core)
-=======
   implementation(libs.hadoop2.hdfs) {
     exclude("com.sun.jersey")
     exclude("javax.servlet")
@@ -43,7 +33,6 @@
     exclude("com.sun.jersey")
     exclude("javax.servlet")
   }
->>>>>>> 244fa9e5
 
   annotationProcessor(libs.lombok)
   compileOnly(libs.lombok)
@@ -53,11 +42,8 @@
   testImplementation(project(":integration-test-common", "testArtifacts"))
   testImplementation(project(":server"))
   testImplementation(project(":server-common"))
-<<<<<<< HEAD
   testImplementation(libs.bundles.log4j)
   testImplementation(libs.slf4j.api)
-=======
->>>>>>> 244fa9e5
   testImplementation(libs.junit.jupiter.api)
   testImplementation(libs.junit.jupiter.params)
   testImplementation(libs.testcontainers)
