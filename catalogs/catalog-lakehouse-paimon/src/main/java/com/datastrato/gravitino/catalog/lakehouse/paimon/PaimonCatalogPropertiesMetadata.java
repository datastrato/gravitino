/*
 * Copyright 2024 Datastrato Pvt Ltd.
 * This software is licensed under the Apache License version 2.
 */
package com.datastrato.gravitino.catalog.lakehouse.paimon;

import static com.datastrato.gravitino.connector.PropertyEntry.enumImmutablePropertyEntry;
import static com.datastrato.gravitino.connector.PropertyEntry.stringOptionalPropertyEntry;
import static com.datastrato.gravitino.connector.PropertyEntry.stringRequiredPropertyEntry;

<<<<<<< HEAD
import com.datastrato.gravitino.catalog.lakehouse.paimon.authentication.AuthenticationConfig;
import com.datastrato.gravitino.catalog.lakehouse.paimon.authentication.kerberos.KerberosConfig;
import com.datastrato.gravitino.connector.BaseCatalogPropertiesMetadata;
import com.datastrato.gravitino.connector.PropertiesMetadata;
import com.datastrato.gravitino.connector.PropertyEntry;
=======
import com.datastrato.gravitino.connector.BaseCatalogPropertiesMetadata;
import com.datastrato.gravitino.connector.PropertiesMetadata;
import com.datastrato.gravitino.connector.PropertyEntry;
import com.google.common.annotations.VisibleForTesting;
>>>>>>> 788a3ffb
import com.google.common.collect.ImmutableList;
import com.google.common.collect.ImmutableMap;
import com.google.common.collect.Maps;
import java.util.HashMap;
import java.util.List;
import java.util.Map;

/**
 * Implementation of {@link PropertiesMetadata} that represents Paimon catalog properties metadata.
 */
public class PaimonCatalogPropertiesMetadata extends BaseCatalogPropertiesMetadata {

<<<<<<< HEAD
  public static final String GRAVITINO_CATALOG_BACKEND = "catalog-backend";
  public static final String PAIMON_METASTORE = "metastore";
  public static final String WAREHOUSE = "warehouse";
  public static final String URI = "uri";

  private static final Map<String, PropertyEntry<?>> PROPERTIES_METADATA;

  public static final Map<String, String> GRAVITINO_CONFIG_TO_PAIMON =
      ImmutableMap.of(GRAVITINO_CATALOG_BACKEND, PAIMON_METASTORE, WAREHOUSE, WAREHOUSE, URI, URI);
  private static final Map<String, String> KERBEROS_CONFIGURATION =
      ImmutableMap.of(
          KerberosConfig.PRINCIPAL_KEY,
          KerberosConfig.PRINCIPAL_KEY,
          KerberosConfig.KEY_TAB_URI_KEY,
          KerberosConfig.KEY_TAB_URI_KEY,
          KerberosConfig.CHECK_INTERVAL_SEC_KEY,
          KerberosConfig.CHECK_INTERVAL_SEC_KEY,
          KerberosConfig.FETCH_TIMEOUT_SEC_KEY,
          KerberosConfig.FETCH_TIMEOUT_SEC_KEY,
          AuthenticationConfig.IMPERSONATION_ENABLE_KEY,
          AuthenticationConfig.IMPERSONATION_ENABLE_KEY,
          AuthenticationConfig.AUTH_TYPE_KEY,
          AuthenticationConfig.AUTH_TYPE_KEY);
=======
  @VisibleForTesting public static final String GRAVITINO_CATALOG_BACKEND = "catalog-backend";
  @VisibleForTesting public static final String PAIMON_METASTORE = "metastore";
  @VisibleForTesting public static final String WAREHOUSE = "warehouse";
  @VisibleForTesting public static final String URI = "uri";

  private static final Map<String, PropertyEntry<?>> PROPERTIES_METADATA;
  private static final Map<String, String> GRAVITINO_CONFIG_TO_PAIMON =
      ImmutableMap.of(GRAVITINO_CATALOG_BACKEND, PAIMON_METASTORE, WAREHOUSE, WAREHOUSE, URI, URI);
>>>>>>> 788a3ffb

  static {
    List<PropertyEntry<?>> propertyEntries =
        ImmutableList.of(
            enumImmutablePropertyEntry(
                GRAVITINO_CATALOG_BACKEND,
                "Paimon catalog backend type",
                true,
                PaimonCatalogBackend.class,
                null,
                false,
                false),
            stringRequiredPropertyEntry(WAREHOUSE, "Paimon catalog warehouse config", false, false),
            stringOptionalPropertyEntry(URI, "Paimon catalog uri config", false, null, false));
    HashMap<String, PropertyEntry<?>> result = Maps.newHashMap(BASIC_CATALOG_PROPERTY_ENTRIES);
    result.putAll(Maps.uniqueIndex(propertyEntries, PropertyEntry::getName));
<<<<<<< HEAD
    result.putAll(KerberosConfig.KERBEROS_PROPERTY_ENTRIES);
    result.putAll(AuthenticationConfig.AUTHENTICATION_PROPERTY_ENTRIES);
=======
>>>>>>> 788a3ffb
    PROPERTIES_METADATA = ImmutableMap.copyOf(result);
  }

  @Override
  protected Map<String, PropertyEntry<?>> specificPropertyEntries() {
    return PROPERTIES_METADATA;
  }

<<<<<<< HEAD
  public Map<String, String> transformProperties(Map<String, String> properties) {
=======
  protected Map<String, String> transformProperties(Map<String, String> properties) {
>>>>>>> 788a3ffb
    Map<String, String> gravitinoConfig = Maps.newHashMap();
    properties.forEach(
        (key, value) -> {
          if (GRAVITINO_CONFIG_TO_PAIMON.containsKey(key)) {
            gravitinoConfig.put(GRAVITINO_CONFIG_TO_PAIMON.get(key), value);
          }
<<<<<<< HEAD

          if (KERBEROS_CONFIGURATION.containsKey(key)) {
            gravitinoConfig.put(KERBEROS_CONFIGURATION.get(key), value);
          }
=======
>>>>>>> 788a3ffb
        });
    return gravitinoConfig;
  }
}<|MERGE_RESOLUTION|>--- conflicted
+++ resolved
@@ -8,18 +8,11 @@
 import static com.datastrato.gravitino.connector.PropertyEntry.stringOptionalPropertyEntry;
 import static com.datastrato.gravitino.connector.PropertyEntry.stringRequiredPropertyEntry;
 
-<<<<<<< HEAD
 import com.datastrato.gravitino.catalog.lakehouse.paimon.authentication.AuthenticationConfig;
 import com.datastrato.gravitino.catalog.lakehouse.paimon.authentication.kerberos.KerberosConfig;
 import com.datastrato.gravitino.connector.BaseCatalogPropertiesMetadata;
 import com.datastrato.gravitino.connector.PropertiesMetadata;
 import com.datastrato.gravitino.connector.PropertyEntry;
-=======
-import com.datastrato.gravitino.connector.BaseCatalogPropertiesMetadata;
-import com.datastrato.gravitino.connector.PropertiesMetadata;
-import com.datastrato.gravitino.connector.PropertyEntry;
-import com.google.common.annotations.VisibleForTesting;
->>>>>>> 788a3ffb
 import com.google.common.collect.ImmutableList;
 import com.google.common.collect.ImmutableMap;
 import com.google.common.collect.Maps;
@@ -32,16 +25,14 @@
  */
 public class PaimonCatalogPropertiesMetadata extends BaseCatalogPropertiesMetadata {
 
-<<<<<<< HEAD
-  public static final String GRAVITINO_CATALOG_BACKEND = "catalog-backend";
-  public static final String PAIMON_METASTORE = "metastore";
-  public static final String WAREHOUSE = "warehouse";
-  public static final String URI = "uri";
-
-  private static final Map<String, PropertyEntry<?>> PROPERTIES_METADATA;
+  @VisibleForTesting public static final String GRAVITINO_CATALOG_BACKEND = "catalog-backend";
+  @VisibleForTesting public static final String PAIMON_METASTORE = "metastore";
+  @VisibleForTesting public static final String WAREHOUSE = "warehouse";
+  @VisibleForTesting public static final String URI = "uri";
 
   public static final Map<String, String> GRAVITINO_CONFIG_TO_PAIMON =
       ImmutableMap.of(GRAVITINO_CATALOG_BACKEND, PAIMON_METASTORE, WAREHOUSE, WAREHOUSE, URI, URI);
+  private static final Map<String, PropertyEntry<?>> PROPERTIES_METADATA;
   private static final Map<String, String> KERBEROS_CONFIGURATION =
       ImmutableMap.of(
           KerberosConfig.PRINCIPAL_KEY,
@@ -56,16 +47,6 @@
           AuthenticationConfig.IMPERSONATION_ENABLE_KEY,
           AuthenticationConfig.AUTH_TYPE_KEY,
           AuthenticationConfig.AUTH_TYPE_KEY);
-=======
-  @VisibleForTesting public static final String GRAVITINO_CATALOG_BACKEND = "catalog-backend";
-  @VisibleForTesting public static final String PAIMON_METASTORE = "metastore";
-  @VisibleForTesting public static final String WAREHOUSE = "warehouse";
-  @VisibleForTesting public static final String URI = "uri";
-
-  private static final Map<String, PropertyEntry<?>> PROPERTIES_METADATA;
-  private static final Map<String, String> GRAVITINO_CONFIG_TO_PAIMON =
-      ImmutableMap.of(GRAVITINO_CATALOG_BACKEND, PAIMON_METASTORE, WAREHOUSE, WAREHOUSE, URI, URI);
->>>>>>> 788a3ffb
 
   static {
     List<PropertyEntry<?>> propertyEntries =
@@ -82,11 +63,8 @@
             stringOptionalPropertyEntry(URI, "Paimon catalog uri config", false, null, false));
     HashMap<String, PropertyEntry<?>> result = Maps.newHashMap(BASIC_CATALOG_PROPERTY_ENTRIES);
     result.putAll(Maps.uniqueIndex(propertyEntries, PropertyEntry::getName));
-<<<<<<< HEAD
     result.putAll(KerberosConfig.KERBEROS_PROPERTY_ENTRIES);
     result.putAll(AuthenticationConfig.AUTHENTICATION_PROPERTY_ENTRIES);
-=======
->>>>>>> 788a3ffb
     PROPERTIES_METADATA = ImmutableMap.copyOf(result);
   }
 
@@ -95,24 +73,17 @@
     return PROPERTIES_METADATA;
   }
 
-<<<<<<< HEAD
   public Map<String, String> transformProperties(Map<String, String> properties) {
-=======
-  protected Map<String, String> transformProperties(Map<String, String> properties) {
->>>>>>> 788a3ffb
     Map<String, String> gravitinoConfig = Maps.newHashMap();
     properties.forEach(
         (key, value) -> {
           if (GRAVITINO_CONFIG_TO_PAIMON.containsKey(key)) {
             gravitinoConfig.put(GRAVITINO_CONFIG_TO_PAIMON.get(key), value);
           }
-<<<<<<< HEAD
 
           if (KERBEROS_CONFIGURATION.containsKey(key)) {
             gravitinoConfig.put(KERBEROS_CONFIGURATION.get(key), value);
           }
-=======
->>>>>>> 788a3ffb
         });
     return gravitinoConfig;
   }
