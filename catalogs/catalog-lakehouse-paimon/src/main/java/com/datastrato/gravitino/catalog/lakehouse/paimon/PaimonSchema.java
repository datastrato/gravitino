--- conflicted
+++ resolved
@@ -11,11 +11,7 @@
 import java.util.Map;
 import java.util.Optional;
 import lombok.ToString;
-<<<<<<< HEAD
-import org.apache.paimon.utils.Pair;
-=======
 import org.apache.commons.lang3.tuple.Pair;
->>>>>>> 32a4cfbd
 
 /**
  * Implementation of {@link Schema} that represents a Paimon Schema (Database) entity in the Paimon
@@ -31,11 +27,7 @@
    *
    * @return The converted inner schema.
    */
-<<<<<<< HEAD
-  public Pair<String, Map<String, String>> toPaimonSchema() {
-=======
   public Pair<String, Map<String, String>> toPaimonProperties() {
->>>>>>> 32a4cfbd
     return Pair.of(name, properties);
   }
 
@@ -46,11 +38,7 @@
    * @param properties The properties of inner schema.
    * @return A new {@link PaimonSchema} instance.
    */
-<<<<<<< HEAD
-  public static PaimonSchema fromPaimonSchema(String name, Map<String, String> properties) {
-=======
   public static PaimonSchema fromPaimonProperties(String name, Map<String, String> properties) {
->>>>>>> 32a4cfbd
     return builder()
         .withName(name)
         .withComment(
