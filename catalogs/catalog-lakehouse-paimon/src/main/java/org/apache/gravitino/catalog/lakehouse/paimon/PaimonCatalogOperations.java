/*
 * Licensed to the Apache Software Foundation (ASF) under one
 * or more contributor license agreements.  See the NOTICE file
 * distributed with this work for additional information
 * regarding copyright ownership.  The ASF licenses this file
 * to you under the Apache License, Version 2.0 (the
 * "License"); you may not use this file except in compliance
 * with the License.  You may obtain a copy of the License at
 *
 *  http://www.apache.org/licenses/LICENSE-2.0
 *
 * Unless required by applicable law or agreed to in writing,
 * software distributed under the License is distributed on an
 * "AS IS" BASIS, WITHOUT WARRANTIES OR CONDITIONS OF ANY
 * KIND, either express or implied.  See the License for the
 * specific language governing permissions and limitations
 * under the License.
 */
package org.apache.gravitino.catalog.lakehouse.paimon;

import static org.apache.gravitino.catalog.lakehouse.paimon.GravitinoPaimonTable.fromPaimonTable;
import static org.apache.gravitino.catalog.lakehouse.paimon.PaimonSchema.fromPaimonProperties;
import static org.apache.gravitino.connector.BaseCatalog.CATALOG_BYPASS_PREFIX;
import static org.apache.gravitino.rel.expressions.transforms.Transforms.EMPTY_TRANSFORM;
<<<<<<< HEAD
import static org.apache.paimon.utils.Preconditions.checkArgument;
=======
>>>>>>> ef23c67f

import com.google.common.annotations.VisibleForTesting;
import com.google.common.base.Preconditions;
import com.google.common.collect.Maps;
import java.time.Instant;
import java.util.Arrays;
import java.util.List;
import java.util.Map;
import org.apache.commons.lang3.ArrayUtils;
import org.apache.gravitino.NameIdentifier;
import org.apache.gravitino.Namespace;
import org.apache.gravitino.SchemaChange;
import org.apache.gravitino.catalog.lakehouse.paimon.ops.PaimonCatalogOps;
import org.apache.gravitino.catalog.lakehouse.paimon.utils.TableOpsUtils;
import org.apache.gravitino.connector.CatalogInfo;
import org.apache.gravitino.connector.CatalogOperations;
import org.apache.gravitino.connector.HasPropertyMetadata;
import org.apache.gravitino.connector.SupportsSchemas;
import org.apache.gravitino.exceptions.ConnectionFailedException;
import org.apache.gravitino.exceptions.NoSuchCatalogException;
import org.apache.gravitino.exceptions.NoSuchSchemaException;
import org.apache.gravitino.exceptions.NoSuchTableException;
import org.apache.gravitino.exceptions.NonEmptySchemaException;
import org.apache.gravitino.exceptions.SchemaAlreadyExistsException;
import org.apache.gravitino.exceptions.TableAlreadyExistsException;
import org.apache.gravitino.meta.AuditInfo;
import org.apache.gravitino.rel.Column;
import org.apache.gravitino.rel.TableCatalog;
import org.apache.gravitino.rel.TableChange;
import org.apache.gravitino.rel.expressions.NamedReference;
import org.apache.gravitino.rel.expressions.distributions.Distribution;
import org.apache.gravitino.rel.expressions.distributions.Distributions;
import org.apache.gravitino.rel.expressions.sorts.SortOrder;
import org.apache.gravitino.rel.expressions.transforms.Transform;
import org.apache.gravitino.rel.indexes.Index;
import org.apache.gravitino.utils.MapUtils;
import org.apache.gravitino.utils.PrincipalUtils;
import org.apache.paimon.catalog.Catalog;
import org.apache.paimon.schema.Schema;
import org.apache.paimon.table.Table;
import org.slf4j.Logger;
import org.slf4j.LoggerFactory;

/**
 * Implementation of {@link CatalogOperations} that represents operations for interacting with the
 * Apache Paimon catalog in Apache Gravitino.
 */
public class PaimonCatalogOperations implements CatalogOperations, SupportsSchemas, TableCatalog {

  public static final Logger LOG = LoggerFactory.getLogger(PaimonCatalogOperations.class);

  @VisibleForTesting public PaimonCatalogOps paimonCatalogOps;

  private static final String NO_SUCH_SCHEMA_EXCEPTION =
      "Paimon schema (database) %s does not exist.";
  private static final String NON_EMPTY_SCHEMA_EXCEPTION =
      "Paimon schema (database) %s is not empty. One or more tables exist.";
  private static final String SCHEMA_ALREADY_EXISTS_EXCEPTION =
      "Paimon schema (database) %s already exists.";
  private static final String NO_SUCH_TABLE_EXCEPTION = "Paimon table %s does not exist.";
  private static final String TABLE_ALREADY_EXISTS_EXCEPTION = "Paimon table %s already exists.";

  /**
   * Initializes the Paimon catalog operations with the provided configuration.
   *
   * @param conf The configuration map for the Paimon catalog operations.
   * @param info The catalog info associated with this operations instance.
   * @throws RuntimeException if initialization fails.
   */
  @Override
  public void initialize(
      Map<String, String> conf, CatalogInfo info, HasPropertyMetadata propertiesMetadata)
      throws RuntimeException {
    // Key format like gravitino.bypass.a.b
    Map<String, String> prefixMap = MapUtils.getPrefixMap(conf, CATALOG_BYPASS_PREFIX);

    // Hold keys that lie in GRAVITINO_CONFIG_TO_PAIMON
    Map<String, String> gravitinoConfig =
        ((PaimonCatalogPropertiesMetadata) propertiesMetadata.catalogPropertiesMetadata())
            .transformProperties(conf);

    Map<String, String> resultConf = Maps.newHashMap(prefixMap);
    resultConf.putAll(gravitinoConfig);

    this.paimonCatalogOps = new PaimonCatalogOps(new PaimonConfig(resultConf));
  }

  /**
   * Lists the schemas under the specified namespace.
   *
   * @param namespace The namespace to list the schemas for.
   * @return An array of {@link NameIdentifier} representing the schemas in the namespace.
   * @throws NoSuchCatalogException If the provided namespace is invalid or does not exist.
   */
  @Override
  public NameIdentifier[] listSchemas(Namespace namespace) throws NoSuchCatalogException {
    return paimonCatalogOps.listDatabases().stream()
        .map(paimonNamespace -> NameIdentifier.of(namespace, paimonNamespace))
        .toArray(NameIdentifier[]::new);
  }

  /**
   * Performs `listDatabases` operation on the Paimon catalog to test the catalog creation.
   *
   * @param catalogIdent the name of the catalog.
   * @param type the type of the catalog.
   * @param provider the provider of the catalog.
   * @param comment the comment of the catalog.
   * @param properties the properties of the catalog.
   */
  @Override
  public void testConnection(
      NameIdentifier catalogIdent,
      org.apache.gravitino.Catalog.Type type,
      String provider,
      String comment,
      Map<String, String> properties) {
    try {
      paimonCatalogOps.listDatabases();
    } catch (Exception e) {
      throw new ConnectionFailedException(
          e, "Failed to run listDatabases on Paimon catalog: %s", e.getMessage());
    }
  }

  /**
   * Creates a new schema with the provided identifier, comment, and metadata.
   *
   * @param identifier The identifier of the schema to create.
   * @param comment The comment for the new schema.
   * @param properties The properties for the new schema.
   * @return The newly created {@link PaimonSchema} instance.
   * @throws NoSuchCatalogException If the provided namespace is invalid or does not exist.
   * @throws SchemaAlreadyExistsException If a schema with the same name already exists.
   */
  @Override
  public PaimonSchema createSchema(
      NameIdentifier identifier, String comment, Map<String, String> properties)
      throws NoSuchCatalogException, SchemaAlreadyExistsException {
    String currentUser = currentUser();
    PaimonSchema createdSchema =
        PaimonSchema.builder()
            .withName(identifier.name())
            .withComment(comment)
            .withProperties(properties)
            .withAuditInfo(
                AuditInfo.builder().withCreator(currentUser).withCreateTime(Instant.now()).build())
            .build();
    try {
      Map<String, String> paimonSchemaProperties = createdSchema.toPaimonProperties();
      paimonCatalogOps.createDatabase(identifier.name(), paimonSchemaProperties);
    } catch (Catalog.DatabaseAlreadyExistException e) {
      throw new SchemaAlreadyExistsException(e, SCHEMA_ALREADY_EXISTS_EXCEPTION, identifier);
    } catch (Exception e) {
      throw new RuntimeException(e);
    }
    LOG.info(
        "Created Paimon schema (database): {}. Current user: {}. Comment: {}. Metadata: {}.",
        identifier,
        currentUser,
        comment,
        properties);
    return createdSchema;
  }

  /**
   * Loads the schema with the provided identifier.
   *
   * @param identifier The identifier of the schema to load.
   * @return The loaded {@link PaimonSchema} representing the schema.
   * @throws NoSuchSchemaException If the schema with the provided identifier does not exist.
   */
  @Override
  public PaimonSchema loadSchema(NameIdentifier identifier) throws NoSuchSchemaException {
    Map<String, String> properties;
    try {
      properties = paimonCatalogOps.loadDatabase(identifier.name());
    } catch (Catalog.DatabaseNotExistException e) {
      throw new NoSuchSchemaException(e, NO_SUCH_SCHEMA_EXCEPTION, identifier);
    }
    LOG.info("Loaded Paimon schema (database) {}.", identifier);
    return fromPaimonProperties(identifier.name(), properties);
  }

  /**
   * Alters the schema with the provided identifier according to the specified {@link SchemaChange}
   * changes.
   *
   * @param identifier The identifier of the schema to alter.
   * @param changes The changes to apply to the schema.
   * @return The altered {@link PaimonSchema} instance.
   * @throws NoSuchSchemaException If the schema with the provided identifier does not exist.
   */
  @Override
  public PaimonSchema alterSchema(NameIdentifier identifier, SchemaChange... changes)
      throws NoSuchSchemaException {
    throw new UnsupportedOperationException("AlterSchema is unsupported now for Paimon Catalog.");
  }

  /**
   * Drops the schema with the provided identifier.
   *
   * @param identifier The identifier of the schema to drop.
   * @param cascade If set to true, drops all the tables in the schema as well.
   * @return true if the schema is dropped successfully, false otherwise.
   * @throws NonEmptySchemaException If the schema is not empty and 'cascade' is set to false.
   */
  @Override
  public boolean dropSchema(NameIdentifier identifier, boolean cascade)
      throws NonEmptySchemaException {
    try {
      paimonCatalogOps.dropDatabase(identifier.name(), cascade);
    } catch (Catalog.DatabaseNotExistException e) {
      LOG.warn("Paimon schema (database) {} does not exist.", identifier);
      return false;
    } catch (Catalog.DatabaseNotEmptyException e) {
      throw new NonEmptySchemaException(e, NON_EMPTY_SCHEMA_EXCEPTION, identifier);
    } catch (Exception e) {
      throw new RuntimeException(e);
    }
    LOG.info("Dropped Paimon schema (database) {}.", identifier);
    return true;
  }

  /**
   * Lists all the tables under the specified namespace.
   *
   * @param namespace The namespace to list tables for.
   * @return An array of {@link NameIdentifier} representing the tables in the namespace.
   * @throws NoSuchSchemaException If the schema with the provided namespace does not exist.
   */
  @Override
  public NameIdentifier[] listTables(Namespace namespace) throws NoSuchSchemaException {
    String[] levels = namespace.levels();
    NameIdentifier schemaIdentifier = NameIdentifier.of(levels[levels.length - 1]);
    if (!schemaExists(schemaIdentifier)) {
      throw new NoSuchSchemaException(NO_SUCH_SCHEMA_EXCEPTION, namespace.toString());
    }
    List<String> tables;
    try {
      tables = paimonCatalogOps.listTables(schemaIdentifier.name());
    } catch (Catalog.DatabaseNotExistException e) {
      throw new NoSuchSchemaException(NO_SUCH_SCHEMA_EXCEPTION, namespace.toString());
    }
    return tables.stream()
        .map(
            tableIdentifier ->
                NameIdentifier.of(ArrayUtils.add(namespace.levels(), tableIdentifier)))
        .toArray(NameIdentifier[]::new);
  }

  /**
   * Loads the table with the provided identifier.
   *
   * @param identifier The identifier of the table to load.
   * @return The loaded {@link GravitinoPaimonTable} instance representing the table.
   * @throws NoSuchTableException If the table with the provided identifier does not exist.
   */
  @Override
  public GravitinoPaimonTable loadTable(NameIdentifier identifier) throws NoSuchTableException {
    Table table;
    try {
      NameIdentifier tableIdentifier = buildPaimonNameIdentifier(identifier);
      table = paimonCatalogOps.loadTable(tableIdentifier.toString());
    } catch (Catalog.TableNotExistException e) {
      throw new NoSuchTableException(e, NO_SUCH_TABLE_EXCEPTION, identifier);
    }
    LOG.info("Loaded Paimon table {}.", identifier);
    return fromPaimonTable(table);
  }

  /**
   * Creates a new table with the provided identifier, comment, and metadata.
   *
   * @param identifier The identifier of the table to create.
   * @param columns The array of columns for the new table.
   * @param comment The comment for the new table.
   * @param properties The properties for the new table.
   * @param partitioning The partitioning for the new table.
   * @param indexes The indexes for the new table.
   * @return The newly created {@link GravitinoPaimonTable} instance.
   * @throws NoSuchSchemaException If the schema with the provided namespace does not exist.
   * @throws TableAlreadyExistsException If the table with the same identifier already exists.
   */
  @Override
  public GravitinoPaimonTable createTable(
      NameIdentifier identifier,
      Column[] columns,
      String comment,
      Map<String, String> properties,
      Transform[] partitioning,
      Distribution distribution,
      SortOrder[] sortOrders,
      Index[] indexes)
      throws NoSuchSchemaException, TableAlreadyExistsException {
    NameIdentifier nameIdentifier = buildPaimonNameIdentifier(identifier);
    NameIdentifier schemaIdentifier = NameIdentifier.of(nameIdentifier.namespace().levels());
    if (!schemaExists(schemaIdentifier)) {
      throw new NoSuchSchemaException(NO_SUCH_SCHEMA_EXCEPTION, schemaIdentifier);
    }
    if (partitioning == null) {
      partitioning = EMPTY_TRANSFORM;
    }
<<<<<<< HEAD
    checkArgument(
=======
    Preconditions.checkArgument(
>>>>>>> ef23c67f
        Arrays.stream(partitioning)
            .allMatch(
                partition -> {
                  NamedReference[] references = partition.references();
                  return references.length == 1
                      && references[0] instanceof NamedReference.FieldReference;
<<<<<<< HEAD
                }));
=======
                }),
        "Paimon partition columns should not be nested.");
>>>>>>> ef23c67f
    Preconditions.checkArgument(
        sortOrders == null || sortOrders.length == 0,
        "Sort orders are not supported for Paimon in Gravitino.");
    Preconditions.checkArgument(
        indexes == null || indexes.length == 0,
        "Indexes are not supported for Paimon in Gravitino.");
    Preconditions.checkArgument(
        distribution == null || distribution.strategy() == Distributions.NONE.strategy(),
        "Distribution is not supported for Paimon in Gravitino now.");
    String currentUser = currentUser();
    GravitinoPaimonTable createdTable =
        GravitinoPaimonTable.builder()
            .withName(identifier.name())
            .withColumns(
                Arrays.stream(columns)
                    .map(
                        column -> {
                          TableOpsUtils.checkColumnCapability(
                              column.name(), column.defaultValue(), column.autoIncrement());
                          return GravitinoPaimonColumn.builder()
                              .withName(column.name())
                              .withType(column.dataType())
                              .withComment(column.comment())
                              .withNullable(column.nullable())
                              .withAutoIncrement(column.autoIncrement())
                              .withDefaultValue(column.defaultValue())
                              .build();
                        })
                    .toArray(GravitinoPaimonColumn[]::new))
            .withPartitioning(partitioning)
            .withComment(comment)
            .withProperties(properties)
            .withAuditInfo(
                AuditInfo.builder().withCreator(currentUser).withCreateTime(Instant.now()).build())
            .build();
    try {
      Schema paimonTableSchema = createdTable.toPaimonTableSchema();
      paimonCatalogOps.createTable(nameIdentifier.toString(), paimonTableSchema);
    } catch (Catalog.DatabaseNotExistException e) {
      throw new NoSuchSchemaException(e, NO_SUCH_SCHEMA_EXCEPTION, identifier);
    } catch (Catalog.TableAlreadyExistException e) {
      throw new TableAlreadyExistsException(e, TABLE_ALREADY_EXISTS_EXCEPTION, identifier);
    }
    LOG.info(
        "Created Paimon table: {}. Current user: {}. Comment: {}. Metadata: {}.",
        identifier,
        currentUser,
        comment,
        properties);
    return createdTable;
  }

  /**
   * Alters the table with the provided identifier according to the specified {@link TableChange}
   * changes.
   *
   * @param identifier The identifier of the table to alter.
   * @param changes The changes to apply to the table.
   * @return The altered {@link GravitinoPaimonTable} instance.
   * @throws NoSuchTableException If the table with the provided identifier does not exist.
   * @throws IllegalArgumentException This exception will not be thrown in this method.
   */
  @Override
  public GravitinoPaimonTable alterTable(NameIdentifier identifier, TableChange... changes)
      throws NoSuchTableException, IllegalArgumentException {
    throw new UnsupportedOperationException("alterTable is unsupported now for Paimon Catalog.");
  }

  /**
   * Drops the table with the provided identifier.
   *
   * @param identifier The identifier of the table to drop.
   * @return true if the table is successfully dropped, false if the table does not exist.
   */
  @Override
  public boolean dropTable(NameIdentifier identifier) {
    try {
      NameIdentifier tableIdentifier = buildPaimonNameIdentifier(identifier);
      paimonCatalogOps.dropTable(tableIdentifier.toString());
    } catch (Catalog.TableNotExistException e) {
      LOG.warn("Paimon table {} does not exist.", identifier);
      return false;
    }
    LOG.info("Dropped Paimon table {}.", identifier);
    return true;
  }

  /**
   * Purges the table with the provided identifier.
   *
   * @param identifier The identifier of the table to purge.
   * @return true if the table is successfully purged, false if the table does not exist.
   * @throws UnsupportedOperationException If the table type is EXTERNAL_TABLE, it cannot be purged.
   */
  @Override
  public boolean purgeTable(NameIdentifier identifier) throws UnsupportedOperationException {
    throw new UnsupportedOperationException("purgeTable is unsupported now for Paimon Catalog.");
  }

  @Override
  public void close() {
    if (paimonCatalogOps != null) {
      try {
        paimonCatalogOps.close();
      } catch (Exception e) {
        throw new RuntimeException(e);
      }
    }
  }

  private static String currentUser() {
    return PrincipalUtils.getCurrentUserName();
  }

  private NameIdentifier buildPaimonNameIdentifier(NameIdentifier identifier) {
    Preconditions.checkArgument(
        identifier != null
            && identifier.namespace() != null
            && identifier.namespace().levels().length > 0,
        "Namespace can not be null or empty.");
    String[] levels = identifier.namespace().levels();
    return NameIdentifier.of(levels[levels.length - 1], identifier.name());
  }
}<|MERGE_RESOLUTION|>--- conflicted
+++ resolved
@@ -22,10 +22,7 @@
 import static org.apache.gravitino.catalog.lakehouse.paimon.PaimonSchema.fromPaimonProperties;
 import static org.apache.gravitino.connector.BaseCatalog.CATALOG_BYPASS_PREFIX;
 import static org.apache.gravitino.rel.expressions.transforms.Transforms.EMPTY_TRANSFORM;
-<<<<<<< HEAD
 import static org.apache.paimon.utils.Preconditions.checkArgument;
-=======
->>>>>>> ef23c67f
 
 import com.google.common.annotations.VisibleForTesting;
 import com.google.common.base.Preconditions;
@@ -329,23 +326,15 @@
     if (partitioning == null) {
       partitioning = EMPTY_TRANSFORM;
     }
-<<<<<<< HEAD
-    checkArgument(
-=======
     Preconditions.checkArgument(
->>>>>>> ef23c67f
         Arrays.stream(partitioning)
             .allMatch(
                 partition -> {
                   NamedReference[] references = partition.references();
                   return references.length == 1
                       && references[0] instanceof NamedReference.FieldReference;
-<<<<<<< HEAD
-                }));
-=======
                 }),
         "Paimon partition columns should not be nested.");
->>>>>>> ef23c67f
     Preconditions.checkArgument(
         sortOrders == null || sortOrders.length == 0,
         "Sort orders are not supported for Paimon in Gravitino.");
