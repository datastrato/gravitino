--- conflicted
+++ resolved
@@ -20,12 +20,9 @@
 import com.datastrato.graviton.dto.AuditDTO;
 import com.datastrato.graviton.dto.CatalogDTO;
 import com.datastrato.graviton.dto.rel.ColumnDTO;
-<<<<<<< HEAD
 import com.datastrato.graviton.dto.rel.DistributionDTO;
 import com.datastrato.graviton.dto.rel.ExpressionPartitionDTO.FieldExpression;
-=======
 import com.datastrato.graviton.dto.rel.Partition;
->>>>>>> 4ed3d2dc
 import com.datastrato.graviton.dto.rel.SchemaDTO;
 import com.datastrato.graviton.dto.rel.SortOrderDTO;
 import com.datastrato.graviton.dto.rel.TableDTO;
@@ -351,7 +348,13 @@
 
     TableDTO expectedTable =
         createMockTable(
-            "table1", columns, "comment", Collections.emptyMap(), distributionDTO, sortOrderDTOS);
+            "table1",
+            columns,
+            "comment",
+            Collections.emptyMap(),
+            new Partition[0],
+            distributionDTO,
+            sortOrderDTOS);
     TableCreateRequest req =
         new TableCreateRequest(
             tableId.name(),
@@ -359,12 +362,12 @@
             columns,
             Collections.emptyMap(),
             sortOrderDTOS,
-            distributionDTO);
+            distributionDTO,
+            new Partition[0]);
     TableResponse resp = new TableResponse(expectedTable);
     buildMockResource(Method.POST, tablePath, req, resp, SC_OK);
 
     Table table =
-<<<<<<< HEAD
         catalog
             .asTableCatalog()
             .createTable(
@@ -388,10 +391,7 @@
     Assertions.assertEquals(expectedTable.columns()[1].name(), table.columns()[1].name());
     Assertions.assertEquals(expectedTable.columns()[1].dataType(), table.columns()[1].dataType());
     Assertions.assertEquals(expectedTable.columns()[1].comment(), table.columns()[1].comment());
-=======
-        catalog.asTableCatalog().createTable(tableId, columns, "comment", Collections.emptyMap());
     assertTableEquals(expectedTable, table);
->>>>>>> 4ed3d2dc
 
     // Test throw NoSuchSchemaException
     ErrorResponse errorResp =
@@ -454,7 +454,13 @@
     Transform[] emptyTransform = new Transform[0];
     TableDTO expectedTable =
         createMockTable(
-            "table1", columns, "comment", Collections.emptyMap(), toPartitions(emptyTransform));
+            "table1",
+            columns,
+            "comment",
+            Collections.emptyMap(),
+            toPartitions(emptyTransform),
+            null,
+            new SortOrderDTO[0]);
 
     TableCreateRequest req =
         new TableCreateRequest(
@@ -462,6 +468,8 @@
             "comment",
             columns,
             Collections.emptyMap(),
+            new SortOrderDTO[0],
+            null,
             toPartitions(emptyTransform));
     TableResponse resp = new TableResponse(expectedTable);
     buildMockResource(Method.POST, tablePath, req, resp, SC_OK);
@@ -478,11 +486,23 @@
     };
     expectedTable =
         createMockTable(
-            "table1", columns, "comment", Collections.emptyMap(), toPartitions(transforms));
+            "table1",
+            columns,
+            "comment",
+            Collections.emptyMap(),
+            toPartitions(transforms),
+            null,
+            new SortOrderDTO[0]);
 
     req =
         new TableCreateRequest(
-            tableId.name(), "comment", columns, Collections.emptyMap(), toPartitions(transforms));
+            tableId.name(),
+            "comment",
+            columns,
+            Collections.emptyMap(),
+            new SortOrderDTO[0],
+            null,
+            toPartitions(transforms));
     resp = new TableResponse(expectedTable);
     buildMockResource(Method.POST, tablePath, req, resp, SC_OK);
 
@@ -557,7 +577,6 @@
           createMockColumn("col1", TypeCreator.NULLABLE.I8, "comment1"),
           createMockColumn("col2", TypeCreator.NULLABLE.STRING, "comment2")
         };
-<<<<<<< HEAD
 
     DistributionDTO distributionDTO =
         new DistributionDTO.Builder()
@@ -580,16 +599,13 @@
 
     TableDTO expectedTable =
         createMockTable(
-            "table1", columns, "comment", Collections.emptyMap(), distributionDTO, sortOrderDTOS);
-=======
-    TableDTO expectedTable =
-        createMockTable(
-            "table1",
-            columns,
-            "comment",
-            Collections.emptyMap(),
-            toPartitions(new Transform[] {field(columns[0])}));
->>>>>>> 4ed3d2dc
+            "table1",
+            columns,
+            "comment",
+            Collections.emptyMap(),
+            toPartitions(new Transform[] {field(columns[0])}),
+            distributionDTO,
+            sortOrderDTOS);
 
     TableResponse resp = new TableResponse(expectedTable);
     buildMockResource(Method.GET, tablePath, null, resp, SC_OK);
@@ -634,7 +650,13 @@
 
     TableDTO expectedTable =
         createMockTable(
-            "table2", columns, "comment", Collections.emptyMap(), distributionDTO, sortOrderDTOS);
+            "table2",
+            columns,
+            "comment",
+            Collections.emptyMap(),
+            new Partition[0],
+            distributionDTO,
+            sortOrderDTOS);
     TableUpdateRequest.RenameTableRequest req =
         new TableUpdateRequest.RenameTableRequest(expectedTable.name());
 
@@ -666,7 +688,13 @@
         };
     TableDTO expectedTable =
         createMockTable(
-            "table1", columns, "comment2", Collections.emptyMap(), distributionDTO, sortOrderDTOS);
+            "table1",
+            columns,
+            "comment2",
+            Collections.emptyMap(),
+            new Partition[0],
+            distributionDTO,
+            sortOrderDTOS);
     TableUpdateRequest.UpdateTableCommentRequest req =
         new TableUpdateRequest.UpdateTableCommentRequest(expectedTable.comment());
 
@@ -699,7 +727,14 @@
         };
 
     TableDTO expectedTable =
-        createMockTable("table1", columns, "comment", properties, distributionDTO, sortOrderDTOS);
+        createMockTable(
+            "table1",
+            columns,
+            "comment",
+            properties,
+            new Partition[0],
+            distributionDTO,
+            sortOrderDTOS);
     TableUpdateRequest.SetTablePropertyRequest req =
         new TableUpdateRequest.SetTablePropertyRequest("k1", "v1");
 
@@ -732,7 +767,13 @@
 
     TableDTO expectedTable =
         createMockTable(
-            "table1", columns, "comment", Collections.emptyMap(), distributionDTO, sortOrderDTOS);
+            "table1",
+            columns,
+            "comment",
+            Collections.emptyMap(),
+            new Partition[0],
+            distributionDTO,
+            sortOrderDTOS);
     TableUpdateRequest.RemoveTablePropertyRequest req =
         new TableUpdateRequest.RemoveTablePropertyRequest("k1");
 
@@ -768,7 +809,13 @@
         };
     TableDTO expectedTable =
         createMockTable(
-            "table1", columns, "comment", Collections.emptyMap(), distributionDTO, sortOrderDTOS);
+            "table1",
+            columns,
+            "comment",
+            Collections.emptyMap(),
+            new Partition[0],
+            distributionDTO,
+            sortOrderDTOS);
 
     TableUpdateRequest.AddTableColumnRequest req =
         new TableUpdateRequest.AddTableColumnRequest(
@@ -810,7 +857,13 @@
 
     TableDTO expectedTable =
         createMockTable(
-            "table1", columns, "comment", Collections.emptyMap(), distributionDTO, sortOrderDTOS);
+            "table1",
+            columns,
+            "comment",
+            Collections.emptyMap(),
+            new Partition[0],
+            distributionDTO,
+            sortOrderDTOS);
     TableUpdateRequest.RenameTableColumnRequest req =
         new TableUpdateRequest.RenameTableColumnRequest(new String[] {"col2"}, "col3");
 
@@ -843,7 +896,13 @@
 
     TableDTO expectedTable =
         createMockTable(
-            "table1", columns, "comment", Collections.emptyMap(), distributionDTO, sortOrderDTOS);
+            "table1",
+            columns,
+            "comment",
+            Collections.emptyMap(),
+            new Partition[0],
+            distributionDTO,
+            sortOrderDTOS);
     TableUpdateRequest.UpdateTableColumnCommentRequest req =
         new TableUpdateRequest.UpdateTableColumnCommentRequest(new String[] {"col1"}, "comment2");
 
@@ -875,7 +934,13 @@
         };
     TableDTO expectedTable =
         createMockTable(
-            "table1", columns, "comment", Collections.emptyMap(), distributionDTO, sortOrderDTOS);
+            "table1",
+            columns,
+            "comment",
+            Collections.emptyMap(),
+            new Partition[0],
+            distributionDTO,
+            sortOrderDTOS);
     TableUpdateRequest.UpdateTableColumnTypeRequest req =
         new TableUpdateRequest.UpdateTableColumnTypeRequest(
             new String[] {"col1"}, TypeCreator.NULLABLE.STRING);
@@ -912,7 +977,13 @@
         };
     TableDTO expectedTable =
         createMockTable(
-            "table1", columns, "comment", Collections.emptyMap(), distributionDTO, sortOrderDTOS);
+            "table1",
+            columns,
+            "comment",
+            Collections.emptyMap(),
+            new Partition[0],
+            distributionDTO,
+            sortOrderDTOS);
     TableUpdateRequest.UpdateTableColumnPositionRequest req =
         new TableUpdateRequest.UpdateTableColumnPositionRequest(
             new String[] {"col1"}, TableChange.ColumnPosition.first());
@@ -946,7 +1017,13 @@
 
     TableDTO expectedTable =
         createMockTable(
-            "table1", columns, "comment", Collections.emptyMap(), distributionDTO, sortOrderDTOS);
+            "table1",
+            columns,
+            "comment",
+            Collections.emptyMap(),
+            new Partition[0],
+            distributionDTO,
+            sortOrderDTOS);
     TableUpdateRequest.DeleteTableColumnRequest req =
         new TableUpdateRequest.DeleteTableColumnRequest(new String[] {"col1"}, true);
 
@@ -1037,24 +1114,18 @@
   }
 
   private static TableDTO createMockTable(
-<<<<<<< HEAD
-=======
       String name, ColumnDTO[] columns, String comment, Map<String, String> properties) {
-    return createMockTable(name, columns, comment, properties, new Partition[0]);
+    return createMockTable(name, columns, comment, properties, new Partition[0], null, null);
   }
 
   private static TableDTO createMockTable(
->>>>>>> 4ed3d2dc
       String name,
       ColumnDTO[] columns,
       String comment,
       Map<String, String> properties,
-<<<<<<< HEAD
+      Partition[] partitions,
       DistributionDTO distributionDTO,
       SortOrderDTO[] sortOrderDTOS) {
-=======
-      Partition[] partitions) {
->>>>>>> 4ed3d2dc
     return new TableDTO.Builder()
         .withName(name)
         .withColumns(columns)
