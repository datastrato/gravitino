/*
 * Copyright 2023 Datastrato Pvt Ltd.
 * This software is licensed under the Apache License version 2.
 */
package com.datastrato.gravitino.client;

import com.datastrato.gravitino.Catalog;
import com.datastrato.gravitino.CatalogChange;
import com.datastrato.gravitino.NameIdentifier;
import com.datastrato.gravitino.Namespace;
import com.datastrato.gravitino.dto.AuditDTO;
import com.datastrato.gravitino.dto.CatalogDTO;
import com.datastrato.gravitino.dto.MetalakeDTO;
import com.datastrato.gravitino.dto.requests.CatalogCreateRequest;
import com.datastrato.gravitino.dto.requests.CatalogUpdateRequest;
import com.datastrato.gravitino.dto.requests.CatalogUpdatesRequest;
import com.datastrato.gravitino.dto.requests.MetalakeCreateRequest;
import com.datastrato.gravitino.dto.responses.CatalogResponse;
import com.datastrato.gravitino.dto.responses.DropResponse;
import com.datastrato.gravitino.dto.responses.EntityListResponse;
import com.datastrato.gravitino.dto.responses.ErrorResponse;
import com.datastrato.gravitino.dto.responses.MetalakeResponse;
import com.datastrato.gravitino.exceptions.CatalogAlreadyExistsException;
import com.datastrato.gravitino.exceptions.NoSuchCatalogException;
import com.datastrato.gravitino.exceptions.NoSuchMetalakeException;
import com.datastrato.gravitino.exceptions.RESTException;
import com.fasterxml.jackson.core.JsonProcessingException;
import java.time.Instant;
import java.util.Arrays;
import java.util.Collections;
import java.util.List;
import java.util.Map;
import java.util.stream.Collectors;
import org.apache.hc.core5.http.HttpStatus;
import org.apache.hc.core5.http.Method;
import org.junit.jupiter.api.Assertions;
import org.junit.jupiter.api.BeforeAll;
import org.junit.jupiter.api.Test;

public class TestGravitinoMetalake extends TestBase {

  private static GravitinoMetaLake metalake;

  private static final String metalakeName = "test";

  private static final String provider = "test";

  @BeforeAll
  public static void setUp() throws Exception {
    TestBase.setUp();

    metalake = createMetalake(client, metalakeName);
  }

  @Test
  public void testListCatalogs() throws JsonProcessingException {
    String path = "/api/metalakes/" + metalakeName + "/catalogs";

    NameIdentifier ident1 = NameIdentifier.of(metalakeName, "mock");
    NameIdentifier ident2 = NameIdentifier.of(metalakeName, "mock2");
    Namespace namespace = Namespace.of(metalakeName);

    EntityListResponse resp = new EntityListResponse(new NameIdentifier[] {ident1, ident2});
    buildMockResource(Method.GET, path, null, resp, HttpStatus.SC_OK);
    NameIdentifier[] catalogs = metalake.listCatalogs(namespace);

    Assertions.assertEquals(2, catalogs.length);
    Assertions.assertEquals(ident1, catalogs[0]);
    Assertions.assertEquals(ident2, catalogs[1]);

    // Test return empty catalog list
    EntityListResponse resp1 = new EntityListResponse(new NameIdentifier[] {});
    buildMockResource(Method.GET, path, null, resp1, HttpStatus.SC_OK);
    NameIdentifier[] catalogs1 = metalake.listCatalogs(namespace);
    Assertions.assertEquals(0, catalogs1.length);

    // Test return internal error
    ErrorResponse errorResp = ErrorResponse.internalError("mock error");
    buildMockResource(Method.GET, path, null, errorResp, HttpStatus.SC_INTERNAL_SERVER_ERROR);
    Throwable ex =
        Assertions.assertThrows(RuntimeException.class, () -> metalake.listCatalogs(namespace));
    Assertions.assertTrue(ex.getMessage().contains("mock error"));

    // Test return unparsed system error
    buildMockResource(Method.GET, path, null, "mock error", HttpStatus.SC_CONFLICT);
    Throwable ex1 =
        Assertions.assertThrows(RESTException.class, () -> metalake.listCatalogs(namespace));
    Assertions.assertTrue(ex1.getMessage().contains("Error code: " + HttpStatus.SC_CONFLICT));
  }

  @Test
  public void testLoadCatalog() throws JsonProcessingException {
    String catalogName = "mock";
    String path = "/api/metalakes/" + metalakeName + "/catalogs/" + catalogName;

    CatalogDTO mockCatalog =
        new CatalogDTO.Builder()
            .withName("mock")
            .withComment("comment")
            .withType(Catalog.Type.RELATIONAL)
            .withProvider("test")
            .withAudit(
                new AuditDTO.Builder().withCreator("creator").withCreateTime(Instant.now()).build())
            .build();
    CatalogResponse resp = new CatalogResponse(mockCatalog);

    buildMockResource(Method.GET, path, null, resp, HttpStatus.SC_OK);
    Catalog catalog = metalake.loadCatalog(NameIdentifier.of(metalakeName, catalogName));

    Assertions.assertEquals(catalogName, catalog.name());
    Assertions.assertEquals("comment", catalog.comment());
    Assertions.assertEquals(Catalog.Type.RELATIONAL, catalog.type());

    // Test return not found
    ErrorResponse errorResponse =
        ErrorResponse.notFound(NoSuchCatalogException.class.getSimpleName(), "mock error");
    buildMockResource(Method.GET, path, null, errorResponse, HttpStatus.SC_NOT_FOUND);
    NameIdentifier id = NameIdentifier.of(metalakeName, catalogName);
    Throwable ex =
        Assertions.assertThrows(NoSuchCatalogException.class, () -> metalake.loadCatalog(id));
    Assertions.assertTrue(ex.getMessage().contains("mock error"));

    // Test return unsupported catalog type
    CatalogDTO mockCatalog1 =
        new CatalogDTO.Builder()
            .withName("mock")
            .withComment("comment")
            .withType(Catalog.Type.STREAM)
            .withProvider("test")
            .withAudit(
                new AuditDTO.Builder().withCreator("creator").withCreateTime(Instant.now()).build())
            .build();
    CatalogResponse resp1 = new CatalogResponse(mockCatalog1);
    buildMockResource(Method.GET, path, null, resp1, HttpStatus.SC_OK);
    Assertions.assertThrows(UnsupportedOperationException.class, () -> metalake.loadCatalog(id));

    // Test return internal error
    ErrorResponse errorResp = ErrorResponse.internalError("mock error");
    buildMockResource(Method.GET, path, null, errorResp, HttpStatus.SC_INTERNAL_SERVER_ERROR);
    Throwable ex1 = Assertions.assertThrows(RuntimeException.class, () -> metalake.loadCatalog(id));
    Assertions.assertTrue(ex1.getMessage().contains("mock error"));

    // Test return unparsed system error
    buildMockResource(Method.GET, path, null, "mock error", HttpStatus.SC_CONFLICT);
    Throwable ex2 = Assertions.assertThrows(RESTException.class, () -> metalake.loadCatalog(id));
    Assertions.assertTrue(ex2.getMessage().contains("Error code: " + HttpStatus.SC_CONFLICT));
  }

  @Test
  public void testCreateCatalog() throws JsonProcessingException {
    String catalogName = "mock";
    String path = "/api/metalakes/" + metalakeName + "/catalogs";

    CatalogDTO mockCatalog =
        new CatalogDTO.Builder()
            .withName(catalogName)
            .withComment("comment")
            .withType(Catalog.Type.RELATIONAL)
            .withProvider("test")
            .withAudit(
                new AuditDTO.Builder().withCreator("creator").withCreateTime(Instant.now()).build())
            .build();
    CatalogCreateRequest req =
        new CatalogCreateRequest(
            catalogName, Catalog.Type.RELATIONAL, provider, "comment", Collections.emptyMap());
    CatalogResponse resp = new CatalogResponse(mockCatalog);
    buildMockResource(Method.POST, path, req, resp, HttpStatus.SC_OK);

    Catalog catalog =
        metalake.createCatalog(
            NameIdentifier.of(metalakeName, catalogName),
            Catalog.Type.RELATIONAL,
            provider,
            "comment",
            Collections.emptyMap());
    Assertions.assertEquals(catalogName, catalog.name());
    Assertions.assertEquals("comment", catalog.comment());
    Assertions.assertEquals(Catalog.Type.RELATIONAL, catalog.type());

    // Test return unsupported catalog type
    CatalogDTO mockCatalog1 =
        new CatalogDTO.Builder()
            .withName("mock")
            .withComment("comment")
            .withType(Catalog.Type.STREAM)
            .withProvider("test")
            .withAudit(
                new AuditDTO.Builder().withCreator("creator").withCreateTime(Instant.now()).build())
            .build();
    CatalogCreateRequest req1 =
        new CatalogCreateRequest(
            catalogName, Catalog.Type.STREAM, provider, "comment", Collections.emptyMap());
    CatalogResponse resp1 = new CatalogResponse(mockCatalog1);
    buildMockResource(Method.POST, path, req1, resp1, HttpStatus.SC_OK);
    NameIdentifier id = NameIdentifier.of(metalakeName, catalogName);
    Map<String, String> emptyMap = Collections.emptyMap();

    Assertions.assertThrows(
        UnsupportedOperationException.class,
<<<<<<< HEAD
        () -> metalake.createCatalog(id, Catalog.Type.FILE, provider, "comment", emptyMap));
=======
        () ->
            metalake.createCatalog(
                NameIdentifier.of(metalakeName, catalogName),
                Catalog.Type.STREAM,
                provider,
                "comment",
                Collections.emptyMap()));
>>>>>>> f4056ab0

    // Test return NoSuchMetalakeException
    ErrorResponse errorResponse =
        ErrorResponse.notFound(NoSuchMetalakeException.class.getSimpleName(), "mock error");
    buildMockResource(Method.POST, path, req, errorResponse, HttpStatus.SC_NOT_FOUND);
    Throwable ex =
        Assertions.assertThrows(
            NoSuchMetalakeException.class,
            () ->
                metalake.createCatalog(id, Catalog.Type.RELATIONAL, provider, "comment", emptyMap));
    Assertions.assertTrue(ex.getMessage().contains("mock error"));

    // Test return CatalogAlreadyExistsException
    ErrorResponse errorResponse1 =
        ErrorResponse.alreadyExists(
            CatalogAlreadyExistsException.class.getSimpleName(), "mock error");
    buildMockResource(Method.POST, path, req, errorResponse1, HttpStatus.SC_CONFLICT);
    Throwable ex1 =
        Assertions.assertThrows(
            CatalogAlreadyExistsException.class,
            () ->
                metalake.createCatalog(id, Catalog.Type.RELATIONAL, provider, "comment", emptyMap));
    Assertions.assertTrue(ex1.getMessage().contains("mock error"));

    // Test return internal error
    ErrorResponse errorResp = ErrorResponse.internalError("mock error");
    buildMockResource(Method.POST, path, req, errorResp, HttpStatus.SC_INTERNAL_SERVER_ERROR);
    Throwable ex2 =
        Assertions.assertThrows(
            RuntimeException.class,
            () ->
                metalake.createCatalog(id, Catalog.Type.RELATIONAL, provider, "comment", emptyMap));
    Assertions.assertTrue(ex2.getMessage().contains("mock error"));
  }

  @Test
  public void testAlterCatalog() throws JsonProcessingException {
    String catalogName = "mock";
    String path = "/api/metalakes/" + metalakeName + "/catalogs/" + catalogName;

    CatalogDTO mockCatalog =
        new CatalogDTO.Builder()
            .withName("mock1")
            .withComment("comment1")
            .withType(Catalog.Type.RELATIONAL)
            .withProvider("test")
            .withAudit(
                new AuditDTO.Builder().withCreator("creator").withCreateTime(Instant.now()).build())
            .build();
    CatalogResponse resp = new CatalogResponse(mockCatalog);

    CatalogChange change1 = CatalogChange.rename("mock1");
    CatalogChange change2 = CatalogChange.updateComment("comment1");
    List<CatalogUpdateRequest> reqs =
        Arrays.asList(change1, change2).stream()
            .map(DTOConverters::toCatalogUpdateRequest)
            .collect(Collectors.toList());
    CatalogUpdatesRequest updatesRequest = new CatalogUpdatesRequest(reqs);

    buildMockResource(Method.PUT, path, updatesRequest, resp, HttpStatus.SC_OK);
    NameIdentifier id = NameIdentifier.of(metalakeName, catalogName);
    Catalog catalog = metalake.alterCatalog(id, change1, change2);
    Assertions.assertEquals("mock1", catalog.name());
    Assertions.assertEquals("comment1", catalog.comment());
    Assertions.assertEquals(Catalog.Type.RELATIONAL, catalog.type());

    // Test return NoSuchCatalogException
    ErrorResponse errorResponse =
        ErrorResponse.notFound(NoSuchCatalogException.class.getSimpleName(), "mock error");
    buildMockResource(Method.PUT, path, updatesRequest, errorResponse, HttpStatus.SC_NOT_FOUND);
    Throwable ex =
        Assertions.assertThrows(
            NoSuchCatalogException.class, () -> metalake.alterCatalog(id, change1, change2));
    Assertions.assertTrue(ex.getMessage().contains("mock error"));

    // Test return IllegalArgumentException
    ErrorResponse errorResponse1 = ErrorResponse.illegalArguments("mock error");
    buildMockResource(Method.PUT, path, updatesRequest, errorResponse1, HttpStatus.SC_BAD_REQUEST);
    Throwable ex1 =
        Assertions.assertThrows(
            IllegalArgumentException.class, () -> metalake.alterCatalog(id, change1, change2));
    Assertions.assertTrue(ex1.getMessage().contains("mock error"));

    // Test return internal error
    ErrorResponse errorResp = ErrorResponse.internalError("mock error");
    buildMockResource(
        Method.PUT, path, updatesRequest, errorResp, HttpStatus.SC_INTERNAL_SERVER_ERROR);
    Throwable ex2 =
        Assertions.assertThrows(
            RuntimeException.class, () -> metalake.alterCatalog(id, change1, change2));
    Assertions.assertTrue(ex2.getMessage().contains("mock error"));
  }

  @Test
  public void testDropCatalog() throws JsonProcessingException {
    String catalogName = "mock";
    String path = "/api/metalakes/" + metalakeName + "/catalogs/" + catalogName;

    DropResponse resp = new DropResponse(true);
    buildMockResource(Method.DELETE, path, null, resp, HttpStatus.SC_OK);
    boolean dropped = metalake.dropCatalog(NameIdentifier.of(metalakeName, catalogName));
    Assertions.assertTrue(dropped);

    // Test return false
    DropResponse resp1 = new DropResponse(false);
    buildMockResource(Method.DELETE, path, null, resp1, HttpStatus.SC_OK);
    boolean dropped1 = metalake.dropCatalog(NameIdentifier.of(metalakeName, catalogName));
    Assertions.assertFalse(dropped1);
  }

  static GravitinoMetaLake createMetalake(GravitinoClient client, String metalakeName)
      throws JsonProcessingException {
    MetalakeDTO mockMetalake =
        new MetalakeDTO.Builder()
            .withName(metalakeName)
            .withComment("comment")
            .withAudit(
                new AuditDTO.Builder().withCreator("creator").withCreateTime(Instant.now()).build())
            .build();
    MetalakeCreateRequest req =
        new MetalakeCreateRequest(metalakeName, "comment", Collections.emptyMap());
    MetalakeResponse resp = new MetalakeResponse(mockMetalake);
    buildMockResource(Method.POST, "/api/metalakes", req, resp, HttpStatus.SC_OK);

    return client.createMetalake(
        NameIdentifier.parse(metalakeName), "comment", Collections.emptyMap());
  }
}<|MERGE_RESOLUTION|>--- conflicted
+++ resolved
@@ -197,17 +197,7 @@
 
     Assertions.assertThrows(
         UnsupportedOperationException.class,
-<<<<<<< HEAD
-        () -> metalake.createCatalog(id, Catalog.Type.FILE, provider, "comment", emptyMap));
-=======
-        () ->
-            metalake.createCatalog(
-                NameIdentifier.of(metalakeName, catalogName),
-                Catalog.Type.STREAM,
-                provider,
-                "comment",
-                Collections.emptyMap()));
->>>>>>> f4056ab0
+        () -> metalake.createCatalog(id, Catalog.Type.STREAM, provider, "comment", emptyMap));
 
     // Test return NoSuchMetalakeException
     ErrorResponse errorResponse =
