/*
 * Copyright 2024 Datastrato Pvt Ltd.
 * This software is licensed under the Apache License version 2.
 */

package com.datastrato.gravitino.client;

import com.datastrato.gravitino.MetalakeChange;
import com.datastrato.gravitino.NameIdentifier;
import com.datastrato.gravitino.SupportsMetalakes;
import com.datastrato.gravitino.dto.requests.MetalakeCreateRequest;
import com.datastrato.gravitino.dto.requests.MetalakeUpdateRequest;
import com.datastrato.gravitino.dto.requests.MetalakeUpdatesRequest;
import com.datastrato.gravitino.dto.responses.DropResponse;
import com.datastrato.gravitino.dto.responses.MetalakeListResponse;
import com.datastrato.gravitino.dto.responses.MetalakeResponse;
import com.datastrato.gravitino.exceptions.MetalakeAlreadyExistsException;
import com.datastrato.gravitino.exceptions.NoSuchMetalakeException;
import com.google.common.base.Preconditions;
import java.util.Arrays;
import java.util.Collections;
import java.util.List;
import java.util.Map;
import java.util.stream.Collectors;
import org.slf4j.Logger;
import org.slf4j.LoggerFactory;

/**
 * Gravitino Client for the administrator to interact with the Gravitino API, allowing the client to
 * list, load, create, and alter Metalakes.
 *
 * <p>Normal users should use {@link GravitinoClient} to connect with the Gravitino server.
 */
public class GravitinoAdminClient extends GravitinoClientBase implements SupportsMetalakes {

  private static final Logger LOG = LoggerFactory.getLogger(GravitinoAdminClient.class);

  /**
   * Constructs a new GravitinoClient with the given URI, authenticator and AuthDataProvider.
   *
   * @param uri The base URI for the Gravitino API.
   * @param authDataProvider The provider of the data which is used for authentication.
<<<<<<< HEAD
   * @param checkVersion Whether to check the version of the Gravitino server. Gravitino does not
   *     support the case that the client-side version is higher than the server-side version.
   */
  private GravitinoAdminClient(
      String uri, AuthDataProvider authDataProvider, boolean checkVersion) {
    super(uri, authDataProvider, checkVersion);
=======
   * @param headers The base header for Gravitino API.
   */
  private GravitinoAdminClient(
      String uri, AuthDataProvider authDataProvider, Map<String, String> headers) {
    super(uri, authDataProvider, headers);
>>>>>>> eb1f11ee
  }

  /**
   * Retrieves a list of Metalakes from the Gravitino API.
   *
   * @return An array of GravitinoMetalake objects representing the Metalakes.
   */
  @Override
  public GravitinoMetalake[] listMetalakes() {
    MetalakeListResponse resp =
        restClient.get(
            API_METALAKES_LIST_PATH,
            MetalakeListResponse.class,
            Collections.emptyMap(),
            ErrorHandlers.metalakeErrorHandler());
    resp.validate();

    return Arrays.stream(resp.getMetalakes())
        .map(o -> DTOConverters.toMetaLake(o, restClient))
        .toArray(GravitinoMetalake[]::new);
  }

  /**
   * Creates a new Metalake using the Gravitino API.
   *
   * @param ident The identifier of the new Metalake.
   * @param comment The comment for the new Metalake.
   * @param properties The properties of the new Metalake.
   * @return A GravitinoMetalake instance representing the newly created Metalake.
   * @throws MetalakeAlreadyExistsException If a Metalake with the specified identifier already
   *     exists.
   */
  @Override
  public GravitinoMetalake createMetalake(
      NameIdentifier ident, String comment, Map<String, String> properties)
      throws MetalakeAlreadyExistsException {
    NameIdentifier.checkMetalake(ident);

    MetalakeCreateRequest req = new MetalakeCreateRequest(ident.name(), comment, properties);
    req.validate();

    MetalakeResponse resp =
        restClient.post(
            API_METALAKES_LIST_PATH,
            req,
            MetalakeResponse.class,
            Collections.emptyMap(),
            ErrorHandlers.metalakeErrorHandler());
    resp.validate();

    return DTOConverters.toMetaLake(resp.getMetalake(), restClient);
  }

  /**
   * Alters a specific Metalake using the Gravitino API.
   *
   * @param ident The identifier of the Metalake to be altered.
   * @param changes The changes to be applied to the Metalake.
   * @return A GravitinoMetalake instance representing the updated Metalake.
   * @throws NoSuchMetalakeException If the specified Metalake does not exist.
   * @throws IllegalArgumentException If the provided changes are invalid or not applicable.
   */
  @Override
  public GravitinoMetalake alterMetalake(NameIdentifier ident, MetalakeChange... changes)
      throws NoSuchMetalakeException, IllegalArgumentException {
    NameIdentifier.checkMetalake(ident);

    List<MetalakeUpdateRequest> reqs =
        Arrays.stream(changes)
            .map(DTOConverters::toMetalakeUpdateRequest)
            .collect(Collectors.toList());
    MetalakeUpdatesRequest updatesRequest = new MetalakeUpdatesRequest(reqs);
    updatesRequest.validate();

    MetalakeResponse resp =
        restClient.put(
            API_METALAKES_IDENTIFIER_PATH + ident.name(),
            updatesRequest,
            MetalakeResponse.class,
            Collections.emptyMap(),
            ErrorHandlers.metalakeErrorHandler());
    resp.validate();

    return DTOConverters.toMetaLake(resp.getMetalake(), restClient);
  }

  /**
   * Drops a specific Metalake using the Gravitino API.
   *
   * @param ident The identifier of the Metalake to be dropped.
   * @return True if the Metalake was successfully dropped, false otherwise.
   */
  @Override
  public boolean dropMetalake(NameIdentifier ident) {
    NameIdentifier.checkMetalake(ident);

    try {
      DropResponse resp =
          restClient.delete(
              API_METALAKES_IDENTIFIER_PATH + ident.name(),
              DropResponse.class,
              Collections.emptyMap(),
              ErrorHandlers.metalakeErrorHandler());
      resp.validate();
      return resp.dropped();

    } catch (Exception e) {
      LOG.warn("Failed to drop metadata {}", ident, e);
      return false;
    }
  }

  /**
   * Creates a new builder for constructing a GravitinoClient.
   *
   * @param uri The base URI for the Gravitino API.
   * @return A new instance of the Builder class for constructing a GravitinoClient.
   */
  public static AdminClientBuilder builder(String uri) {
    return new AdminClientBuilder(uri);
  }

  /** Builder class for constructing a GravitinoAdminClient. */
  public static class AdminClientBuilder extends GravitinoClientBase.Builder<GravitinoAdminClient> {

    /**
     * The private constructor for the Builder class.
     *
     * @param uri The base URI for the Gravitino API.
     */
    protected AdminClientBuilder(String uri) {
      super(uri);
    }

    /**
     * Builds a new GravitinoClient instance.
     *
     * @return A new instance of GravitinoClient with the specified base URI.
     * @throws IllegalArgumentException If the base URI is null or empty.
     */
    @Override
    public GravitinoAdminClient build() {
      Preconditions.checkArgument(
          uri != null && !uri.isEmpty(), "The argument 'uri' must be a valid URI");

<<<<<<< HEAD
      return new GravitinoAdminClient(uri, authDataProvider, checkVersion);
=======
      return new GravitinoAdminClient(uri, authDataProvider, headers);
>>>>>>> eb1f11ee
    }
  }
}<|MERGE_RESOLUTION|>--- conflicted
+++ resolved
@@ -40,20 +40,16 @@
    *
    * @param uri The base URI for the Gravitino API.
    * @param authDataProvider The provider of the data which is used for authentication.
-<<<<<<< HEAD
    * @param checkVersion Whether to check the version of the Gravitino server. Gravitino does not
    *     support the case that the client-side version is higher than the server-side version.
+   * @param headers The base header for Gravitino API.
    */
   private GravitinoAdminClient(
-      String uri, AuthDataProvider authDataProvider, boolean checkVersion) {
-    super(uri, authDataProvider, checkVersion);
-=======
-   * @param headers The base header for Gravitino API.
-   */
-  private GravitinoAdminClient(
-      String uri, AuthDataProvider authDataProvider, Map<String, String> headers) {
-    super(uri, authDataProvider, headers);
->>>>>>> eb1f11ee
+      String uri,
+      AuthDataProvider authDataProvider,
+      boolean checkVersion,
+      Map<String, String> headers) {
+    super(uri, authDataProvider, checkVersion, headers);
   }
 
   /**
@@ -198,12 +194,7 @@
     public GravitinoAdminClient build() {
       Preconditions.checkArgument(
           uri != null && !uri.isEmpty(), "The argument 'uri' must be a valid URI");
-
-<<<<<<< HEAD
-      return new GravitinoAdminClient(uri, authDataProvider, checkVersion);
-=======
-      return new GravitinoAdminClient(uri, authDataProvider, headers);
->>>>>>> eb1f11ee
+      return new GravitinoAdminClient(uri, authDataProvider, checkVersion, headers);
     }
   }
 }