"""
Licensed to the Apache Software Foundation (ASF) under one
or more contributor license agreements.  See the NOTICE file
distributed with this work for additional information
regarding copyright ownership.  The ASF licenses this file
to you under the Apache License, Version 2.0 (the
"License"); you may not use this file except in compliance
with the License.  You may obtain a copy of the License at

  http://www.apache.org/licenses/LICENSE-2.0

Unless required by applicable law or agreed to in writing,
software distributed under the License is distributed on an
"AS IS" BASIS, WITHOUT WARRANTIES OR CONDITIONS OF ANY
KIND, either express or implied.  See the License for the
specific language governing permissions and limitations
under the License.
"""

from enum import Enum
from pathlib import PurePosixPath
from typing import Dict, Tuple
import re
import fsspec

from cachetools import TTLCache
from fsspec import AbstractFileSystem
from fsspec.implementations.local import LocalFileSystem
from fsspec.implementations.arrow import ArrowFSWrapper
from fsspec.utils import infer_storage_options
from pyarrow.fs import HadoopFileSystem
from readerwriterlock import rwlock
from gravitino.api.catalog import Catalog
from gravitino.api.fileset import Fileset
from gravitino.client.gravitino_client import GravitinoClient
from gravitino.exceptions.gravitino_runtime_exception import GravitinoRuntimeException
from gravitino.name_identifier import NameIdentifier

PROTOCOL_NAME = "gvfs"


class StorageType(Enum):
    HDFS = "hdfs"
    LOCAL = "file"


class FilesetContext:
    """A context object that holds the information about the fileset and the file system which used in
    the GravitinoVirtualFileSystem's operations.
    """

    def __init__(
        self,
        name_identifier: NameIdentifier,
        fileset: Fileset,
        fs: AbstractFileSystem,
        storage_type: StorageType,
        actual_path: str,
    ):
        self._name_identifier = name_identifier
        self._fileset = fileset
        self._fs = fs
        self._storage_type = storage_type
        self._actual_path = actual_path

    def get_name_identifier(self):
        return self._name_identifier

    def get_fileset(self):
        return self._fileset

    def get_fs(self):
        return self._fs

    def get_actual_path(self):
        return self._actual_path

    def get_storage_type(self):
        return self._storage_type


class GravitinoVirtualFileSystem(fsspec.AbstractFileSystem):
    """This is a virtual file system which users can access `fileset` and
    other resources.

    It obtains the actual storage location corresponding to the resource from the
    Gravitino server, and creates an independent file system for it to act as an agent for users to
    access the underlying storage.
    """

    # Override the parent variable
    protocol = PROTOCOL_NAME
    _identifier_pattern = re.compile("^fileset/([^/]+)/([^/]+)/([^/]+)(?:/[^/]+)*/?$")

    def __init__(
        self,
        server_uri=None,
        metalake_name=None,
        cache_size=20,
        cache_expired_time=3600,
        **kwargs,
    ):
        self._metalake = metalake_name
        self._client = GravitinoClient(
            uri=server_uri, metalake_name=metalake_name, check_version=False
        )
        self._cache = TTLCache(maxsize=cache_size, ttl=cache_expired_time)
        self._cache_lock = rwlock.RWLockFair()

        super().__init__(**kwargs)

    @property
    def cache(self):
        return self._cache

    @property
    def fsid(self):
        return PROTOCOL_NAME

    def sign(self, path, expiration=None, **kwargs):
        """We do not support to create a signed URL representing the given path in gvfs."""
        raise GravitinoRuntimeException(
            "Sign is not implemented for Gravitino Virtual FileSystem."
        )

    def ls(self, path, detail=True, **kwargs):
        """List the files and directories info of the path.
        :param path: Virtual fileset path
        :param detail: Whether to show the details for the files and directories info
        :param kwargs: Extra args
        :return If details is true, returns a list of file info dicts, else returns a list of file paths
        """
        context: FilesetContext = self._get_fileset_context(path)
        if detail:
            entries = [
                self._convert_actual_info(entry, context)
                for entry in context.get_fs().ls(
                    self._strip_storage_protocol(
                        context.get_storage_type(), context.get_actual_path()
                    ),
                    detail=True,
                )
            ]
            return entries
        entries = [
            self._convert_actual_path(entry_path, context)
            for entry_path in context.get_fs().ls(
                self._strip_storage_protocol(
                    context.get_storage_type(), context.get_actual_path()
                ),
                detail=False,
            )
        ]
        return entries

    def info(self, path, **kwargs):
        """Get file info.
        :param path: Virtual fileset path
        :param kwargs: Extra args
        :return A file info dict
        """
        context: FilesetContext = self._get_fileset_context(path)
        actual_info: Dict = context.get_fs().info(
            self._strip_storage_protocol(
                context.get_storage_type(), context.get_actual_path()
            )
        )
        return self._convert_actual_info(actual_info, context)

    def exists(self, path, **kwargs):
        """Check if a file or a directory exists.
        :param path: Virtual fileset path
        :param kwargs: Extra args
        :return If a file or directory exists, it returns True, otherwise False
        """
        context: FilesetContext = self._get_fileset_context(path)
        return context.get_fs().exists(
            self._strip_storage_protocol(
                context.get_storage_type(), context.get_actual_path()
            )
        )

    def cp_file(self, path1, path2, **kwargs):
        """Copy a file.
        :param path1: Virtual src fileset path
        :param path2: Virtual dst fileset path, should be consistent with the src path fileset identifier
        :param kwargs: Extra args
        """
        src_path = self._pre_process_path(path1)
        dst_path = self._pre_process_path(path2)
        src_identifier: NameIdentifier = self._extract_identifier(src_path)
        dst_identifier: NameIdentifier = self._extract_identifier(dst_path)
        if src_identifier != dst_identifier:
            raise GravitinoRuntimeException(
                f"Destination file path identifier: `{dst_identifier}` should be same with src file path "
                f"identifier: `{src_identifier}`."
            )
        src_context: FilesetContext = self._get_fileset_context(src_path)
        if self._check_mount_single_file(
            src_context.get_fileset(),
            src_context.get_fs(),
            src_context.get_storage_type(),
        ):
            raise GravitinoRuntimeException(
                f"Cannot cp file of the fileset: {src_identifier} which only mounts to a single file."
            )
        dst_context: FilesetContext = self._get_fileset_context(dst_path)

        src_context.get_fs().cp_file(
            self._strip_storage_protocol(
                src_context.get_storage_type(), src_context.get_actual_path()
            ),
            self._strip_storage_protocol(
                dst_context.get_storage_type(), dst_context.get_actual_path()
            ),
        )

    def mv(self, path1, path2, recursive=False, maxdepth=None, **kwargs):
        """Move a file to another directory.
         This can move a file to another existing directory.
         If the target path directory does not exist, an exception will be thrown.
        :param path1: Virtual src fileset path
        :param path2: Virtual dst fileset path, should be consistent with the src path fileset identifier
        :param recursive: Whether to move recursively
        :param maxdepth: Maximum depth of recursive move
        :param kwargs: Extra args
        """
        src_path = self._pre_process_path(path1)
        dst_path = self._pre_process_path(path2)
        src_identifier: NameIdentifier = self._extract_identifier(src_path)
        dst_identifier: NameIdentifier = self._extract_identifier(dst_path)
        if src_identifier != dst_identifier:
            raise GravitinoRuntimeException(
                f"Destination file path identifier: `{dst_identifier}`"
                f" should be same with src file path identifier: `{src_identifier}`."
            )
        src_context: FilesetContext = self._get_fileset_context(src_path)
        if self._check_mount_single_file(
            src_context.get_fileset(),
            src_context.get_fs(),
            src_context.get_storage_type(),
        ):
            raise GravitinoRuntimeException(
                f"Cannot cp file of the fileset: {src_identifier} which only mounts to a single file."
            )
        dst_context: FilesetContext = self._get_fileset_context(dst_path)
        if src_context.get_storage_type() == StorageType.HDFS:
            src_context.get_fs().mv(
                self._strip_storage_protocol(
                    src_context.get_storage_type(), src_context.get_actual_path()
                ),
                self._strip_storage_protocol(
                    dst_context.get_storage_type(), dst_context.get_actual_path()
                ),
            )
        elif src_context.get_storage_type() == StorageType.LOCAL:
            src_context.get_fs().mv(
                self._strip_storage_protocol(
                    src_context.get_storage_type(), src_context.get_actual_path()
                ),
                self._strip_storage_protocol(
                    dst_context.get_storage_type(), dst_context.get_actual_path()
                ),
                recursive,
                maxdepth,
            )
        else:
            raise GravitinoRuntimeException(
                f"Storage type:{src_context.get_storage_type()} doesn't support now."
            )

    def _rm(self, path):
        raise GravitinoRuntimeException(
            "Deprecated method, use `rm_file` method instead."
        )

    def rm(self, path, recursive=False, maxdepth=None):
        """Remove a file or directory.
        :param path: Virtual fileset path
        :param recursive: Whether to remove the directory recursively.
                When removing a directory, this parameter should be True.
        :param maxdepth: The maximum depth to remove the directory recursively.
        """
        context: FilesetContext = self._get_fileset_context(path)
        context.get_fs().rm(
            self._strip_storage_protocol(
                context.get_storage_type(), context.get_actual_path()
            ),
            recursive,
            maxdepth,
        )

    def rm_file(self, path):
        """Remove a file.
        :param path: Virtual fileset path
        """
        context: FilesetContext = self._get_fileset_context(path)
        context.get_fs().rm_file(
            self._strip_storage_protocol(
                context.get_storage_type(), context.get_actual_path()
            )
        )

    def rmdir(self, path):
        """Remove a directory.
        It will delete a directory and all its contents recursively for PyArrow.HadoopFileSystem.
        And it will throw an exception if delete a directory which is non-empty for LocalFileSystem.
        :param path: Virtual fileset path
        """
        context: FilesetContext = self._get_fileset_context(path)
        context.get_fs().rmdir(
            self._strip_storage_protocol(
                context.get_storage_type(), context.get_actual_path()
            )
        )

    def open(
        self,
        path,
        mode="rb",
        block_size=None,
        cache_options=None,
        compression=None,
        **kwargs,
    ):
        """Open a file to read/write/append.
        :param path: Virtual fileset path
        :param mode: The mode now supports: rb(read), wb(write), ab(append). See builtin ``open()``
        :param block_size: Some indication of buffering - this is a value in bytes
        :param cache_options: Extra arguments to pass through to the cache
        :param compression: If given, open file using compression codec
        :param kwargs: Extra args
        :return A file-like object from the filesystem
        """
        context: FilesetContext = self._get_fileset_context(path)
        return context.get_fs().open(
            self._strip_storage_protocol(
                context.get_storage_type(), context.get_actual_path()
            ),
            mode,
            block_size,
            cache_options,
            compression,
            **kwargs,
        )

    def mkdir(self, path, create_parents=True, **kwargs):
        """Make a directory.
        if create_parents=True, this is equivalent to ``makedirs``.

        :param path: Virtual fileset path
        :param create_parents: Create parent directories if missing when set to True
        :param kwargs: Extra args
        """
        context: FilesetContext = self._get_fileset_context(path)
        context.get_fs().mkdir(
            self._strip_storage_protocol(
                context.get_storage_type(), context.get_actual_path()
            ),
            create_parents,
            **kwargs,
        )

    def makedirs(self, path, exist_ok=True):
        """Make a directory recursively.
        :param path: Virtual fileset path
        :param exist_ok: Continue if a directory already exists
        """
        context: FilesetContext = self._get_fileset_context(path)
        context.get_fs().makedirs(
            self._strip_storage_protocol(
                context.get_storage_type(), context.get_actual_path()
            ),
            exist_ok,
        )

    def created(self, path):
        """Return the created timestamp of a file as a datetime.datetime
        Only supports for `fsspec.LocalFileSystem` now.
        :param path: Virtual fileset path
        :return Created time(datetime.datetime)
        """
        context: FilesetContext = self._get_fileset_context(path)
        if context.get_storage_type() == StorageType.LOCAL:
            return context.get_fs().created(
                self._strip_storage_protocol(
                    context.get_storage_type(), context.get_actual_path()
                )
            )
        raise GravitinoRuntimeException(
            f"Storage type:{context.get_storage_type()} doesn't support now."
        )

    def modified(self, path):
        """Returns the modified time of the path file if it exists.
        :param path: Virtual fileset path
        :return Modified time(datetime.datetime)
        """
        context: FilesetContext = self._get_fileset_context(path)
        return context.get_fs().modified(
            self._strip_storage_protocol(
                context.get_storage_type(), context.get_actual_path()
            )
        )

    def cat_file(self, path, start=None, end=None, **kwargs):
        """Get the content of a file.
        :param path: Virtual fileset path
        :param start: The offset in bytes to start reading from. It can be None.
        :param end: The offset in bytes to end reading at. It can be None.
        :param kwargs: Extra args
        :return File content
        """
        context: FilesetContext = self._get_fileset_context(path)
        return context.get_fs().cat_file(
            self._strip_storage_protocol(
                context.get_storage_type(), context.get_actual_path()
            ),
            start,
            end,
            **kwargs,
        )

    def get_file(self, rpath, lpath, callback=None, outfile=None, **kwargs):
        """Copy single remote file to local.
        :param rpath: Remote file path
        :param lpath: Local file path
        :param callback: The callback class
        :param outfile: The output file path
        :param kwargs: Extra args
        """
        if not lpath.startswith(f"{StorageType.LOCAL.value}:") and not lpath.startswith(
            "/"
        ):
            raise GravitinoRuntimeException(
                "Doesn't support copy a remote gvfs file to an another remote file."
            )
        context: FilesetContext = self._get_fileset_context(rpath)
        context.get_fs().get_file(
            self._strip_storage_protocol(
                context.get_storage_type(), context.get_actual_path()
            ),
            lpath,
            **kwargs,
        )

    def _convert_actual_path(self, path, context: FilesetContext):
        """Convert an actual path to a virtual path.
          The virtual path is like `fileset/{catalog}/{schema}/{fileset}/xxx`.
        :param path: Actual path
        :param context: Fileset context
        :return A virtual path
        """
        if context.get_storage_type() == StorageType.HDFS:
            actual_prefix = infer_storage_options(
                context.get_fileset().storage_location()
            )["path"]
        elif context.get_storage_type() == StorageType.LOCAL:
            actual_prefix = context.get_fileset().storage_location()[
                len(f"{StorageType.LOCAL.value}:") :
            ]
        else:
            raise GravitinoRuntimeException(
                f"Storage type:{context.get_storage_type()} doesn't support now."
            )

        if not path.startswith(actual_prefix):
            raise GravitinoRuntimeException(
                f"Path {path} does not start with valid prefix {actual_prefix}."
            )
        virtual_location = self._get_virtual_location(context.get_name_identifier())
        return f"{path.replace(actual_prefix, virtual_location)}"

    def _convert_actual_info(self, entry: Dict, context: FilesetContext):
        """Convert a file info from an actual entry to a virtual entry.
        :param entry: A dict of the actual file info
        :param context: Fileset context
        :return A dict of the virtual file info
        """
        path = self._convert_actual_path(entry["name"], context)
        return {
            "name": path,
            "size": entry["size"],
            "type": entry["type"],
            "mtime": entry["mtime"],
        }

    def _get_fileset_context(self, virtual_path: str):
        """Get a fileset context from the cache or the Gravitino server
        :param virtual_path: The virtual path
        :return A fileset context
        """
        virtual_path: str = self._pre_process_path(virtual_path)
        identifier: NameIdentifier = self._extract_identifier(virtual_path)
        read_lock = self._cache_lock.gen_rlock()
        try:
            read_lock.acquire()
            cache_value: Tuple[Fileset, AbstractFileSystem, StorageType] = (
                self._cache.get(identifier)
            )
            if cache_value is not None:
                actual_path = self._get_actual_path_by_ident(
                    identifier,
                    cache_value[0],
                    cache_value[1],
                    cache_value[2],
                    virtual_path,
                )
                return FilesetContext(
                    identifier,
                    cache_value[0],
                    cache_value[1],
                    cache_value[2],
                    actual_path,
                )
        finally:
            read_lock.release()

        write_lock = self._cache_lock.gen_wlock()
        try:
            write_lock.acquire()
            cache_value: Tuple[Fileset, AbstractFileSystem] = self._cache.get(
                identifier
            )
            if cache_value is not None:
                actual_path = self._get_actual_path_by_ident(
                    identifier,
                    cache_value[0],
                    cache_value[1],
                    cache_value[2],
                    virtual_path,
                )
                return FilesetContext(
                    identifier,
                    cache_value[0],
                    cache_value[1],
                    cache_value[2],
                    actual_path,
                )
            fileset: Fileset = self._load_fileset_from_server(identifier)
            storage_location = fileset.storage_location()
            if storage_location.startswith(f"{StorageType.HDFS.value}://"):
                fs = ArrowFSWrapper(HadoopFileSystem.from_uri(storage_location))
                storage_type = StorageType.HDFS
            elif storage_location.startswith(f"{StorageType.LOCAL.value}:/"):
                fs = LocalFileSystem()
                storage_type = StorageType.LOCAL
            else:
                raise GravitinoRuntimeException(
                    f"Storage under the fileset: `{identifier}` doesn't support now."
                )
            actual_path = self._get_actual_path_by_ident(
                identifier, fileset, fs, storage_type, virtual_path
            )
            self._cache[identifier] = (fileset, fs, storage_type)
            context = FilesetContext(identifier, fileset, fs, storage_type, actual_path)
            return context
        finally:
            write_lock.release()

    def _extract_identifier(self, path):
        """Extract the fileset identifier from the path.
        :param path: The virtual fileset path
        :return The fileset identifier
        """
        if path is None:
            raise GravitinoRuntimeException(
                "path which need be extracted cannot be null or empty."
            )

        match = self._identifier_pattern.match(path)
        if match and len(match.groups()) == 3:
            return NameIdentifier.of(
                self._metalake, match.group(1), match.group(2), match.group(3)
            )
        raise GravitinoRuntimeException(
            f"path: `{path}` doesn't contains valid identifier."
        )

    def _load_fileset_from_server(self, identifier: NameIdentifier) -> Fileset:
        """Load the fileset from the server.
        If the fileset is not found on the server, an `NoSuchFilesetException` exception will be raised.
        :param identifier: The fileset identifier
        :return The fileset
        """
        catalog: Catalog = self._client.load_catalog(identifier.namespace().level(1))
<<<<<<< HEAD
        return catalog.as_fileset_catalog().load_fileset(identifier)
=======

        return catalog.as_fileset_catalog().load_fileset(
            NameIdentifier.of(identifier.namespace().level(2), identifier.name())
        )
>>>>>>> 0463ea45

    def _get_actual_path_by_ident(
        self,
        identifier: NameIdentifier,
        fileset: Fileset,
        fs: AbstractFileSystem,
        storage_type: StorageType,
        virtual_path: str,
    ):
        """Get the actual path by the virtual path and the fileset.
        :param identifier: The fileset identifier
        :param fileset: The fileset
        :param fs: The file system corresponding to the fileset storage location
        :param storage_type: The storage type of the fileset storage location
        :param virtual_path: The virtual fileset path
        :return The actual path.
        """
        virtual_location = self._get_virtual_location(identifier)
        storage_location = fileset.storage_location()
        if self._check_mount_single_file(fileset, fs, storage_type):
            if virtual_path != virtual_location:
                raise GravitinoRuntimeException(
                    f"Path: {virtual_path} should be same with the virtual location: {virtual_location}"
                    " when the fileset only mounts a single file."
                )
            return storage_location
        return virtual_path.replace(virtual_location, storage_location, 1)

    @staticmethod
    def _get_virtual_location(identifier: NameIdentifier):
        """Get the virtual location of the fileset.
        :param identifier: The name identifier of the fileset
        :return The virtual location.
        """
        return (
            f"fileset/{identifier.namespace().level(1)}"
            f"/{identifier.namespace().level(2)}"
            f"/{identifier.name()}"
        )

    def _check_mount_single_file(
        self, fileset: Fileset, fs: AbstractFileSystem, storage_type: StorageType
    ):
        """Check if the fileset is mounted a single file.
        :param fileset: The fileset
        :param fs: The file system corresponding to the fileset storage location
        :param storage_type: The storage type of the fileset storage location
        :return True the fileset is mounted a single file.
        """
        result: Dict = fs.info(
            self._strip_storage_protocol(storage_type, fileset.storage_location())
        )
        return result["type"] == "file"

    @staticmethod
    def _pre_process_path(virtual_path):
        """Pre-process the path.
         We will uniformly process `gvfs://fileset/{catalog}/{schema}/{fileset_name}/xxx`
         into the format of `fileset/{catalog}/{schema}/{fileset_name}/xxx`.
         This is because some implementations of `PyArrow` and `fsspec` can only recognize this format.
        :param virtual_path: The virtual path
        :return The pre-processed path
        """
        if isinstance(virtual_path, PurePosixPath):
            pre_processed_path = virtual_path.as_posix()
        else:
            pre_processed_path = virtual_path
        gvfs_prefix = f"{PROTOCOL_NAME}://"
        if pre_processed_path.startswith(gvfs_prefix):
            pre_processed_path = pre_processed_path[len(gvfs_prefix) :]
        if not pre_processed_path.startswith("fileset/"):
            raise GravitinoRuntimeException(
                f"Invalid path:`{pre_processed_path}`. Expected path to start with `fileset/`."
                " Example: fileset/{fileset_catalog}/{schema}/{fileset_name}/{sub_path}."
            )
        return pre_processed_path

    @staticmethod
    def _strip_storage_protocol(storage_type: StorageType, path: str):
        """Strip the storage protocol from the path.
          Before passing the path to the underlying file system for processing,
           pre-process the protocol information in the path.
          Some file systems require special processing.
          For HDFS, we can pass the path like 'hdfs://{host}:{port}/xxx'.
          For Local, we can pass the path like '/tmp/xxx'.
        :param storage_type: The storage type
        :param path: The path
        :return: The stripped path
        """
        if storage_type == StorageType.HDFS:
            return path
        if storage_type == StorageType.LOCAL:
            return path[len(f"{StorageType.LOCAL.value}:") :]
        raise GravitinoRuntimeException(
            f"Storage type:{storage_type} doesn't support now."
        )


fsspec.register_implementation(PROTOCOL_NAME, GravitinoVirtualFileSystem)<|MERGE_RESOLUTION|>--- conflicted
+++ resolved
@@ -584,14 +584,10 @@
         :return The fileset
         """
         catalog: Catalog = self._client.load_catalog(identifier.namespace().level(1))
-<<<<<<< HEAD
-        return catalog.as_fileset_catalog().load_fileset(identifier)
-=======
 
         return catalog.as_fileset_catalog().load_fileset(
             NameIdentifier.of(identifier.namespace().level(2), identifier.name())
         )
->>>>>>> 0463ea45
 
     def _get_actual_path_by_ident(
         self,
