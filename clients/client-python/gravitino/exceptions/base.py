"""
Licensed to the Apache Software Foundation (ASF) under one
or more contributor license agreements.  See the NOTICE file
distributed with this work for additional information
regarding copyright ownership.  The ASF licenses this file
to you under the Apache License, Version 2.0 (the
"License"); you may not use this file except in compliance
with the License.  You may obtain a copy of the License at

  http://www.apache.org/licenses/LICENSE-2.0

Unless required by applicable law or agreed to in writing,
software distributed under the License is distributed on an
"AS IS" BASIS, WITHOUT WARRANTIES OR CONDITIONS OF ANY
KIND, either express or implied.  See the License for the
specific language governing permissions and limitations
under the License.
"""


class GravitinoRuntimeException(RuntimeError):
    """Base class for all Gravitino runtime exceptions."""

    def __init__(self, message, *args):
        super().__init__(message % args)


class RESTException(RuntimeError):
    """An exception thrown when a REST request fails."""

    def __init__(self, message, *args):
        super().__init__(message % args)


class IllegalArgumentException(ValueError):
    """Base class for all exceptions thrown when arguments are invalid."""

    def __init__(self, message, *args):
        super().__init__(message % args)


class IllegalNameIdentifierException(IllegalArgumentException):
    """An exception thrown when a name identifier is invalid."""


class IllegalNamespaceException(IllegalArgumentException):
    """An exception thrown when a namespace is invalid."""


class InternalError(GravitinoRuntimeException):
    """Base class for all exceptions thrown internally"""


class NotFoundException(GravitinoRuntimeException):
    """Base class for all exceptions thrown when a resource is not found."""


class NoSuchSchemaException(NotFoundException):
    """An exception thrown when a schema is not found."""


class NoSuchFilesetException(NotFoundException):
    """Exception thrown when a file with specified name is not existed."""


class NoSuchMetalakeException(NotFoundException):
    """An exception thrown when a metalake is not found."""


class AlreadyExistsException(GravitinoRuntimeException):
    """Base exception thrown when an entity or resource already exists."""


class MetalakeAlreadyExistsException(AlreadyExistsException):
    """An exception thrown when a metalake already exists."""


class NotEmptyException(GravitinoRuntimeException):
    """Base class for all exceptions thrown when a resource is not empty."""


class UnsupportedOperationException(GravitinoRuntimeException):
    """Base class for all exceptions thrown when an operation is unsupported"""


class UnknownError(RuntimeError):
    """An exception thrown when other unknown exception is thrown"""


<<<<<<< HEAD
class ConnectionFailedException(GravitinoRuntimeException):
    """An exception thrown when connect to catalog failed."""


class NoSuchCatalogException(NotFoundException):
    """An exception thrown when a catalog is not found."""


class CatalogAlreadyExistsException(AlreadyExistsException):
    """An exception thrown when a resource already exists."""
=======
class UnauthorizedException(GravitinoRuntimeException):
    """An exception thrown when a user is not authorized to perform an action."""


class BadRequestException(GravitinoRuntimeException):
    """An exception thrown when the request is invalid."""
>>>>>>> 5020d9a5
<|MERGE_RESOLUTION|>--- conflicted
+++ resolved
@@ -87,7 +87,6 @@
     """An exception thrown when other unknown exception is thrown"""
 
 
-<<<<<<< HEAD
 class ConnectionFailedException(GravitinoRuntimeException):
     """An exception thrown when connect to catalog failed."""
 
@@ -98,11 +97,11 @@
 
 class CatalogAlreadyExistsException(AlreadyExistsException):
     """An exception thrown when a resource already exists."""
-=======
+
+
 class UnauthorizedException(GravitinoRuntimeException):
     """An exception thrown when a user is not authorized to perform an action."""
 
 
 class BadRequestException(GravitinoRuntimeException):
-    """An exception thrown when the request is invalid."""
->>>>>>> 5020d9a5
+    """An exception thrown when the request is invalid."""