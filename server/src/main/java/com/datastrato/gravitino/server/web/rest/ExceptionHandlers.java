/*
 * Copyright 2023 Datastrato Pvt Ltd.
 * This software is licensed under the Apache License version 2.
 */
package com.datastrato.gravitino.server.web.rest;

import com.datastrato.gravitino.exceptions.CatalogAlreadyExistsException;
import com.datastrato.gravitino.exceptions.FilesetAlreadyExistsException;
import com.datastrato.gravitino.exceptions.GroupAlreadyExistsException;
import com.datastrato.gravitino.exceptions.MetalakeAlreadyExistsException;
import com.datastrato.gravitino.exceptions.NoSuchMetalakeException;
import com.datastrato.gravitino.exceptions.NonEmptySchemaException;
import com.datastrato.gravitino.exceptions.NotFoundException;
import com.datastrato.gravitino.exceptions.PartitionAlreadyExistsException;
import com.datastrato.gravitino.exceptions.SchemaAlreadyExistsException;
import com.datastrato.gravitino.exceptions.TableAlreadyExistsException;
import com.datastrato.gravitino.exceptions.TopicAlreadyExistsException;
import com.datastrato.gravitino.exceptions.UserAlreadyExistsException;
import com.datastrato.gravitino.server.web.Utils;
import com.google.common.annotations.VisibleForTesting;
import javax.ws.rs.core.Response;
import org.eclipse.jetty.util.StringUtil;
import org.slf4j.Logger;
import org.slf4j.LoggerFactory;

public class ExceptionHandlers {

  private static final Logger LOG = LoggerFactory.getLogger(ExceptionHandlers.class);

  private ExceptionHandlers() {}

  public static Response handlePartitionException(
      OperationType op, String partition, String table, Exception e) {
    return PartitionExceptionHandler.INSTANCE.handle(op, partition, table, e);
  }

  public static Response handleTableException(
      OperationType op, String table, String schema, Exception e) {
    return TableExceptionHandler.INSTANCE.handle(op, table, schema, e);
  }

  public static Response handleSchemaException(
      OperationType op, String schema, String catalog, Exception e) {
    return SchemaExceptionHandler.INSTANCE.handle(op, schema, catalog, e);
  }

  public static Response handleCatalogException(
      OperationType op, String catalog, String metalake, Exception e) {
    return CatalogExceptionHandler.INSTANCE.handle(op, catalog, metalake, e);
  }

  public static Response handleMetalakeException(OperationType op, String metalake, Exception e) {
    return MetalakeExceptionHandler.INSTANCE.handle(op, metalake, "", e);
  }

  public static Response handleFilesetException(
      OperationType op, String fileset, String schema, Exception e) {
    return FilesetExceptionHandler.INSTANCE.handle(op, fileset, schema, e);
  }

  public static Response handleUserException(
      OperationType op, String user, String metalake, Exception e) {
    return UserExceptionHandler.INSTANCE.handle(op, user, metalake, e);
  }

<<<<<<< HEAD
  public static Response handleGroupException(
      OperationType op, String group, String metalake, Exception e) {
    return GroupExceptionHandler.INSTANCE.handle(op, group, metalake, e);
=======
  public static Response handleTopicException(
      OperationType op, String topic, String schema, Exception e) {
    return TopicExceptionHandler.INSTANCE.handle(op, topic, schema, e);
>>>>>>> cf0fb50c
  }

  private static class PartitionExceptionHandler extends BaseExceptionHandler {

    private static final ExceptionHandler INSTANCE = new PartitionExceptionHandler();

    private static String getPartitionErrorMsg(
        String partition, String operation, String table, String reason) {
      return String.format(
          "Failed to operate partition(s)%s operation [%s] of table [%s], reason [%s]",
          partition, operation, table, reason);
    }

    @Override
    public Response handle(OperationType op, String partition, String table, Exception e) {
      String formatted = StringUtil.isBlank(partition) ? "" : " [" + partition + "]";
      String errorMsg = getPartitionErrorMsg(formatted, op.name(), table, getErrorMsg(e));
      LOG.warn(errorMsg, e);

      if (e instanceof IllegalArgumentException) {
        return Utils.illegalArguments(errorMsg, e);

      } else if (e instanceof NotFoundException) {
        return Utils.notFound(errorMsg, e);

      } else if (e instanceof PartitionAlreadyExistsException) {
        return Utils.alreadyExists(errorMsg, e);

      } else if (e instanceof UnsupportedOperationException) {
        return Utils.unsupportedOperation(errorMsg, e);

      } else {
        return super.handle(op, partition, table, e);
      }
    }
  }

  private static class TableExceptionHandler extends BaseExceptionHandler {

    private static final ExceptionHandler INSTANCE = new TableExceptionHandler();

    private static String getTableErrorMsg(
        String table, String operation, String schema, String reason) {
      return String.format(
          "Failed to operate table(s)%s operation [%s] under schema [%s], reason [%s]",
          table, operation, schema, reason);
    }

    @Override
    public Response handle(OperationType op, String table, String schema, Exception e) {
      String formatted = StringUtil.isBlank(table) ? "" : " [" + table + "]";
      String errorMsg = getTableErrorMsg(formatted, op.name(), schema, getErrorMsg(e));
      LOG.warn(errorMsg, e);

      if (e instanceof IllegalArgumentException) {
        return Utils.illegalArguments(errorMsg, e);

      } else if (e instanceof NotFoundException) {
        return Utils.notFound(errorMsg, e);

      } else if (e instanceof TableAlreadyExistsException) {
        return Utils.alreadyExists(errorMsg, e);

      } else if (e instanceof UnsupportedOperationException) {
        return Utils.unsupportedOperation(errorMsg, e);

      } else {
        return super.handle(op, table, schema, e);
      }
    }
  }

  private static class SchemaExceptionHandler extends BaseExceptionHandler {

    private static final ExceptionHandler INSTANCE = new SchemaExceptionHandler();

    private static String getSchemaErrorMsg(
        String schema, String operation, String catalog, String reason) {
      return String.format(
          "Failed to operate schema(s)%s operation [%s] under catalog [%s], reason [%s]",
          schema, operation, catalog, reason);
    }

    @Override
    public Response handle(OperationType op, String schema, String catalog, Exception e) {
      String formatted = StringUtil.isBlank(schema) ? "" : " [" + schema + "]";
      String errorMsg = getSchemaErrorMsg(formatted, op.name(), catalog, getErrorMsg(e));
      LOG.warn(errorMsg, e);

      if (e instanceof IllegalArgumentException) {
        return Utils.illegalArguments(errorMsg, e);

      } else if (e instanceof NotFoundException) {
        return Utils.notFound(errorMsg, e);

      } else if (e instanceof SchemaAlreadyExistsException) {
        return Utils.alreadyExists(errorMsg, e);

      } else if (e instanceof NonEmptySchemaException) {
        return Utils.nonEmpty(errorMsg, e);

      } else {
        return super.handle(op, schema, catalog, e);
      }
    }
  }

  private static class CatalogExceptionHandler extends BaseExceptionHandler {

    private static final ExceptionHandler INSTANCE = new CatalogExceptionHandler();

    private static String getCatalogErrorMsg(
        String catalog, String operation, String metalake, String reason) {
      return String.format(
          "Failed to operate catalog(s)%s operation [%s] under metalake [%s], reason [%s]",
          catalog, operation, metalake, reason);
    }

    @Override
    public Response handle(OperationType op, String catalog, String metalake, Exception e) {
      String formatted = StringUtil.isBlank(catalog) ? "" : " [" + catalog + "]";
      String errorMsg = getCatalogErrorMsg(formatted, op.name(), metalake, getErrorMsg(e));
      LOG.warn(errorMsg, e);

      if (e instanceof IllegalArgumentException) {
        return Utils.illegalArguments(errorMsg, e);

      } else if (e instanceof NotFoundException) {
        return Utils.notFound(errorMsg, e);

      } else if (e instanceof CatalogAlreadyExistsException) {
        return Utils.alreadyExists(errorMsg, e);

      } else {
        return super.handle(op, catalog, metalake, e);
      }
    }
  }

  private static class MetalakeExceptionHandler extends BaseExceptionHandler {

    private static final ExceptionHandler INSTANCE = new MetalakeExceptionHandler();

    private static String getMetalakeErrorMsg(String metalake, String operation, String reason) {
      return String.format(
          "Failed to operate metalake(s)%s operation [%s], reason [%s]",
          metalake, operation, reason);
    }

    @Override
    public Response handle(OperationType op, String metalake, String parent, Exception e) {
      String formatted = StringUtil.isBlank(metalake) ? "" : " [" + metalake + "]";
      String errorMsg = getMetalakeErrorMsg(formatted, op.name(), getErrorMsg(e));
      LOG.warn(errorMsg, e);

      if (e instanceof IllegalArgumentException) {
        return Utils.illegalArguments(errorMsg, e);

      } else if (e instanceof MetalakeAlreadyExistsException) {
        return Utils.alreadyExists(errorMsg, e);

      } else if (e instanceof NoSuchMetalakeException) {
        return Utils.notFound(errorMsg, e);

      } else {
        return super.handle(op, metalake, parent, e);
      }
    }
  }

  private static class FilesetExceptionHandler extends BaseExceptionHandler {
    private static final ExceptionHandler INSTANCE = new FilesetExceptionHandler();

    private static String getFilesetErrorMsg(
        String fileset, String operation, String schema, String reason) {
      return String.format(
          "Failed to operate fileset(s)%s operation [%s] under schema [%s], reason [%s]",
          fileset, operation, schema, reason);
    }

    @Override
    public Response handle(OperationType op, String fileset, String schema, Exception e) {
      String formatted = StringUtil.isBlank(fileset) ? "" : " [" + fileset + "]";
      String errorMsg = getFilesetErrorMsg(formatted, op.name(), schema, getErrorMsg(e));
      LOG.warn(errorMsg, e);

      if (e instanceof IllegalArgumentException) {
        return Utils.illegalArguments(errorMsg, e);

      } else if (e instanceof NotFoundException) {
        return Utils.notFound(errorMsg, e);

      } else if (e instanceof FilesetAlreadyExistsException) {
        return Utils.alreadyExists(errorMsg, e);

      } else {
        return super.handle(op, fileset, schema, e);
      }
    }
  }

  private static class UserExceptionHandler extends BaseExceptionHandler {

    private static final ExceptionHandler INSTANCE = new UserExceptionHandler();

    private static String getUserErrorMsg(
        String user, String operation, String metalake, String reason) {
      return String.format(
          "Failed to operate user %s operation [%s] under metalake [%s], reason [%s]",
          user, operation, metalake, reason);
    }

    @Override
    public Response handle(OperationType op, String user, String metalake, Exception e) {
      String formatted = StringUtil.isBlank(user) ? "" : " [" + user + "]";
      String errorMsg = getUserErrorMsg(formatted, op.name(), metalake, getErrorMsg(e));
      LOG.warn(errorMsg, e);

      if (e instanceof IllegalArgumentException) {
        return Utils.illegalArguments(errorMsg, e);

      } else if (e instanceof NotFoundException) {
        return Utils.notFound(errorMsg, e);

      } else if (e instanceof UserAlreadyExistsException) {
        return Utils.alreadyExists(errorMsg, e);

      } else {
        return super.handle(op, user, metalake, e);
      }
    }
  }

<<<<<<< HEAD
  private static class GroupExceptionHandler extends BaseExceptionHandler {

    private static final ExceptionHandler INSTANCE = new GroupExceptionHandler();

    private static String getGroupErrorMsg(
        String group, String operation, String metalake, String reason) {
      return String.format(
          "Failed to operate group %s operation [%s] under metalake [%s], reason [%s]",
          group, operation, metalake, reason);
    }

    @Override
    public Response handle(OperationType op, String group, String metalake, Exception e) {
      String formatted = StringUtil.isBlank(group) ? "" : " [" + group + "]";
      String errorMsg = getGroupErrorMsg(formatted, op.name(), metalake, getErrorMsg(e));
=======
  private static class TopicExceptionHandler extends BaseExceptionHandler {
    private static final ExceptionHandler INSTANCE = new TopicExceptionHandler();

    private static String getTopicErrorMsg(
        String topic, String operation, String schema, String reason) {
      return String.format(
          "Failed to operate topic(s)%s operation [%s] under schema [%s], reason [%s]",
          topic, operation, schema, reason);
    }

    @Override
    public Response handle(OperationType op, String topic, String schema, Exception e) {
      String formatted = StringUtil.isBlank(topic) ? "" : " [" + topic + "]";
      String errorMsg = getTopicErrorMsg(formatted, op.name(), schema, getErrorMsg(e));
>>>>>>> cf0fb50c
      LOG.warn(errorMsg, e);

      if (e instanceof IllegalArgumentException) {
        return Utils.illegalArguments(errorMsg, e);

      } else if (e instanceof NotFoundException) {
        return Utils.notFound(errorMsg, e);

<<<<<<< HEAD
      } else if (e instanceof GroupAlreadyExistsException) {
        return Utils.alreadyExists(errorMsg, e);

      } else {
        return super.handle(op, group, metalake, e);
=======
      } else if (e instanceof TopicAlreadyExistsException) {
        return Utils.alreadyExists(errorMsg, e);

      } else {
        return super.handle(op, topic, schema, e);
>>>>>>> cf0fb50c
      }
    }
  }

  @VisibleForTesting
  static class BaseExceptionHandler extends ExceptionHandler {

    private static final String EXCEPTION_KEYWORD = "Exception: ";

    private static String getBaseErrorMsg(
        String object, String operation, String parent, String reason) {
      return String.format(
          "Failed to operate object%s operation [%s]%s, reason [%s]",
          object, operation, parent, reason);
    }

    @Override
    public Response handle(OperationType op, String object, String parent, Exception e) {
      String formattedObject = StringUtil.isBlank(object) ? "" : " [" + object + "]";
      String formattedParent = StringUtil.isBlank(parent) ? "" : " under [" + parent + "]";

      String errorMsg =
          getBaseErrorMsg(formattedObject, op.name(), formattedParent, getErrorMsg(e));
      LOG.error(errorMsg, e);
      return Utils.internalError(errorMsg, e);
    }

    @VisibleForTesting
    static String getErrorMsg(Throwable throwable) {
      if (throwable == null || throwable.getMessage() == null) {
        return "";
      }

      String message = throwable.getMessage();
      int pos = message.lastIndexOf(EXCEPTION_KEYWORD);
      if (pos == -1) {
        return message;
      } else {
        return message.substring(pos + EXCEPTION_KEYWORD.length());
      }
    }
  }
}<|MERGE_RESOLUTION|>--- conflicted
+++ resolved
@@ -63,15 +63,14 @@
     return UserExceptionHandler.INSTANCE.handle(op, user, metalake, e);
   }
 
-<<<<<<< HEAD
   public static Response handleGroupException(
       OperationType op, String group, String metalake, Exception e) {
     return GroupExceptionHandler.INSTANCE.handle(op, group, metalake, e);
-=======
+  }
+
   public static Response handleTopicException(
       OperationType op, String topic, String schema, Exception e) {
     return TopicExceptionHandler.INSTANCE.handle(op, topic, schema, e);
->>>>>>> cf0fb50c
   }
 
   private static class PartitionExceptionHandler extends BaseExceptionHandler {
@@ -305,7 +304,6 @@
     }
   }
 
-<<<<<<< HEAD
   private static class GroupExceptionHandler extends BaseExceptionHandler {
 
     private static final ExceptionHandler INSTANCE = new GroupExceptionHandler();
@@ -321,7 +319,23 @@
     public Response handle(OperationType op, String group, String metalake, Exception e) {
       String formatted = StringUtil.isBlank(group) ? "" : " [" + group + "]";
       String errorMsg = getGroupErrorMsg(formatted, op.name(), metalake, getErrorMsg(e));
-=======
+      LOG.warn(errorMsg, e);
+
+      if (e instanceof IllegalArgumentException) {
+        return Utils.illegalArguments(errorMsg, e);
+
+      } else if (e instanceof NotFoundException) {
+        return Utils.notFound(errorMsg, e);
+
+      } else if (e instanceof GroupAlreadyExistsException) {
+        return Utils.alreadyExists(errorMsg, e);
+
+      } else {
+        return super.handle(op, group, metalake, e);
+      }
+    }
+  }
+
   private static class TopicExceptionHandler extends BaseExceptionHandler {
     private static final ExceptionHandler INSTANCE = new TopicExceptionHandler();
 
@@ -336,28 +350,19 @@
     public Response handle(OperationType op, String topic, String schema, Exception e) {
       String formatted = StringUtil.isBlank(topic) ? "" : " [" + topic + "]";
       String errorMsg = getTopicErrorMsg(formatted, op.name(), schema, getErrorMsg(e));
->>>>>>> cf0fb50c
-      LOG.warn(errorMsg, e);
-
-      if (e instanceof IllegalArgumentException) {
-        return Utils.illegalArguments(errorMsg, e);
-
-      } else if (e instanceof NotFoundException) {
-        return Utils.notFound(errorMsg, e);
-
-<<<<<<< HEAD
-      } else if (e instanceof GroupAlreadyExistsException) {
-        return Utils.alreadyExists(errorMsg, e);
-
-      } else {
-        return super.handle(op, group, metalake, e);
-=======
+      LOG.warn(errorMsg, e);
+
+      if (e instanceof IllegalArgumentException) {
+        return Utils.illegalArguments(errorMsg, e);
+
+      } else if (e instanceof NotFoundException) {
+        return Utils.notFound(errorMsg, e);
+
       } else if (e instanceof TopicAlreadyExistsException) {
         return Utils.alreadyExists(errorMsg, e);
 
       } else {
         return super.handle(op, topic, schema, e);
->>>>>>> cf0fb50c
       }
     }
   }
