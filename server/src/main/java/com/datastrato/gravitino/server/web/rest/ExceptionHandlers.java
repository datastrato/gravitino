--- conflicted
+++ resolved
@@ -278,7 +278,6 @@
 
     private static String getUserErrorMsg(
         String user, String operation, String metalake, String reason) {
-<<<<<<< HEAD
       if (metalake == null) {
         return String.format(
             "Failed to operate metalake admin user %s operation [%s], reason [%s]",
@@ -288,11 +287,6 @@
             "Failed to operate user %s operation [%s] under metalake [%s], reason [%s]",
             user, operation, metalake, reason);
       }
-=======
-      return String.format(
-          "Failed to operate user %s operation [%s] under metalake [%s], reason [%s]",
-          user, operation, metalake, reason);
->>>>>>> a1c1d537
     }
 
     @Override
