/*
 * Copyright 2023 Datastrato.
 * This software is licensed under the Apache License version 2.
 */
package com.datastrato.graviton.catalog.hive;

import static com.datastrato.graviton.Configs.DEFAULT_ENTITY_KV_STORE;
import static com.datastrato.graviton.Configs.ENTITY_KV_STORE;
import static com.datastrato.graviton.Configs.ENTITY_STORE;
import static com.datastrato.graviton.Configs.ENTRY_KV_ROCKSDB_BACKEND_PATH;
import static com.datastrato.graviton.Entity.EntityType.TABLE;
import static com.datastrato.graviton.rel.transforms.Transforms.day;
import static com.datastrato.graviton.rel.transforms.Transforms.identity;

import com.datastrato.graviton.Config;
import com.datastrato.graviton.Configs;
import com.datastrato.graviton.EntityStore;
import com.datastrato.graviton.GravitonEnv;
import com.datastrato.graviton.NameIdentifier;
import com.datastrato.graviton.Namespace;
import com.datastrato.graviton.StringIdentifier;
import com.datastrato.graviton.catalog.hive.miniHMS.MiniHiveMetastoreService;
import com.datastrato.graviton.exceptions.TableAlreadyExistsException;
import com.datastrato.graviton.meta.AuditInfo;
import com.datastrato.graviton.meta.CatalogEntity;
import com.datastrato.graviton.rel.Column;
import com.datastrato.graviton.rel.Distribution;
import com.datastrato.graviton.rel.Distribution.DistributionMethod;
import com.datastrato.graviton.rel.SortOrder;
import com.datastrato.graviton.rel.SortOrder.Direction;
import com.datastrato.graviton.rel.SortOrder.NullOrder;
import com.datastrato.graviton.rel.Table;
import com.datastrato.graviton.rel.TableChange;
import com.datastrato.graviton.rel.transforms.Transform;
<<<<<<< HEAD
import com.datastrato.graviton.rel.transforms.Transforms;
=======
>>>>>>> 4ed3d2dc
import com.google.common.collect.Maps;
import io.substrait.type.TypeCreator;
import java.io.IOException;
import java.time.Instant;
import java.util.Arrays;
import java.util.Map;
import org.apache.commons.io.FileUtils;
import org.junit.jupiter.api.AfterAll;
import org.junit.jupiter.api.AfterEach;
import org.junit.jupiter.api.Assertions;
import org.junit.jupiter.api.BeforeAll;
import org.junit.jupiter.api.Test;
import org.mockito.Mockito;

public class TestHiveTable extends MiniHiveMetastoreService {

  private static final String META_LAKE_NAME = "metalake";

  private static final String HIVE_CATALOG_NAME = "test_catalog";
  private static final String HIVE_SCHEMA_NAME = "test_schema";
  private static final String HIVE_COMMENT = "test_comment";
  private static final String ROCKS_DB_STORE_PATH = "/tmp/graviton/test_hive_table";
  private static HiveCatalog hiveCatalog;
  private static HiveSchema hiveSchema;

  private static EntityStore store;

  @BeforeAll
  private static void setup() {
    mockStore();
    initHiveCatalog();
    initHiveSchema();
  }

  @AfterAll
  private static void tearDown() {
    try {
      FileUtils.deleteDirectory(FileUtils.getFile(ROCKS_DB_STORE_PATH));
    } catch (Exception e) {
      // Ignore
    }
  }

  @AfterEach
  private void resetSchema() {
    hiveCatalog.asSchemas().dropSchema(hiveSchema.nameIdentifier(), true);
    initHiveSchema();
  }

  private static void mockStore() {
    Config config = Mockito.mock(Config.class);
    Mockito.when(config.get(ENTITY_STORE)).thenReturn("kv");
    Mockito.when(config.get(ENTITY_KV_STORE)).thenReturn(DEFAULT_ENTITY_KV_STORE);
    Mockito.when(config.get(Configs.ENTITY_SERDE)).thenReturn("proto");
    Mockito.when(config.get(ENTRY_KV_ROCKSDB_BACKEND_PATH)).thenReturn(ROCKS_DB_STORE_PATH);
    Mockito.when(config.get(Configs.CATALOG_CACHE_EVICTION_INTERVAL_MS))
        .thenReturn(Configs.CATALOG_CACHE_EVICTION_INTERVAL_MS.getDefaultValue());

    GravitonEnv.getInstance().initialize(config);
    store = GravitonEnv.getInstance().entityStore();
  }

  private static void initHiveSchema() {
    NameIdentifier schemaIdent =
        NameIdentifier.of(META_LAKE_NAME, hiveCatalog.name(), HIVE_SCHEMA_NAME);
    Map<String, String> properties = Maps.newHashMap();
    properties.put("key1", "val1");
    properties.put("key2", "val2");

    hiveSchema =
        (HiveSchema) hiveCatalog.asSchemas().createSchema(schemaIdent, HIVE_COMMENT, properties);
  }

  private static void initHiveCatalog() {
    AuditInfo auditInfo =
        new AuditInfo.Builder().withCreator("testHiveUser").withCreateTime(Instant.now()).build();

    CatalogEntity entity =
        new CatalogEntity.Builder()
            .withId(1L)
            .withName(HIVE_CATALOG_NAME)
            .withNamespace(Namespace.of(META_LAKE_NAME))
            .withType(HiveCatalog.Type.RELATIONAL)
            .withAuditInfo(auditInfo)
            .build();

    Map<String, String> conf = Maps.newHashMap();
    metastore.hiveConf().forEach(e -> conf.put(e.getKey(), e.getValue()));
    hiveCatalog = new HiveCatalog().withCatalogConf(conf).withCatalogEntity(entity);
  }

  @Test
  public void testCreateHiveTable() throws IOException {
    String hiveTableName = "test_hive_table";
    NameIdentifier tableIdentifier =
        NameIdentifier.of(META_LAKE_NAME, hiveCatalog.name(), hiveSchema.name(), hiveTableName);
    Map<String, String> properties = Maps.newHashMap();
    properties.put("key1", "val1");
    properties.put("key2", "val2");

    HiveColumn col1 =
        new HiveColumn.Builder()
            .withName("col_1")
            .withType(TypeCreator.NULLABLE.I8)
            .withComment(HIVE_COMMENT)
            .build();
    HiveColumn col2 =
        new HiveColumn.Builder()
            .withName("col_2")
            .withType(TypeCreator.NULLABLE.DATE)
            .withComment(HIVE_COMMENT)
            .build();
    Column[] columns = new Column[] {col1, col2};

    Distribution distribution =
        Distribution.builder()
            .distNum(10)
            .transforms(new Transform[] {Transforms.field(new String[] {"col_1"})})
            .distMethod(DistributionMethod.EVEN)
            .build();

    SortOrder[] sortOrders =
        new SortOrder[] {
          SortOrder.builder()
              .nullOrder(NullOrder.FIRST)
              .direction(Direction.DESC)
              .transform(Transforms.field(new String[] {"col_2"}))
              .build()
        };

    Table table =
        hiveCatalog
            .asTableCatalog()
<<<<<<< HEAD
            .createTable(
                tableIdentifier, columns, HIVE_COMMENT, properties, distribution, sortOrders);
=======
            .createTable(tableIdentifier, columns, HIVE_COMMENT, properties, new Transform[0]);
>>>>>>> 4ed3d2dc
    Assertions.assertEquals(tableIdentifier.name(), table.name());
    Assertions.assertEquals(HIVE_COMMENT, table.comment());
    testProperties(properties, table.properties());

    Table loadedTable = hiveCatalog.asTableCatalog().loadTable(tableIdentifier);
    Assertions.assertEquals(table.auditInfo(), loadedTable.auditInfo());
    testProperties(properties, loadedTable.properties());

    Assertions.assertTrue(hiveCatalog.asTableCatalog().tableExists(tableIdentifier));
    NameIdentifier[] tableIdents =
        hiveCatalog.asTableCatalog().listTables(tableIdentifier.namespace());
    Assertions.assertTrue(Arrays.asList(tableIdents).contains(tableIdentifier));
    Assertions.assertTrue(store.exists(tableIdentifier, TABLE));

    // Compare sort and order
    Assertions.assertEquals(distribution.distNum(), loadedTable.distribution().distNum());
    Assertions.assertArrayEquals(
        distribution.transforms(), loadedTable.distribution().transforms());

    Assertions.assertEquals(sortOrders.length, loadedTable.sortOrder().length);
    for (int i = 0; i < loadedTable.sortOrder().length; i++) {
      Assertions.assertEquals(
          sortOrders[i].getDirection(), loadedTable.sortOrder()[i].getDirection());
      Assertions.assertEquals(
          sortOrders[i].getTransform(), loadedTable.sortOrder()[i].getTransform());
    }

    // Test exception
    Throwable exception =
        Assertions.assertThrows(
            IllegalArgumentException.class,
            () ->
                hiveCatalog
                    .asTableCatalog()
                    .createTable(
                        hiveSchema.nameIdentifier(),
                        columns,
                        HIVE_COMMENT,
                        properties,
<<<<<<< HEAD
                        distribution,
                        sortOrders));
=======
                        new Transform[0]));
>>>>>>> 4ed3d2dc
    Assertions.assertTrue(
        exception.getMessage().contains("Cannot support invalid namespace in Hive Metastore"));

    exception =
        Assertions.assertThrows(
            TableAlreadyExistsException.class,
            () ->
                hiveCatalog
                    .asTableCatalog()
                    .createTable(
<<<<<<< HEAD
                        tableIdentifier,
                        columns,
                        HIVE_COMMENT,
                        properties,
                        distribution,
                        sortOrders));
=======
                        tableIdentifier, columns, HIVE_COMMENT, properties, new Transform[0]));
>>>>>>> 4ed3d2dc
    Assertions.assertTrue(exception.getMessage().contains("Table already exists"));
  }

  @Test
  public void testCreatePartitionedHiveTable() throws IOException {
    NameIdentifier tableIdentifier =
        NameIdentifier.of(META_LAKE_NAME, hiveCatalog.name(), hiveSchema.name(), genRandomName());
    Map<String, String> properties = Maps.newHashMap();
    properties.put("key1", "val1");
    properties.put("key2", "val2");

    HiveColumn col1 =
        new HiveColumn.Builder()
            .withName("city")
            .withType(TypeCreator.NULLABLE.I8)
            .withComment(HIVE_COMMENT)
            .build();
    HiveColumn col2 =
        new HiveColumn.Builder()
            .withName("dt")
            .withType(TypeCreator.NULLABLE.DATE)
            .withComment(HIVE_COMMENT)
            .build();
    Column[] columns = new Column[] {col1, col2};

    Transform[] partitions = new Transform[] {identity(new String[] {col1.name()})};

    Table table =
        hiveCatalog
            .asTableCatalog()
            .createTable(tableIdentifier, columns, HIVE_COMMENT, properties, partitions);
    Assertions.assertEquals(tableIdentifier.name(), table.name());
    Assertions.assertEquals(HIVE_COMMENT, table.comment());
    testProperties(properties, table.properties());
    Assertions.assertArrayEquals(partitions, table.partitioning());

    Table loadedTable = hiveCatalog.asTableCatalog().loadTable(tableIdentifier);
    Assertions.assertEquals(table.auditInfo(), loadedTable.auditInfo());
    testProperties(properties, loadedTable.properties());
    Assertions.assertArrayEquals(partitions, loadedTable.partitioning());

    Assertions.assertTrue(hiveCatalog.asTableCatalog().tableExists(tableIdentifier));
    NameIdentifier[] tableIdents =
        hiveCatalog.asTableCatalog().listTables(tableIdentifier.namespace());
    Assertions.assertTrue(Arrays.asList(tableIdents).contains(tableIdentifier));
    Assertions.assertTrue(store.exists(tableIdentifier, TABLE));

    // Test exception
    Throwable exception =
        Assertions.assertThrows(
            IllegalArgumentException.class,
            () ->
                hiveCatalog
                    .asTableCatalog()
                    .createTable(
                        tableIdentifier,
                        columns,
                        HIVE_COMMENT,
                        properties,
                        new Transform[] {day(new String[] {col2.name()})}));
    Assertions.assertTrue(
        exception.getMessage().contains("Hive partition only supports identity transform"));

    exception =
        Assertions.assertThrows(
            RuntimeException.class,
            () ->
                hiveCatalog
                    .asTableCatalog()
                    .createTable(
                        NameIdentifier.of(
                            META_LAKE_NAME, hiveCatalog.name(), hiveSchema.name(), genRandomName()),
                        columns,
                        HIVE_COMMENT,
                        properties,
                        new Transform[] {identity(new String[] {col1.name(), col2.name()})}));
    Assertions.assertTrue(
        exception.getMessage().contains("Hive partition does not support nested field"));

    exception =
        Assertions.assertThrows(
            RuntimeException.class,
            () ->
                hiveCatalog
                    .asTableCatalog()
                    .createTable(
                        NameIdentifier.of(
                            META_LAKE_NAME, hiveCatalog.name(), hiveSchema.name(), genRandomName()),
                        columns,
                        HIVE_COMMENT,
                        properties,
                        new Transform[] {identity(new String[] {"not_exist_field"})}));
    Assertions.assertTrue(exception.getMessage().contains("Hive partition must match one column"));
  }

  @Test
  public void testDropHiveTable() throws IOException {
    NameIdentifier tableIdentifier =
        NameIdentifier.of(META_LAKE_NAME, hiveCatalog.name(), hiveSchema.name(), genRandomName());
    Map<String, String> properties = Maps.newHashMap();
    properties.put("key1", "val1");
    properties.put("key2", "val2");

    HiveColumn col1 =
        new HiveColumn.Builder()
            .withName("col_1")
            .withType(TypeCreator.NULLABLE.I8)
            .withComment(HIVE_COMMENT)
            .build();
    HiveColumn col2 =
        new HiveColumn.Builder()
            .withName("col_2")
            .withType(TypeCreator.NULLABLE.DATE)
            .withComment(HIVE_COMMENT)
            .build();
    Column[] columns = new Column[] {col1, col2};

    hiveCatalog
        .asTableCatalog()
<<<<<<< HEAD
        .createTable(tableIdentifier, columns, HIVE_COMMENT, properties, null, null);
=======
        .createTable(tableIdentifier, columns, HIVE_COMMENT, properties, new Transform[0]);
>>>>>>> 4ed3d2dc

    Assertions.assertTrue(hiveCatalog.asTableCatalog().tableExists(tableIdentifier));
    hiveCatalog.asTableCatalog().dropTable(tableIdentifier);
    Assertions.assertFalse(hiveCatalog.asTableCatalog().tableExists(tableIdentifier));
    Assertions.assertFalse(store.exists(tableIdentifier, TABLE));
  }

  @Test
  public void testListTableException() {
    Throwable exception =
        Assertions.assertThrows(
            IllegalArgumentException.class,
            () -> hiveCatalog.asTableCatalog().listTables(hiveSchema.nameIdentifier().namespace()));
    Assertions.assertTrue(
        exception.getMessage().contains("Cannot support invalid namespace in Hive Metastore"));

    NameIdentifier ident = NameIdentifier.of("metalake", hiveCatalog.name(), "not_exist_db");
    exception =
        Assertions.assertThrows(
            IllegalArgumentException.class,
            () -> hiveCatalog.asTableCatalog().listTables(ident.namespace()));
    Assertions.assertTrue(
        exception.getMessage().contains("Cannot support invalid namespace in Hive Metastore"));
  }

  @Test
  public void testAlterHiveTable() throws IOException {
    // create a table with random name
    NameIdentifier tableIdentifier =
        NameIdentifier.of(META_LAKE_NAME, hiveCatalog.name(), hiveSchema.name(), genRandomName());
    Map<String, String> properties = Maps.newHashMap();
    properties.put("key1", "val1");
    properties.put("key2", "val2");

    HiveColumn col1 =
        new HiveColumn.Builder()
            .withName("col_1")
            .withType(TypeCreator.NULLABLE.I8)
            .withComment(HIVE_COMMENT)
            .build();
    HiveColumn col2 =
        new HiveColumn.Builder()
            .withName("col_2")
            .withType(TypeCreator.NULLABLE.DATE)
            .withComment(HIVE_COMMENT)
            .build();
    Column[] columns = new Column[] {col1, col2};

    Distribution distribution =
        Distribution.builder()
            .distNum(10)
            .transforms(new Transform[] {Transforms.field(new String[] {"col_1"})})
            .distMethod(DistributionMethod.EVEN)
            .build();

    SortOrder[] sortOrders =
        new SortOrder[] {
          SortOrder.builder()
              .nullOrder(NullOrder.FIRST)
              .direction(Direction.DESC)
              .transform(Transforms.field(new String[] {"col_2"}))
              .build()
        };

    Table createdTable =
        hiveCatalog
            .asTableCatalog()
<<<<<<< HEAD
            .createTable(
                tableIdentifier, columns, HIVE_COMMENT, properties, distribution, sortOrders);
=======
            .createTable(tableIdentifier, columns, HIVE_COMMENT, properties, new Transform[0]);
>>>>>>> 4ed3d2dc
    Assertions.assertTrue(hiveCatalog.asTableCatalog().tableExists(tableIdentifier));

    // test alter
    hiveCatalog
        .asTableCatalog()
        .alterTable(
            tableIdentifier,
            TableChange.rename("test_hive_table_new"),
            TableChange.updateComment(HIVE_COMMENT + "_new"),
            TableChange.removeProperty("key1"),
            TableChange.setProperty("key2", "val2_new"),
            // columns current format: [col_1:I8:comment, col_2:DATE:comment]
            TableChange.addColumn(new String[] {"col_3"}, TypeCreator.NULLABLE.STRING),
            // columns current format: [col_1:I8:comment, col_2:DATE:comment, col_3:STRING:null]
            TableChange.renameColumn(new String[] {"col_2"}, "col_2_new"),
            // columns current format: [col_1:I8:comment, col_2_new:DATE:comment, col_3:STRING:null]
            TableChange.updateColumnComment(new String[] {"col_1"}, HIVE_COMMENT + "_new"),
            // columns current format: [col_1:I8:comment_new, col_2_new:DATE:comment,
            // col_3:STRING:null]
            TableChange.updateColumnType(new String[] {"col_1"}, TypeCreator.NULLABLE.I32),
            // columns current format: [col_1:I32:comment_new, col_2_new:DATE:comment,
            // col_3:STRING:null]
            TableChange.updateColumnPosition(
                new String[] {"col_2_new"}, TableChange.ColumnPosition.first())
            // columns current: [col_2_new:DATE:comment, col_1:I32:comment_new, col_3:STRING:null]
            );
    Table alteredTable =
        hiveCatalog
            .asTableCatalog()
            .loadTable(NameIdentifier.of(tableIdentifier.namespace(), "test_hive_table_new"));

    Assertions.assertEquals(HIVE_COMMENT + "_new", alteredTable.comment());
    Assertions.assertFalse(alteredTable.properties().containsKey("key1"));
    Assertions.assertEquals(alteredTable.properties().get("key2"), "val2_new");

    Assertions.assertFalse(store.exists(tableIdentifier, TABLE));
    Assertions.assertTrue(store.exists(((HiveTable) alteredTable).nameIdentifier(), TABLE));

    Assertions.assertEquals(createdTable.auditInfo().creator(), alteredTable.auditInfo().creator());
    Assertions.assertEquals(
        createdTable.auditInfo().createTime(), alteredTable.auditInfo().createTime());
    Assertions.assertNotNull(alteredTable.auditInfo().lastModifier());
    Assertions.assertNotNull(alteredTable.auditInfo().lastModifiedTime());
    Assertions.assertNotNull(alteredTable.partitioning());
    Assertions.assertArrayEquals(createdTable.partitioning(), alteredTable.partitioning());

    Column[] expected =
        new Column[] {
          new HiveColumn.Builder()
              .withName("col_2_new")
              .withType(TypeCreator.NULLABLE.DATE)
              .withComment(HIVE_COMMENT)
              .build(),
          new HiveColumn.Builder()
              .withName("col_1")
              .withType(TypeCreator.NULLABLE.I32)
              .withComment(HIVE_COMMENT + "_new")
              .build(),
          new HiveColumn.Builder()
              .withName("col_3")
              .withType(TypeCreator.NULLABLE.STRING)
              .withComment(null)
              .build()
        };
    Assertions.assertArrayEquals(expected, alteredTable.columns());

    // test delete column change
    hiveCatalog
        .asTableCatalog()
        .alterTable(
            NameIdentifier.of(tableIdentifier.namespace(), "test_hive_table_new"),
            TableChange.deleteColumn(new String[] {"col_1"}, false));
    Table alteredTable1 =
        hiveCatalog
            .asTableCatalog()
            .loadTable(NameIdentifier.of(tableIdentifier.namespace(), "test_hive_table_new"));
    expected =
        Arrays.stream(expected).filter(c -> !"col_1".equals(c.name())).toArray(Column[]::new);
    Assertions.assertArrayEquals(expected, alteredTable1.columns());

    Assertions.assertEquals(
        createdTable.auditInfo().creator(), alteredTable1.auditInfo().creator());
    Assertions.assertEquals(
        createdTable.auditInfo().createTime(), alteredTable1.auditInfo().createTime());
    Assertions.assertNotNull(alteredTable1.auditInfo().lastModifier());
    Assertions.assertNotNull(alteredTable1.auditInfo().lastModifiedTime());
    Assertions.assertNotNull(alteredTable.partitioning());
    Assertions.assertArrayEquals(createdTable.partitioning(), alteredTable.partitioning());
  }

  private void testProperties(Map<String, String> expectedProps, Map<String, String> testProps) {
    expectedProps.forEach(
        (k, v) -> {
          Assertions.assertEquals(v, testProps.get(k));
        });

    Assertions.assertTrue(testProps.containsKey(StringIdentifier.ID_KEY));
    StringIdentifier StringId = StringIdentifier.fromString(testProps.get(StringIdentifier.ID_KEY));
    Assertions.assertEquals(StringId.toString(), testProps.get(StringIdentifier.ID_KEY));
  }
}<|MERGE_RESOLUTION|>--- conflicted
+++ resolved
@@ -32,10 +32,7 @@
 import com.datastrato.graviton.rel.Table;
 import com.datastrato.graviton.rel.TableChange;
 import com.datastrato.graviton.rel.transforms.Transform;
-<<<<<<< HEAD
 import com.datastrato.graviton.rel.transforms.Transforms;
-=======
->>>>>>> 4ed3d2dc
 import com.google.common.collect.Maps;
 import io.substrait.type.TypeCreator;
 import java.io.IOException;
@@ -169,12 +166,14 @@
     Table table =
         hiveCatalog
             .asTableCatalog()
-<<<<<<< HEAD
             .createTable(
-                tableIdentifier, columns, HIVE_COMMENT, properties, distribution, sortOrders);
-=======
-            .createTable(tableIdentifier, columns, HIVE_COMMENT, properties, new Transform[0]);
->>>>>>> 4ed3d2dc
+                tableIdentifier,
+                columns,
+                HIVE_COMMENT,
+                properties,
+                new Transform[0],
+                distribution,
+                sortOrders);
     Assertions.assertEquals(tableIdentifier.name(), table.name());
     Assertions.assertEquals(HIVE_COMMENT, table.comment());
     testProperties(properties, table.properties());
@@ -214,12 +213,9 @@
                         columns,
                         HIVE_COMMENT,
                         properties,
-<<<<<<< HEAD
+                        new Transform[0],
                         distribution,
                         sortOrders));
-=======
-                        new Transform[0]));
->>>>>>> 4ed3d2dc
     Assertions.assertTrue(
         exception.getMessage().contains("Cannot support invalid namespace in Hive Metastore"));
 
@@ -230,16 +226,13 @@
                 hiveCatalog
                     .asTableCatalog()
                     .createTable(
-<<<<<<< HEAD
                         tableIdentifier,
                         columns,
                         HIVE_COMMENT,
                         properties,
+                        new Transform[0],
                         distribution,
                         sortOrders));
-=======
-                        tableIdentifier, columns, HIVE_COMMENT, properties, new Transform[0]));
->>>>>>> 4ed3d2dc
     Assertions.assertTrue(exception.getMessage().contains("Table already exists"));
   }
 
@@ -359,11 +352,14 @@
 
     hiveCatalog
         .asTableCatalog()
-<<<<<<< HEAD
-        .createTable(tableIdentifier, columns, HIVE_COMMENT, properties, null, null);
-=======
-        .createTable(tableIdentifier, columns, HIVE_COMMENT, properties, new Transform[0]);
->>>>>>> 4ed3d2dc
+        .createTable(
+            tableIdentifier,
+            columns,
+            HIVE_COMMENT,
+            properties,
+            new Transform[0],
+            null,
+            new SortOrder[0]);
 
     Assertions.assertTrue(hiveCatalog.asTableCatalog().tableExists(tableIdentifier));
     hiveCatalog.asTableCatalog().dropTable(tableIdentifier);
@@ -431,12 +427,14 @@
     Table createdTable =
         hiveCatalog
             .asTableCatalog()
-<<<<<<< HEAD
             .createTable(
-                tableIdentifier, columns, HIVE_COMMENT, properties, distribution, sortOrders);
-=======
-            .createTable(tableIdentifier, columns, HIVE_COMMENT, properties, new Transform[0]);
->>>>>>> 4ed3d2dc
+                tableIdentifier,
+                columns,
+                HIVE_COMMENT,
+                properties,
+                new Transform[0],
+                distribution,
+                sortOrders);
     Assertions.assertTrue(hiveCatalog.asTableCatalog().tableExists(tableIdentifier));
 
     // test alter
