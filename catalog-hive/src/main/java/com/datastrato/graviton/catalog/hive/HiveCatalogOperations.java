--- conflicted
+++ resolved
@@ -15,11 +15,8 @@
 import com.datastrato.graviton.GravitonEnv;
 import com.datastrato.graviton.NameIdentifier;
 import com.datastrato.graviton.Namespace;
-<<<<<<< HEAD
 import com.datastrato.graviton.SortOrder;
-=======
 import com.datastrato.graviton.StringIdentifier;
->>>>>>> d41d9bcb
 import com.datastrato.graviton.catalog.CatalogOperations;
 import com.datastrato.graviton.catalog.hive.converter.ToHiveType;
 import com.datastrato.graviton.exceptions.NoSuchCatalogException;
@@ -610,14 +607,6 @@
             "Cannot support invalid namespace in Hive Metastore: %s", schemaIdent.namespace()));
 
     try {
-<<<<<<< HEAD
-      EntityStore store = GravitonEnv.getInstance().entityStore();
-      if (!store.exists(schemaIdent, SCHEMA)) {
-        throw new NoSuchSchemaException(
-            String.format(
-                "Schema (database) does not exist: %s in Graviton store", schemaIdent.name()));
-      }
-=======
       if (!schemaExists(schemaIdent)) {
         LOG.warn("Hive schema (database) does not exist: {}", schemaIdent);
         throw new NoSuchSchemaException("Hive Schema (database) does not exist " + schemaIdent);
@@ -626,7 +615,6 @@
       EntityStore store = GravitonEnv.getInstance().entityStore();
       long uid = GravitonEnv.getInstance().idGenerator().nextId();
       StringIdentifier stringId = StringIdentifier.fromId(uid);
->>>>>>> d41d9bcb
 
       HiveTable hiveTable =
           store.executeInTransaction(
@@ -638,13 +626,10 @@
                         .withNameSpace(tableIdent.namespace())
                         .withColumns(columns)
                         .withComment(comment)
-<<<<<<< HEAD
                         .withProperties(properties)
                         .withDistribution(distribution)
                         .withSortOrders(sortOrders)
-=======
                         .withProperties(StringIdentifier.addToProperties(stringId, properties))
->>>>>>> d41d9bcb
                         .withAuditInfo(
                             new AuditInfo.Builder()
                                 .withCreator(currentUser())
