/*
 * Copyright 2023 Datastrato.
 * This software is licensed under the Apache License version 2.
 */
package com.datastrato.graviton.catalog.hive;

import static com.datastrato.graviton.Entity.EntityType.SCHEMA;
import static com.datastrato.graviton.Entity.EntityType.TABLE;
import static com.datastrato.graviton.catalog.hive.HiveTable.HMS_TABLE_COMMENT;
import static com.datastrato.graviton.catalog.hive.HiveTable.SUPPORT_TABLE_TYPES;

import com.datastrato.graviton.EntityAlreadyExistsException;
import com.datastrato.graviton.EntityStore;
import com.datastrato.graviton.GravitonEnv;
import com.datastrato.graviton.NameIdentifier;
import com.datastrato.graviton.Namespace;
import com.datastrato.graviton.StringIdentifier;
import com.datastrato.graviton.catalog.CatalogOperations;
import com.datastrato.graviton.catalog.hive.converter.ToHiveType;
import com.datastrato.graviton.exceptions.NoSuchCatalogException;
import com.datastrato.graviton.exceptions.NoSuchEntityException;
import com.datastrato.graviton.exceptions.NoSuchSchemaException;
import com.datastrato.graviton.exceptions.NoSuchTableException;
import com.datastrato.graviton.exceptions.NonEmptySchemaException;
import com.datastrato.graviton.exceptions.SchemaAlreadyExistsException;
import com.datastrato.graviton.exceptions.TableAlreadyExistsException;
import com.datastrato.graviton.meta.AuditInfo;
import com.datastrato.graviton.meta.CatalogEntity;
import com.datastrato.graviton.meta.rel.BaseSchema;
import com.datastrato.graviton.meta.rel.BaseTable;
import com.datastrato.graviton.rel.Column;
import com.datastrato.graviton.rel.Distribution;
import com.datastrato.graviton.rel.SchemaChange;
import com.datastrato.graviton.rel.SortOrder;
import com.datastrato.graviton.rel.SupportsSchemas;
import com.datastrato.graviton.rel.Table;
import com.datastrato.graviton.rel.TableCatalog;
import com.datastrato.graviton.rel.TableChange;
import com.datastrato.graviton.rel.transforms.Transform;
import com.datastrato.graviton.rel.transforms.Transforms;
import com.google.common.annotations.VisibleForTesting;
import com.google.common.base.Preconditions;
import com.google.common.collect.Lists;
import java.io.IOException;
import java.time.Instant;
import java.util.Arrays;
import java.util.List;
import java.util.Map;
import java.util.stream.Collectors;
import org.apache.commons.lang3.ArrayUtils;
import org.apache.hadoop.conf.Configuration;
import org.apache.hadoop.hive.conf.HiveConf;
import org.apache.hadoop.hive.metastore.api.AlreadyExistsException;
import org.apache.hadoop.hive.metastore.api.Database;
import org.apache.hadoop.hive.metastore.api.FieldSchema;
import org.apache.hadoop.hive.metastore.api.InvalidOperationException;
import org.apache.hadoop.hive.metastore.api.NoSuchObjectException;
import org.apache.hadoop.hive.metastore.api.StorageDescriptor;
import org.apache.hadoop.hive.metastore.api.UnknownDBException;
import org.apache.hadoop.security.UserGroupInformation;
import org.apache.thrift.TException;
import org.slf4j.Logger;
import org.slf4j.LoggerFactory;

/** Operations for interacting with the Hive catalog in Graviton. */
public class HiveCatalogOperations implements CatalogOperations, SupportsSchemas, TableCatalog {

  public static final Logger LOG = LoggerFactory.getLogger(HiveCatalogOperations.class);

  @VisibleForTesting HiveClientPool clientPool;

  private HiveConf hiveConf;

  private final CatalogEntity entity;

  /**
   * Constructs a new instance of HiveCatalogOperations.
   *
   * @param entity The catalog entity associated with this operations instance.
   */
  public HiveCatalogOperations(CatalogEntity entity) {
    this.entity = entity;
  }

  /**
   * Initializes the Hive catalog operations with the provided configuration.
   *
   * @param conf The configuration map for the Hive catalog operations.
   * @throws RuntimeException if initialization fails.
   */
  @Override
  public void initialize(Map<String, String> conf) throws RuntimeException {
    Configuration hadoopConf = new Configuration();
    conf.forEach(hadoopConf::set);
    hiveConf = new HiveConf(hadoopConf, HiveCatalogOperations.class);

    // todo(xun): add hive client pool size in config
    this.clientPool = new HiveClientPool(1, hiveConf);
  }

  /** Closes the Hive catalog and releases the associated client pool. */
  @Override
  public void close() {
    if (clientPool != null) {
      clientPool.close();
      clientPool = null;
    }
  }

  /**
   * Lists the schemas under the given namespace.
   *
   * @param namespace The namespace to list the schemas for.
   * @return An array of {@link NameIdentifier} representing the schemas.
   * @throws NoSuchCatalogException If the provided namespace is invalid or does not exist.
   */
  @Override
  public NameIdentifier[] listSchemas(Namespace namespace) throws NoSuchCatalogException {
    if (!isValidNamespace(namespace)) {
      throw new NoSuchCatalogException("Namespace is invalid " + namespace);
    }

    try {
      NameIdentifier[] schemas =
          clientPool.run(
              c ->
                  c.getAllDatabases().stream()
                      .map(db -> NameIdentifier.of(namespace, db))
                      .toArray(NameIdentifier[]::new));
      return schemas;

    } catch (TException e) {
      throw new RuntimeException(
          "Failed to list all schemas (database) under namespace : "
              + namespace
              + " in Hive Metastore",
          e);

    } catch (InterruptedException e) {
      throw new RuntimeException(e);
    }
  }

  /**
   * Creates a new schema with the provided identifier, comment, and metadata.
   *
   * @param ident The identifier of the schema to create.
   * @param comment The comment for the schema.
   * @param metadata The metadata properties for the schema.
   * @return The created {@link HiveSchema}.
   * @throws NoSuchCatalogException If the provided namespace is invalid or does not exist.
   * @throws SchemaAlreadyExistsException If a schema with the same name already exists.
   */
  @Override
  public HiveSchema createSchema(NameIdentifier ident, String comment, Map<String, String> metadata)
      throws NoSuchCatalogException, SchemaAlreadyExistsException {
    Preconditions.checkArgument(
        !ident.name().isEmpty(),
        String.format("Cannot create schema with invalid name: %s", ident.name()));
    Preconditions.checkArgument(
        isValidNamespace(ident.namespace()),
        String.format("Cannot support invalid namespace in Hive Metastore: %s", ident.namespace()));

    try {
      EntityStore store = GravitonEnv.getInstance().entityStore();
      long uid = GravitonEnv.getInstance().idGenerator().nextId();
      StringIdentifier stringId = StringIdentifier.fromId(uid);

      HiveSchema hiveSchema =
          store.executeInTransaction(
              () -> {
                HiveSchema createdSchema =
                    new HiveSchema.Builder()
                        .withId(uid)
                        .withName(ident.name())
                        .withNamespace(ident.namespace())
                        .withComment(comment)
                        .withProperties(StringIdentifier.addToProperties(stringId, metadata))
                        .withAuditInfo(
                            new AuditInfo.Builder()
                                .withCreator(currentUser())
                                .withCreateTime(Instant.now())
                                .build())
                        .withConf(hiveConf)
                        .build();
                store.put(createdSchema, false);
                clientPool.run(
                    client -> {
                      client.createDatabase(createdSchema.toInnerDB());
                      return null;
                    });
                return createdSchema;
              });

      LOG.info("Created Hive schema (database) {} in Hive Metastore", ident.name());

      return hiveSchema;

    } catch (AlreadyExistsException e) {
      throw new SchemaAlreadyExistsException(
          String.format(
              "Hive schema (database) '%s' already exists in Hive Metastore", ident.name()),
          e);

    } catch (EntityAlreadyExistsException e) {
      throw new SchemaAlreadyExistsException(
          String.format(
              "Hive schema (database) '%s' already exists in Graviton store", ident.name()),
          e);

    } catch (TException e) {
      throw new RuntimeException(
          "Failed to create Hive schema (database) " + ident.name() + " in Hive Metastore", e);

    } catch (IOException e) {
      throw new RuntimeException(
          "Failed to create Hive schema (database) " + ident.name() + " in Graviton store", e);

    } catch (Exception e) {
      throw new RuntimeException(e);
    }
  }

  /**
   * Loads the schema with the provided identifier.
   *
   * @param ident The identifier of the schema to load.
   * @return The loaded {@link HiveSchema}.
   * @throws NoSuchSchemaException If the schema with the provided identifier does not exist.
   */
  @Override
  public HiveSchema loadSchema(NameIdentifier ident) throws NoSuchSchemaException {
    Preconditions.checkArgument(
        !ident.name().isEmpty(),
        String.format("Cannot load schema with invalid name: %s", ident.name()));
    Preconditions.checkArgument(
        isValidNamespace(ident.namespace()),
        String.format("Cannot support invalid namespace in Hive Metastore: %s", ident.namespace()));

    try {
      Database database = clientPool.run(client -> client.getDatabase(ident.name()));
      HiveSchema.Builder builder = new HiveSchema.Builder();

      EntityStore store = GravitonEnv.getInstance().entityStore();
      BaseSchema baseSchema = store.get(ident, SCHEMA, BaseSchema.class);

      builder = builder.withId(baseSchema.id()).withNamespace(ident.namespace()).withConf(hiveConf);
      HiveSchema hiveSchema = HiveSchema.fromInnerDB(database, builder);

      // Merge audit info from Graviton store
      hiveSchema.auditInfo().merge(baseSchema.auditInfo(), true /*overwrite*/);

      LOG.info("Loaded Hive schema (database) {} from Hive Metastore ", ident.name());

      return hiveSchema;

    } catch (NoSuchObjectException | UnknownDBException e) {
      deleteSchemaFromStore(ident);
      throw new NoSuchSchemaException(
          String.format(
              "Hive schema (database) does not exist: %s in Hive Metastore", ident.name()),
          e);

    } catch (NoSuchEntityException e) {
      throw new NoSuchSchemaException(
          String.format(
              "Hive schema (database) does not exist: %s in Graviton store", ident.name()),
          e);

    } catch (TException e) {
      throw new RuntimeException(
          "Failed to load Hive schema (database) " + ident.name() + " from Hive Metastore", e);

    } catch (InterruptedException e) {
      throw new RuntimeException(e);

    } catch (IOException ioe) {
      LOG.error("Failed to load hive schema {}", ident, ioe);
      throw new RuntimeException(ioe);
    }
  }

  /**
   * Alters the schema with the provided identifier according to the specified changes.
   *
   * @param ident The identifier of the schema to alter.
   * @param changes The changes to apply to the schema.
   * @return The altered {@link HiveSchema}.
   * @throws NoSuchSchemaException If the schema with the provided identifier does not exist.
   */
  @Override
  public HiveSchema alterSchema(NameIdentifier ident, SchemaChange... changes)
      throws NoSuchSchemaException {
    Preconditions.checkArgument(
        !ident.name().isEmpty(),
        String.format("Cannot create schema with invalid name: %s", ident.name()));
    Preconditions.checkArgument(
        isValidNamespace(ident.namespace()),
        String.format("Cannot support invalid namespace in Hive Metastore: %s", ident.namespace()));

    try {
      // load the database parameters
      Database database = clientPool.run(client -> client.getDatabase(ident.name()));
      Map<String, String> metadata = HiveSchema.convertToMetadata(database);
      LOG.debug(
          "Loaded metadata for Hive schema (database) {} found {}",
          ident.name(),
          metadata.keySet());

      for (SchemaChange change : changes) {
        if (change instanceof SchemaChange.SetProperty) {
          metadata.put(
              ((SchemaChange.SetProperty) change).getProperty(),
              ((SchemaChange.SetProperty) change).getValue());
        } else if (change instanceof SchemaChange.RemoveProperty) {
          metadata.remove(((SchemaChange.RemoveProperty) change).getProperty());
        } else {
          throw new IllegalArgumentException(
              "Unsupported schema change type: " + change.getClass().getSimpleName());
        }
      }

      // alter the hive database parameters
      Database alteredDatabase = database.deepCopy();
      alteredDatabase.setParameters(metadata);

      // update store transactionally
      EntityStore store = GravitonEnv.getInstance().entityStore();
      HiveSchema alteredHiveSchema =
          store.executeInTransaction(
              () -> {
                BaseSchema oldSchema = store.get(ident, SCHEMA, BaseSchema.class);
                HiveSchema.Builder builder = new HiveSchema.Builder();
                builder =
                    builder
                        .withId(oldSchema.id())
                        .withNamespace(ident.namespace())
                        .withConf(hiveConf);
                HiveSchema hiveSchema = HiveSchema.fromInnerDB(alteredDatabase, builder);

                AuditInfo newAudit =
                    new AuditInfo.Builder()
                        .withCreator(oldSchema.auditInfo().creator())
                        .withCreateTime(oldSchema.auditInfo().createTime())
                        .withLastModifier(currentUser())
                        .withLastModifiedTime(Instant.now())
                        .build();
                hiveSchema.auditInfo().merge(newAudit, true /*overwrite*/);

                // To be on the safe side, here uses delete before put (although  hive schema does
                // not support rename yet)
                store.delete(ident, SCHEMA);
                store.put(hiveSchema, false);
                clientPool.run(
                    client -> {
                      client.alterDatabase(ident.name(), alteredDatabase);
                      return null;
                    });
                return hiveSchema;
              });

      LOG.info("Altered Hive schema (database) {} in Hive Metastore", ident.name());
      // todo(xun): hive does not support renaming database name directly,
      //  perhaps we can use namespace to mapping the database names indirectly

      return alteredHiveSchema;

    } catch (NoSuchObjectException e) {
      throw new NoSuchSchemaException(
          String.format("Hive schema (database) %s does not exist in Hive Metastore", ident.name()),
          e);

    } catch (EntityAlreadyExistsException e) {
      throw new NoSuchSchemaException(
          "The new Hive schema (database) name already exist in Graviton store", e);

    } catch (TException | InterruptedException e) {
      throw new RuntimeException(
          "Failed to alter Hive schema (database) " + ident.name() + " in Hive metastore", e);

    } catch (IOException e) {
      throw new RuntimeException(
          "Failed to alter Hive schema (database) " + ident.name() + " in Graviton store", e);

    } catch (Exception e) {
      throw new RuntimeException(e);
    }
  }

  /**
   * Drops the schema with the provided identifier.
   *
   * @param ident The identifier of the schema to drop.
   * @param cascade If set to true, drops all the tables in the schema as well.
   * @return true if the schema was dropped successfully, false otherwise.
   * @throws NonEmptySchemaException If the schema is not empty and 'cascade' is set to false.
   */
  @Override
  public boolean dropSchema(NameIdentifier ident, boolean cascade) throws NonEmptySchemaException {
    if (ident.name().isEmpty()) {
      LOG.error("Cannot drop schema with invalid name: {}", ident.name());
      return false;
    }
    if (!isValidNamespace(ident.namespace())) {
      LOG.error("Cannot support invalid namespace in Hive Metastore: {}", ident.namespace());
      return false;
    }

    EntityStore store = GravitonEnv.getInstance().entityStore();
    Namespace schemaNamespace =
        Namespace.of(ArrayUtils.add(ident.namespace().levels(), ident.name()));
    List<BaseTable> tables = Lists.newArrayList();
    if (!cascade) {
      if (listTables(schemaNamespace).length > 0) {
        throw new NonEmptySchemaException(
            String.format(
                "Hive schema (database) %s is not empty. One or more tables exist in Hive metastore.",
                ident.name()));
      }

      try {
        tables.addAll(store.list(schemaNamespace, BaseTable.class, TABLE));
      } catch (IOException e) {
        throw new RuntimeException("Failed to list table from Graviton store", e);
      }
      if (!tables.isEmpty()) {
        throw new NonEmptySchemaException(
            String.format(
                "Hive schema (database) %s is not empty. One or more tables exist in Graviton store.",
                ident.name()));
      }
    }

    try {
      store.executeInTransaction(
          () -> {
            for (BaseTable t : tables) {
              store.delete(NameIdentifier.of(schemaNamespace, t.name()), TABLE);
            }
            store.delete(ident, SCHEMA, true);
            clientPool.run(
                client -> {
                  client.dropDatabase(ident.name(), false, false, cascade);
                  return null;
                });
            return null;
          });

      LOG.info("Dropped Hive schema (database) {}", ident.name());
      return true;

    } catch (InvalidOperationException e) {
      throw new NonEmptySchemaException(
          String.format(
              "Hive schema (database) %s is not empty. One or more tables exist.", ident.name()),
          e);

    } catch (NoSuchObjectException e) {
      deleteSchemaFromStore(ident);
      LOG.warn("Hive schema (database) {} does not exist in Hive Metastore", ident.name());
      return false;

    } catch (TException e) {
      throw new RuntimeException(
          "Failed to drop Hive schema (database) " + ident.name() + " in Hive Metastore", e);

    } catch (IOException e) {
      throw new RuntimeException(
          "Failed to drop Hive schema (database) " + ident.name() + " in Graviton store", e);

    } catch (Exception e) {
      throw new RuntimeException(e);
    }
  }

  private void deleteSchemaFromStore(NameIdentifier ident) {
    EntityStore store = GravitonEnv.getInstance().entityStore();
    try {
      store.delete(ident, SCHEMA);
    } catch (IOException ex) {
      LOG.error("Failed to delete hive schema {} from Graviton store", ident, ex);
    }
  }

  /**
   * Lists all the tables under the specified namespace.
   *
   * @param namespace The namespace to list tables for.
   * @return An array of {@link NameIdentifier} representing the tables in the namespace.
   * @throws NoSuchSchemaException If the schema with the provided namespace does not exist.
   */
  @Override
  public NameIdentifier[] listTables(Namespace namespace) throws NoSuchSchemaException {
    NameIdentifier schemaIdent = NameIdentifier.of(namespace.levels());
    if (!schemaExists(schemaIdent)) {
      throw new NoSuchSchemaException("Schema (database) does not exist " + namespace);
    }

    try {
      // When a table is created using the HMS interface without specifying the `tableType`,
      // although Hive treats it as a `MANAGED_TABLE`, it cannot be queried through the `getTable`
      // interface in HMS with the specified `tableType`. This is because when creating a table
      // without  specifying the `tableType`, the underlying engine of HMS does not store the
      // information of `tableType`. However, once the `getTable` interface specifies a
      // `tableType`, HMS will use it as a filter condition to query its underlying storage and
      // these types of tables will be  filtered out.
      // Therefore, in order to avoid missing these types of tables, we need to query HMS twice. The
      // first time is to retrieve all types of table names (including the missing type tables), and
      // then based on
      // those names we can obtain metadata for each individual table and get the type we needed.
      List<String> allTables = clientPool.run(c -> c.getAllTables(schemaIdent.name()));
      return clientPool.run(
          c ->
              c.getTableObjectsByName(schemaIdent.name(), allTables).stream()
                  .filter(tb -> SUPPORT_TABLE_TYPES.contains(tb.getTableType()))
                  .map(tb -> NameIdentifier.of(namespace, tb.getTableName()))
                  .toArray(NameIdentifier[]::new));
    } catch (UnknownDBException e) {
      throw new NoSuchSchemaException(
          "Schema (database) does not exist " + namespace + " in Hive Metastore");

    } catch (TException e) {
      throw new RuntimeException(
          "Failed to list all tables under the namespace : " + namespace + " in Hive Metastore", e);

    } catch (InterruptedException e) {
      throw new RuntimeException(e);
    }
  }

  /**
   * Loads a table from the Hive Metastore.
   *
   * @param tableIdent The identifier of the table to load.
   * @return The loaded HiveTable instance representing the table.
   * @throws NoSuchTableException If the specified table does not exist in the Hive Metastore.
   */
  @Override
  public Table loadTable(NameIdentifier tableIdent) throws NoSuchTableException {
    Preconditions.checkArgument(!tableIdent.name().isEmpty(), "Cannot load table with empty name");

    NameIdentifier schemaIdent = NameIdentifier.of(tableIdent.namespace().levels());
    Preconditions.checkArgument(
        isValidNamespace(schemaIdent.namespace()),
        String.format(
            "Cannot support invalid namespace in Hive Metastore: %s", schemaIdent.namespace()));

    try {
      org.apache.hadoop.hive.metastore.api.Table hiveTable =
          clientPool.run(c -> c.getTable(schemaIdent.name(), tableIdent.name()));
      HiveTable.Builder builder = new HiveTable.Builder();

      EntityStore store = GravitonEnv.getInstance().entityStore();
      BaseTable baseTable = store.get(tableIdent, TABLE, BaseTable.class);

      builder =
          builder
              .withId(baseTable.id())
              .withName(tableIdent.name())
              .withNameSpace(tableIdent.namespace());
      HiveTable table = HiveTable.fromInnerTable(hiveTable, builder);

      // Merge the audit info from Graviton store.
      table.auditInfo().merge(baseTable.auditInfo(), true /* overwrite */);

      LOG.info("Loaded Hive table {} from Hive Metastore ", tableIdent.name());

      return table;
    } catch (NoSuchObjectException e) {
      throw new NoSuchTableException(
          String.format("Hive table does not exist: %s in Hive Metastore", tableIdent.name()), e);

    } catch (InterruptedException | TException e) {
      throw new RuntimeException(
          "Failed to load Hive table " + tableIdent.name() + " from Hive metastore", e);

    } catch (IOException e) {
      throw new RuntimeException(
          "Failed to load Hive table " + tableIdent.name() + " from Graviton store", e);
    }
  }

  /**
   * Creates a new table in the Hive Metastore.
   *
   * @param tableIdent The identifier of the table to create.
   * @param columns The array of columns for the new table.
   * @param comment The comment for the new table.
   * @param properties The properties for the new table.
   * @param partitions The partitioning for the new table.
   * @return The newly created HiveTable instance.
   * @throws NoSuchSchemaException If the schema for the table does not exist.
   * @throws TableAlreadyExistsException If the table with the same name already exists.
   */
  @Override
  public Table createTable(
      NameIdentifier tableIdent,
      Column[] columns,
      String comment,
      Map<String, String> properties,
<<<<<<< HEAD
      Distribution distribution,
      SortOrder[] sortOrders)
=======
      Transform[] partitions)
>>>>>>> 4ed3d2dc
      throws NoSuchSchemaException, TableAlreadyExistsException {
    Preconditions.checkArgument(
        !tableIdent.name().isEmpty(), "Cannot create table with empty name");

    NameIdentifier schemaIdent = NameIdentifier.of(tableIdent.namespace().levels());
    Preconditions.checkArgument(
        isValidNamespace(schemaIdent.namespace()),
        String.format(
            "Cannot support invalid namespace in Hive Metastore: %s", schemaIdent.namespace()));

    Preconditions.checkArgument(
        Arrays.stream(partitions).allMatch(p -> p instanceof Transforms.NamedReference),
        "Hive partition only supports identity transform");

    try {
      if (!schemaExists(schemaIdent)) {
        LOG.warn("Hive schema (database) does not exist: {}", schemaIdent);
        throw new NoSuchSchemaException("Hive Schema (database) does not exist " + schemaIdent);
      }

      EntityStore store = GravitonEnv.getInstance().entityStore();
      long uid = GravitonEnv.getInstance().idGenerator().nextId();
      StringIdentifier stringId = StringIdentifier.fromId(uid);

      HiveTable hiveTable =
          store.executeInTransaction(
              () -> {
                HiveTable createdTable =
                    new HiveTable.Builder()
                        .withId(uid)
                        .withName(tableIdent.name())
                        .withNameSpace(tableIdent.namespace())
                        .withColumns(columns)
                        .withComment(comment)
                        .withProperties(properties)
                        .withDistribution(distribution)
                        .withSortOrders(sortOrders)
                        .withProperties(StringIdentifier.addToProperties(stringId, properties))
                        .withAuditInfo(
                            new AuditInfo.Builder()
                                .withCreator(currentUser())
                                .withCreateTime(Instant.now())
                                .build())
                        .withPartitions(partitions)
                        .build();
                store.put(createdTable, false);
                clientPool.run(
                    c -> {
                      c.createTable(createdTable.toInnerTable());
                      return null;
                    });
                return createdTable;
              });

      LOG.info("Created Hive table {} in Hive Metastore", tableIdent.name());

      return hiveTable;

    } catch (AlreadyExistsException | EntityAlreadyExistsException e) {
      throw new TableAlreadyExistsException("Table already exists: " + tableIdent.name(), e);
    } catch (TException | InterruptedException e) {
      throw new RuntimeException(
          "Failed to create Hive table " + tableIdent.name() + " in Hive Metastore", e);
    } catch (IOException e) {
      throw new RuntimeException(
          "Failed to create Hive table " + tableIdent.name() + " in Graviton store", e);
    } catch (Exception e) {
      throw new RuntimeException(e);
    }
  }

  /**
   * Not supported in this implementation. Throws UnsupportedOperationException.
   *
   * @param tableIdent The identifier of the table to alter.
   * @param changes The changes to apply to the table.
   * @return This method always throws UnsupportedOperationException.
   * @throws NoSuchTableException This exception will not be thrown in this method.
   * @throws IllegalArgumentException This exception will not be thrown in this method.
   */
  @Override
  public Table alterTable(NameIdentifier tableIdent, TableChange... changes)
      throws NoSuchTableException, IllegalArgumentException {
    Preconditions.checkArgument(
        !tableIdent.name().isEmpty(), "Cannot create table with empty name");

    NameIdentifier schemaIdent = NameIdentifier.of(tableIdent.namespace().levels());
    Preconditions.checkArgument(
        isValidNamespace(schemaIdent.namespace()),
        String.format(
            "Cannot support invalid namespace in Hive Metastore: %s", schemaIdent.namespace()));

    try {
      // TODO(@Minghuang): require a table lock to avoid race condition
      HiveTable table = (HiveTable) loadTable(tableIdent);
      org.apache.hadoop.hive.metastore.api.Table alteredHiveTable = table.toInnerTable();

      for (TableChange change : changes) {
        // Table change
        if (change instanceof TableChange.RenameTable) {
          doRenameTable(alteredHiveTable, (TableChange.RenameTable) change);

        } else if (change instanceof TableChange.UpdateComment) {
          doUpdateComment(alteredHiveTable, (TableChange.UpdateComment) change);

        } else if (change instanceof TableChange.SetProperty) {
          doSetProperty(alteredHiveTable, (TableChange.SetProperty) change);

        } else if (change instanceof TableChange.RemoveProperty) {
          doRemoveProperty(alteredHiveTable, (TableChange.RemoveProperty) change);

        } else if (change instanceof TableChange.ColumnChange) {
          // Column change
          StorageDescriptor sd = alteredHiveTable.getSd();
          List<FieldSchema> cols = sd.getCols();

          if (change instanceof TableChange.AddColumn) {
            doAddColumn(cols, (TableChange.AddColumn) change);

          } else if (change instanceof TableChange.DeleteColumn) {
            doDeleteColumn(cols, (TableChange.DeleteColumn) change);

          } else if (change instanceof TableChange.RenameColumn) {
            doRenameColumn(cols, (TableChange.RenameColumn) change);

          } else if (change instanceof TableChange.UpdateColumnComment) {
            doUpdateColumnComment(cols, (TableChange.UpdateColumnComment) change);

          } else if (change instanceof TableChange.UpdateColumnPosition) {
            doUpdateColumnPosition(cols, (TableChange.UpdateColumnPosition) change);

          } else if (change instanceof TableChange.UpdateColumnType) {
            doUpdateColumnType(cols, (TableChange.UpdateColumnType) change);

          } else {
            throw new IllegalArgumentException(
                "Unsupported column change type: " + change.getClass().getSimpleName());
          }
        } else {
          throw new IllegalArgumentException(
              "Unsupported table change type: " + change.getClass().getSimpleName());
        }
      }

      EntityStore store = GravitonEnv.getInstance().entityStore();
      HiveTable updatedTable =
          store.executeInTransaction(
              () -> {
                HiveTable.Builder builder = new HiveTable.Builder();
                builder =
                    builder
                        .withId(table.id())
                        .withName(alteredHiveTable.getTableName())
                        .withNameSpace(tableIdent.namespace());

                HiveTable alteredTable = HiveTable.fromInnerTable(alteredHiveTable, builder);

                AuditInfo newAudit =
                    new AuditInfo.Builder()
                        .withCreator(table.auditInfo().creator())
                        .withCreateTime(table.auditInfo().createTime())
                        .withLastModifier(currentUser())
                        .withLastModifiedTime(Instant.now())
                        .build();
                alteredTable.auditInfo().merge(newAudit, true /* overwrite */);

                store.delete(tableIdent, TABLE);
                store.put(alteredTable, false);
                clientPool.run(
                    c -> {
                      c.alter_table(schemaIdent.name(), tableIdent.name(), alteredHiveTable);
                      return null;
                    });
                return alteredTable;
              });

      LOG.info("Altered Hive table {} in Hive Metastore", tableIdent.name());

      return updatedTable;

    } catch (NoSuchObjectException e) {
      throw new NoSuchTableException(
          String.format("Hive table does not exist: %s in Hive Metastore", tableIdent.name()), e);
    } catch (TException | InterruptedException e) {
      throw new RuntimeException(
          "Failed to alter Hive table " + tableIdent.name() + " in Hive metastore", e);
    } catch (IOException e) {
      throw new RuntimeException(
          "Failed to alter Hive table " + tableIdent.name() + " in Graviton store", e);
    } catch (Exception e) {
      throw new RuntimeException(e);
    }
  }

  private int columnPosition(List<FieldSchema> columns, TableChange.ColumnPosition position) {
    if (position == null) {
      // add to the end by default
      return columns.size();
    } else if (position instanceof TableChange.After) {
      String afterColumn = ((TableChange.After) position).getColumn();
      return indexOfColumn(columns, afterColumn) + 1;
    }
    return 0;
  }

  /**
   * Returns the index of a column in the given list of FieldSchema objects, based on the field
   * name.
   *
   * @param columns The list of Hive columns.
   * @param fieldName The name of the field to be searched.
   * @return The index of the column if found, otherwise -1.
   */
  private int indexOfColumn(List<FieldSchema> columns, String fieldName) {
    return columns.stream()
        .map(FieldSchema::getName)
        .collect(Collectors.toList())
        .indexOf(fieldName);
  }

  private void doRenameTable(
      org.apache.hadoop.hive.metastore.api.Table hiveTable, TableChange.RenameTable change) {
    hiveTable.setTableName(change.getNewName());
  }

  private void doUpdateComment(
      org.apache.hadoop.hive.metastore.api.Table hiveTable, TableChange.UpdateComment change) {
    Map<String, String> parameters = hiveTable.getParameters();
    parameters.put(HMS_TABLE_COMMENT, change.getNewComment());
  }

  private void doSetProperty(
      org.apache.hadoop.hive.metastore.api.Table hiveTable, TableChange.SetProperty change) {
    Map<String, String> parameters = hiveTable.getParameters();
    parameters.put(change.getProperty(), change.getValue());
  }

  private void doRemoveProperty(
      org.apache.hadoop.hive.metastore.api.Table hiveTable, TableChange.RemoveProperty change) {
    Map<String, String> parameters = hiveTable.getParameters();
    parameters.remove(change.getProperty());
  }

  void doAddColumn(List<FieldSchema> cols, TableChange.AddColumn change) {
    cols.add(
        columnPosition(cols, change.getPosition()),
        new FieldSchema(
            change.fieldNames()[0],
            change.getDataType().accept(ToHiveType.INSTANCE).getQualifiedName(),
            change.getComment()));
  }

  private void doDeleteColumn(List<FieldSchema> cols, TableChange.DeleteColumn change) {
    String columnName = change.fieldNames()[0];
    if (!cols.removeIf(c -> c.getName().equals(columnName)) && !change.getIfExists()) {
      throw new IllegalArgumentException("DeleteColumn does not exist: " + columnName);
    }
  }

  private void doRenameColumn(List<FieldSchema> cols, TableChange.RenameColumn change) {
    String columnName = change.fieldNames()[0];
    if (indexOfColumn(cols, columnName) == -1) {
      throw new IllegalArgumentException("RenameColumn does not exist: " + columnName);
    }

    String newName = change.getNewName();
    if (indexOfColumn(cols, newName) != -1) {
      throw new IllegalArgumentException("Column already exists: " + newName);
    }
    cols.get(indexOfColumn(cols, columnName)).setName(newName);
  }

  private void doUpdateColumnComment(
      List<FieldSchema> cols, TableChange.UpdateColumnComment change) {
    cols.get(indexOfColumn(cols, change.fieldNames()[0])).setComment(change.getNewComment());
  }

  private void doUpdateColumnPosition(
      List<FieldSchema> cols, TableChange.UpdateColumnPosition change) {
    String columnName = change.fieldNames()[0];
    int sourceIndex = indexOfColumn(cols, columnName);
    if (sourceIndex == -1) {
      throw new IllegalArgumentException("UpdateColumnPosition does not exist: " + columnName);
    }

    // update column position: remove then add to given position
    FieldSchema hiveColumn = cols.remove(sourceIndex);
    cols.add(columnPosition(cols, change.getPosition()), hiveColumn);
  }

  private void doUpdateColumnType(List<FieldSchema> cols, TableChange.UpdateColumnType change) {
    String columnName = change.fieldNames()[0];
    int indexOfColumn = indexOfColumn(cols, columnName);
    if (indexOfColumn == -1) {
      throw new IllegalArgumentException("UpdateColumnType does not exist: " + columnName);
    }
    cols.get(indexOfColumn)
        .setType(change.getNewDataType().accept(ToHiveType.INSTANCE).getQualifiedName());
  }

  /**
   * Drops a table from the Hive Metastore.
   *
   * @param tableIdent The identifier of the table to drop.
   * @return true if the table is successfully dropped; false if the table does not exist.
   */
  @Override
  public boolean dropTable(NameIdentifier tableIdent) {
    return dropHiveTable(tableIdent, false, false);
  }

  /**
   * Purges a table from the Hive Metastore.
   *
   * @param tableIdent The identifier of the table to purge.
   * @return true if the table is successfully purged; false if the table does not exist.
   * @throws UnsupportedOperationException If the table type is EXTERNAL_TABLE, it cannot be purged.
   */
  @Override
  public boolean purgeTable(NameIdentifier tableIdent) throws UnsupportedOperationException {
    HiveTable table = (HiveTable) loadTable(tableIdent);
    // TODO(minghuang): HiveTable support specify `tableType`, then reject purge Hive table with
    //  `tableType` EXTERNAL_TABLE
    return dropHiveTable(tableIdent, true, true);
  }

  /**
   * Checks if the given namespace is a valid namespace for the Hive schema.
   *
   * @param tableIdent The namespace to validate.
   * @return true if the namespace is valid; otherwise, false.
   */
  private boolean dropHiveTable(NameIdentifier tableIdent, boolean deleteData, boolean ifPurge) {
    Preconditions.checkArgument(!tableIdent.name().isEmpty(), "Cannot drop table with empty name");

    NameIdentifier schemaIdent = NameIdentifier.of(tableIdent.namespace().levels());
    Preconditions.checkArgument(
        isValidNamespace(schemaIdent.namespace()),
        String.format(
            "Cannot support invalid namespace in Hive Metastore: %s", schemaIdent.namespace()));

    try {
      EntityStore store = GravitonEnv.getInstance().entityStore();
      store.executeInTransaction(
          () -> {
            store.delete(tableIdent, TABLE);
            clientPool.run(
                c -> {
                  c.dropTable(schemaIdent.name(), tableIdent.name(), deleteData, false, ifPurge);
                  return null;
                });
            return null;
          });

      LOG.info("Dropped Hive table {}", tableIdent.name());
      return true;

    } catch (NoSuchObjectException e) {
      LOG.warn("Hive table {} does not exist in Hive Metastore", tableIdent.name());
      return false;
    } catch (TException | InterruptedException e) {
      throw new RuntimeException(
          "Failed to drop Hive table " + tableIdent.name() + " in Hive Metastore", e);
    } catch (IOException e) {
      throw new RuntimeException(
          "Failed to drop Hive table " + tableIdent.name() + " in Graviton store", e);
    } catch (Exception e) {
      throw new RuntimeException(e);
    }
  }

  /**
   * Checks if the given namespace is a valid namespace for the Hive schema.
   *
   * @param namespace The namespace to validate.
   * @return true if the namespace is valid; otherwise, false.
   */
  public boolean isValidNamespace(Namespace namespace) {
    return namespace.levels().length == 2 && namespace.level(1).equals(entity.name());
  }

  // TODO. We should figure out a better way to get the current user from servlet container.
  private static String currentUser() {
    String username = null;
    try {
      username = UserGroupInformation.getCurrentUser().getShortUserName();
    } catch (IOException e) {
      LOG.warn("Failed to get Hadoop user", e);
    }

    if (username != null) {
      return username;
    } else {
      LOG.warn("Hadoop user is null, defaulting to user.name");
      return System.getProperty("user.name");
    }
  }
}<|MERGE_RESOLUTION|>--- conflicted
+++ resolved
@@ -580,6 +580,23 @@
     }
   }
 
+  private void validateDistriutionAndSort(Distribution distribution, SortOrder[] sortOrder) {
+    if (distribution != null) {
+      boolean allNameRefercen =
+          Arrays.stream(distribution.transforms())
+              .allMatch(t -> t instanceof Transforms.NamedReference);
+      Preconditions.checkArgument(
+          allNameRefercen, "Hive distribution only supports name reference");
+    }
+
+    if (sortOrder != null) {
+      boolean allNameRefercen =
+          Arrays.stream(sortOrder)
+              .allMatch(t -> t.getTransform() instanceof Transforms.NamedReference);
+      Preconditions.checkArgument(allNameRefercen, "Hive sort order only supports name reference");
+    }
+  }
+
   /**
    * Creates a new table in the Hive Metastore.
    *
@@ -598,12 +615,9 @@
       Column[] columns,
       String comment,
       Map<String, String> properties,
-<<<<<<< HEAD
+      Transform[] partitions,
       Distribution distribution,
       SortOrder[] sortOrders)
-=======
-      Transform[] partitions)
->>>>>>> 4ed3d2dc
       throws NoSuchSchemaException, TableAlreadyExistsException {
     Preconditions.checkArgument(
         !tableIdent.name().isEmpty(), "Cannot create table with empty name");
@@ -617,6 +631,7 @@
     Preconditions.checkArgument(
         Arrays.stream(partitions).allMatch(p -> p instanceof Transforms.NamedReference),
         "Hive partition only supports identity transform");
+    validateDistriutionAndSort(distribution, sortOrders);
 
     try {
       if (!schemaExists(schemaIdent)) {
