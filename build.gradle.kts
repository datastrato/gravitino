--- conflicted
+++ resolved
@@ -384,11 +384,7 @@
             developer {
               id.set("The Gravitino community")
               name.set("support")
-<<<<<<< HEAD
               email.set("dev@gravitino.apache.org")
-=======
-              email.set("dev@datastrato.com")
->>>>>>> 34a81df3
             }
           }
           scm {
